<?xml version="1.0" encoding="UTF-8"?>
<project xmlns="http://maven.apache.org/POM/4.0.0" xmlns:xsi="http://www.w3.org/2001/XMLSchema-instance" xsi:schemaLocation="http://maven.apache.org/POM/4.0.0 http://maven.apache.org/maven-v4_0_0.xsd">

	<parent>
		<groupId>org.sonatype.oss</groupId>
		<artifactId>oss-parent</artifactId>
		<version>9</version>
	</parent>

	<modelVersion>4.0.0</modelVersion>
	<groupId>ca.uhn.hapi.fhir</groupId>
	<artifactId>hapi-fhir</artifactId>
	<packaging>pom</packaging>
	<version>2.5-SNAPSHOT</version>
	<name>HAPI-FHIR</name>
	<url>https://hapifhir.io</url>

	<organization>
		<name>University Health Network</name>
		<url>http://www.uhn.ca</url>
	</organization>

	<inceptionYear>2014</inceptionYear>

	<issueManagement>
		<system>GitHub</system>
		<url>https://github.com/jamesagnew/hapi-fhir/issues/</url>
	</issueManagement>

	<distributionManagement>
		<site>
			<id>git.server</id>
			<url>scm:git:git@github.com:jamesagnew/hapi-fhir.git</url>
		</site>
	</distributionManagement>

	<scm>
		<connection>scm:git:git@github.com:jamesagnew/hapi-fhir.git</connection>
		<url>scm:git:git@github.com:jamesagnew/hapi-fhir.git</url>
		<developerConnection>scm:git:git@github.com:jamesagnew/hapi-fhir.git</developerConnection>
	</scm>

	<repositories>
		<repository>
			<snapshots>
				<enabled>false</enabled>
			</snapshots>
			<id>bintray-dnault-maven</id>
			<name>bintray</name>
			<url>http://dl.bintray.com/dnault/maven</url>
		</repository>
		<repository>
			<id>jitpack.io</id>
			<url>https://jitpack.io</url>
		</repository>
	</repositories>

	<description>
	</description>

	<dependencies>
		<!-- Cobertura is here as a 'provided' depdendency just to get the @CoverageIgnore annotation. It would be nice if there was a better way for this.. -->
		<!-- <dependency> <groupId>net.sourceforge.cobertura</groupId> <artifactId>cobertura</artifactId> <version>2.1.1</version> <scope>provided</scope> <exclusions> <exclusion> <artifactId>jetty</artifactId> 
			<groupId>org.mortbay.jetty</groupId> </exclusion> </exclusions> </dependency> -->
		<dependency>
			<groupId>junit</groupId>
			<artifactId>junit</artifactId>
			<scope>test</scope>
			<exclusions>
				<exclusion>
					<artifactId>hamcrest-core</artifactId>
					<groupId>org.hamcrest</groupId>
				</exclusion>
			</exclusions>
		</dependency>
		<dependency>
			<groupId>org.hamcrest</groupId>
			<artifactId>java-hamcrest</artifactId>
			<scope>test</scope>
		</dependency>
		<dependency>
			<groupId>org.mockito</groupId>
			<artifactId>mockito-all</artifactId>
			<scope>test</scope>
		</dependency>
	</dependencies>

	<prerequisites>
		<maven>3.2</maven>
	</prerequisites>

	<developers>
		<developer>
			<id>jamesagnew</id>
			<name>James Agnew</name>
			<organization>University Health Network</organization>
		</developer>
		<developer>
			<id>dmuylwyk</id>
			<name>Diederik Muylwyk</name>
			<organization>Smile CDR</organization>
		</developer>
		<developer>
			<name>Dmitri Sotnikov</name>
			<organization>University Health Network</organization>
		</developer>
		<developer>
			<name>Lisa Wong</name>
			<organization>University Health Network</organization>
		</developer>
		<developer>
			<name>Josh Mandel</name>
			<organization>Boston Children's Hospital</organization>
		</developer>
		<developer>
			<id>lmds</id>
			<name>Laura MacDougall Sookraj</name>
			<organization>University Health Network</organization>
		</developer>
		<developer>
			<name>Neal Acharya</name>
			<organization>University Health Network</organization>
		</developer>
		<developer>
			<name>David Hay</name>
			<organization>Orion Health</organization>
		</developer>
		<developer>
			<id>sweetnavelorange</id>
			<name>James Butler</name>
			<organization>Orion Health</organization>
		</developer>
		<developer>
			<id>suranga</id>
			<name>Suranga Nath Kasthurirathne</name>
			<organization>OpenMRS / Regenstrief Center for Biomedical Informatics</organization>
		</developer>
		<developer>
			<id>dougmartin</id>
			<name>Doug Martin</name>
			<organization>Regenstrief Center for Biomedical Informatics</organization>
		</developer>
		<developer>
			<id>akley</id>
			<name>Alexander Kley</name>
		</developer>
		<developer>
			<id>preston</id>
			<name>Preston Lee</name>
			<organization>Arizona State University</organization>
		</developer>
		<developer>
			<id>jjathman</id>
			<name>Joe Athman</name>
		</developer>
		<developer>
			<id>petromykhailysyn</id>
			<name>Petro Mykhailyshyn</name>
		</developer>
		<developer>
			<id>tahurac</id>
			<name>Tahura Chaudhry</name>
			<organization>University Health Network</organization>
		</developer>
		<developer>
			<id>b.debeaubien</id>
			<name>Bill de Beaubien</name>
			<organization>Systems Made Simple</organization>
		</developer>
		<developer>
			<id>twilson650</id>
			<name>Tom Wilson</name>
		</developer>
		<developer>
			<id>esteban-aliverti</id>
			<name>Esteban Aliverti</name>
		</developer>
		<developer>
			<id>mochaholic</id>
			<name>Mohammad Jafari</name>
			<organization>Edmond Scientific Company</organization>
		</developer>
		<developer>
			<id>joel-costigliola</id>
			<name>Joel Costigliola</name>
			<organization>JCOS-Technologies</organization>
		</developer>
		<developer>
			<id>pukkaone</id>
			<name>Chin Huang</name>
		</developer>
		<developer>
			<id>SingingTree</id>
			<name>Bryce Van Dyk</name>
		</developer>
		<developer>
			<id>botunge</id>
			<name>Thomas Andersen</name>
		</developer>
		<developer>
			<id>samlanfranchi</id>
			<name>Sam Lanfranchi</name>
		</developer>
		<developer>
			<id>jkiddo</id>
			<name>Jens Kristian Villadsen</name>
		</developer>
		<developer>
			<id>cmikeb1</id>
			<name>C. Mike Bylund</name>
		</developer>
		<developer>
			<id>nrpeterson</id>
			<name>Nick Peterson</name>
		</developer>
		<developer>
			<id>petervanhoute</id>
			<name>Peter Van Houte</name>
		</developer>
		<developer>
			<id>SRiviere</id>
			<name>Sébastien Rivière</name>
		</developer>
		<developer>
			<id>karlmdavis</id>
			<name>Karl M. Davis</name>
		</developer>
		<developer>
			<id>matt-blanchette</id>
			<name>Matt Blanchette</name>
		</developer>
		<developer>
			<id>petromykhailysyn</id>
			<name>Petro Mykhaylyshyn</name>
		</developer>
		<developer>
			<id>adam-carbone</id>
			<name>Adam Carbone</name>
		</developer>
		<developer>
			<id>joelsch</id>
			<name>Joel Schneider</name>
		</developer>
		<developer>
			<id>euvitudo</id>
			<name>Phillip Warner</name>
		</developer>
		<developer>
			<id>subhrajyotim</id>
			<name>Subhro</name>
		</developer>
		<developer>
			<id>mion00</id>
			<name>Carlo Mion</name>
		</developer>
		<developer>
			<id>kiwiandroiddev</id>
			<name>Matt Clarke</name>
			<organization>Orion Health</organization>
		</developer>
		<developer>
			<id>FilipDomazet</id>
			<name>Filip Domazet</name>
		</developer>
		<developer>
			<id>bdenton</id>
			<name>Bill Denton</name>
			<organization>Akana, Inc</organization>
		</developer>
		<developer>
			<id>hnnesv</id>
			<name>Hannes Venter</name>
			<organization>Jembi Health Systems</organization>
		</developer>
		<developer>
			<id>vadi2</id>
			<name>Vadim Peretokin</name>
		</developer>
		<developer>
			<id>lawley</id>
			<name>Michael Lawley</name>
			<organization>CSIRO</organization>
		</developer>
		<developer>
			<id>CarthageKing</id>
			<name>CarthageKing</name>
		</developer>
		<developer>
			<id>gijsbert802</id>
			<name>Gijsbert van den Brink</name>
		</developer>
		<developer>
			<id>rqg0717</id>
			<name>James Ren</name>
		</developer>
		<developer>
			<id>Robbert1</id>
			<name>Robbert van Waveren</name>
		</developer>
		<developer>
			<id>daliboz</id>
			<name>Jenny Syed</name>
			<organization>Cerner</organization>
		</developer>
		<developer>
			<id>sekaijin</id>
			<name>sekaijin</name>
		</developer>
		<developer>
			<id>hugosoares</id>
			<name>Hugo Soares</name>
		</developer>
		<developer>
			<id>SRiviere</id>
			<name>Sebastien Riviere</name>
		</developer>
		<developer>
			<id>jodue</id>
			<name>jodue</name>
		</developer>
		<developer>
			<id>joelsch</id>
			<name>Joel Schneider</name>
		</developer>
		<developer>
			<id>elnin0815</id>
		</developer>
		<developer>
			<id>dangerousben</id>
			<name>Ben Spencer</name>
		</developer>
	</developers>

	<licenses>
		<license>
			<name>Apache Software License 2.0</name>
			<url>https://www.apache.org/licenses/LICENSE-2.0.txt</url>
		</license>
	</licenses>

	<properties>
		<!-- configure timestamp in MANIFEST.MF for maven-war-provider -->
		<maven.build.timestamp.format>yyyy-MM-dd'T'HH:mm:ss'Z'</maven.build.timestamp.format>

		<project.build.sourceEncoding>UTF-8</project.build.sourceEncoding>

		<!-- For site-deploy -->
		<siteMainDirectory>${user.home}/sites/hapi-fhir</siteMainDirectory>
		<scmPubCheckoutDirectory>${user.home}/sites/scm/hapi-fhir</scmPubCheckoutDirectory>

		<!-- Dependency Versions -->
		<derby_version>10.13.1.1</derby_version>
		<jersey_version>2.25.1</jersey_version>
		<jetty_version>9.4.3.v20170317</jetty_version>
		<hibernate_version>5.2.9.Final</hibernate_version>
		<hibernate_validator_version>5.4.1.Final</hibernate_validator_version>
		<!-- Update lucene version when you update hibernate-search version -->
		<hibernate_search_version>5.7.0.Final</hibernate_search_version>
		<lucene_version>5.5.4</lucene_version>
		<maven_assembly_plugin_version>2.5.3</maven_assembly_plugin_version>
		<maven_license_plugin_version>1.8</maven_license_plugin_version>
		<maven_source_plugin_version>2.4</maven_source_plugin_version>
		<phloc_schematron_version>2.7.1</phloc_schematron_version>
		<phloc_commons_version>4.4.6</phloc_commons_version>
<<<<<<< HEAD
		<spring_version>4.3.1.RELEASE</spring_version>
		<thymeleaf-version>3.0.1.RELEASE</thymeleaf-version>
		<ebay_cors_filter_version>1.0.1</ebay_cors_filter_version>
=======
		<spring_version>4.3.7.RELEASE</spring_version>
		<thymeleaf-version>3.0.2.RELEASE</thymeleaf-version>
>>>>>>> bb9cd7c1
		<xmlunit_version>1.6</xmlunit_version>

		<!-- We are aiming to still work on a very old version of SLF4j even though we depend on the newest, just to be nice to users of the API. This version is tested in the hapi-fhir-cobertura. -->
		<slf4j_target_version>1.6.0</slf4j_target_version>

		<project.reporting.outputEncoding>UTF-8</project.reporting.outputEncoding>
	</properties>

	<dependencyManagement>
		<dependencies>
			<dependency>
				<groupId>aopalliance</groupId>
				<artifactId>aopalliance</artifactId>
				<version>1.0</version>
			</dependency>
			<dependency>
				<groupId>ch.qos.logback</groupId>
				<artifactId>logback-classic</artifactId>
				<version>1.2.2</version>
			</dependency>
			<dependency>
				<groupId>com.github.bkiers</groupId>
				<artifactId>Liqp</artifactId>
				<version>0.6.4</version>
			</dependency>
			<dependency>
				<groupId>com.github.dnault</groupId>
				<artifactId>xml-patch</artifactId>
				<version>0.3.0</version>
			</dependency>
			<dependency>
				<groupId>com.google.errorprone</groupId>
				<artifactId>error_prone_core</artifactId>
				<version>2.0.9</version>
			</dependency>
			<dependency>
				<groupId>com.google.guava</groupId>
				<artifactId>guava</artifactId>
				<version>21.0</version>
			</dependency>
			<dependency>
				<groupId>com.phloc</groupId>
				<artifactId>phloc-schematron</artifactId>
				<version>${phloc_schematron_version}</version>
			</dependency>
			<dependency>
				<groupId>com.phloc</groupId>
				<artifactId>phloc-commons</artifactId>
				<version>${phloc_commons_version}</version>
			</dependency>
			<dependency>
				<groupId>commons-cli</groupId>
				<artifactId>commons-cli</artifactId>
				<version>1.3.1</version>
			</dependency>
			<dependency>
				<groupId>commons-codec</groupId>
				<artifactId>commons-codec</artifactId>
				<version>1.10</version>
			</dependency>
			<dependency>
				<groupId>commons-io</groupId>
				<artifactId>commons-io</artifactId>
				<version>2.5</version>
			</dependency>
			<dependency>
				<groupId>directory-naming</groupId>
				<artifactId>naming-java</artifactId>
				<version>0.8</version>
				<scope>test</scope>
				<exclusions>
					<exclusion>
						<artifactId>commons-logging</artifactId>
						<groupId>commons-logging</groupId>
					</exclusion>
				</exclusions>
			</dependency>
			<dependency>
				<groupId>javax.ejb</groupId>
				<artifactId>ejb-api</artifactId>
				<version>3.0</version>
			</dependency>
			<dependency>
				<groupId>javax.el</groupId>
				<artifactId>javax.el-api</artifactId>
				<version>3.0.0</version>
			</dependency>
			<dependency>
				<groupId>javax.interceptor</groupId>
				<artifactId>javax.interceptor-api</artifactId>
				<version>1.2</version>
			</dependency>
			<dependency>
				<groupId>javax.json</groupId>
				<artifactId>javax.json-api</artifactId>
				<version>1.0</version>
			</dependency>
			<dependency>
				<groupId>com.google.code.gson</groupId>
				<artifactId>gson</artifactId>
				<version>2.8.0</version>
			</dependency>
			<dependency>
				<groupId>javax.mail</groupId>
				<artifactId>javax.mail-api</artifactId>
				<version>1.5.6</version>
			</dependency>
			<dependency>
				<groupId>javax.servlet</groupId>
				<artifactId>javax.servlet-api</artifactId>
				<version>3.1.0</version>
			</dependency>
			<dependency>
				<groupId>javax.transaction</groupId>
				<artifactId>javax.transaction-api</artifactId>
				<version>1.2</version>
			</dependency>
			<dependency>
				<groupId>javax.validation</groupId>
				<artifactId>validation-api</artifactId>
				<version>1.1.0.Final</version>
			</dependency>
			<dependency>
				<groupId>javax.ws.rs</groupId>
				<artifactId>javax.ws.rs-api</artifactId>
				<version>2.0.1</version>
			</dependency>
			<dependency>
	         <groupId>junit</groupId>
	         <artifactId>junit</artifactId>
	         <version>4.12</version>
			</dependency>
			<dependency>
				<groupId>lt.velykis.maven.skins</groupId>
				<artifactId>reflow-velocity-tools</artifactId>
				<version>1.1.1</version>
			</dependency>
			<dependency>
				<groupId>net.riotopsys</groupId>
				<artifactId>json_patch</artifactId>
				<version>0.0.0</version>
			</dependency>
			<dependency>
				<groupId>net.sf.json-lib</groupId>
				<artifactId>json-lib</artifactId>
				<version>2.4</version>
				<classifier>jdk15</classifier>
				<exclusions>
					<exclusion>
						<artifactId>commons-logging</artifactId>
						<groupId>commons-logging</groupId>
					</exclusion>
				</exclusions>
			</dependency>
			<dependency>
				<groupId>net.sf.json-lib</groupId>
				<artifactId>json-lib</artifactId>
				<version>2.4</version>
				<classifier>jdk15-sources</classifier>
			</dependency>
			<dependency>
				<groupId>org.apache.commons</groupId>
				<artifactId>commons-dbcp2</artifactId>
				<version>2.1.1</version>
			</dependency>
			<dependency>
				<groupId>org.apache.commons</groupId>
				<artifactId>commons-lang3</artifactId>
				<version>3.5</version>
			</dependency>
			<dependency>
				<groupId>org.apache.derby</groupId>
				<artifactId>derby</artifactId>
				<version>${derby_version}</version>
			</dependency>
			<dependency>
				<groupId>org.apache.derby</groupId>
				<artifactId>derbynet</artifactId>
				<version>${derby_version}</version>
			</dependency>
			<dependency>
				<groupId>org.apache.derby</groupId>
				<artifactId>derbyclient</artifactId>
				<version>${derby_version}</version>
			</dependency>
			<dependency>
				<groupId>org.apache.httpcomponents</groupId>
				<artifactId>httpclient</artifactId>
				<version>4.5.2</version>
			</dependency>
			<dependency>
				<groupId>org.apache.httpcomponents</groupId>
				<artifactId>httpclient-android</artifactId>
				<version>4.3.5.1</version>
			</dependency>
			<dependency>
				<groupId>org.apache.httpcomponents</groupId>
				<artifactId>httpcore</artifactId>
				<version>4.4.5</version>
			</dependency>
			<dependency>
				<groupId>org.apache.lucene</groupId>
				<artifactId>lucene-highlighter</artifactId>
				<version>${lucene_version}</version>
			</dependency>
			<dependency>
				<groupId>org.apache.lucene</groupId>
				<artifactId>lucene-analyzers-phonetic</artifactId>
				<version>${lucene_version}</version>
			</dependency>
			<dependency>
				<groupId>org.apache.maven.doxia</groupId>
				<artifactId>doxia-module-markdown</artifactId>
				<version>1.6</version>
			</dependency>
			<dependency>
				<groupId>org.apache.maven.scm</groupId>
				<artifactId>maven-scm-api</artifactId>
				<version>1.9.5</version>
			</dependency>
			<dependency>
				<groupId>org.apache.maven.scm</groupId>
				<artifactId>maven-scm-manager-plexus</artifactId>
				<version>1.9.5</version>
			</dependency>
			<dependency>
				<groupId>org.apache.maven.scm</groupId>
				<artifactId>maven-scm-provider-gitexe</artifactId>
				<version>1.9.5</version>
			</dependency>
			<dependency>
				<groupId>org.apache.maven.wagon</groupId>
				<artifactId>wagon-scm</artifactId>
				<version>2.10</version>
			</dependency>
			<dependency>
				<groupId>org.apache.maven</groupId>
				<artifactId>maven-project</artifactId>
				<version>2.2.1</version>
			</dependency>
			<dependency>
				<groupId>org.apache.maven</groupId>
				<artifactId>maven-plugin-api</artifactId>
				<version>3.2.5</version>
			</dependency>
			<dependency>
				<groupId>org.apache.maven.plugin-tools</groupId>
				<artifactId>maven-plugin-annotations</artifactId>
				<version>3.2</version>
			</dependency>
			<dependency>
				<groupId>org.apache.velocity</groupId>
				<artifactId>velocity</artifactId>
				<version>1.7</version>
			</dependency>
			<dependency>
				<groupId>org.apache.velocity</groupId>
				<artifactId>velocity-tools</artifactId>
				<version>2.0</version>
			</dependency>
			<dependency>
				<groupId>org.codehaus.plexus</groupId>
				<artifactId>plexus-compiler-javac</artifactId>
				<version>2.8.1</version>
			</dependency>
			<dependency>
				<groupId>org.codehaus.plexus</groupId>
				<artifactId>plexus-compiler-javac-errorprone</artifactId>
				<version>2.8.1</version>
			</dependency>
			<dependency>
				<groupId>org.codehaus.plexus</groupId>
				<artifactId>plexus-utils</artifactId>
				<version>3.0.22</version>
			</dependency>
			<dependency>
				<groupId>org.codehaus.woodstox</groupId>
				<artifactId>woodstox-core-asl</artifactId>
				<version>4.4.1</version>
			</dependency>
			<dependency>
				<groupId>org.ebaysf.web</groupId>
				<artifactId>cors-filter</artifactId>
				<version>${ebay_cors_filter_version}</version>
			</dependency>
			<dependency>
				<groupId>org.eclipse.jetty</groupId>
				<artifactId>jetty-http</artifactId>
				<version>${jetty_version}</version>
			</dependency>
			<dependency>
				<groupId>org.eclipse.jetty</groupId>
				<artifactId>jetty-servlets</artifactId>
				<version>${jetty_version}</version>
			</dependency>
			<dependency>
				<groupId>org.eclipse.jetty</groupId>
				<artifactId>jetty-servlet</artifactId>
				<version>${jetty_version}</version>
			</dependency>
			<dependency>
				<groupId>org.eclipse.jetty</groupId>
				<artifactId>jetty-server</artifactId>
				<version>${jetty_version}</version>
			</dependency>
			<dependency>
				<groupId>org.eclipse.jetty</groupId>
				<artifactId>jetty-util</artifactId>
				<version>${jetty_version}</version>
			</dependency>
			<dependency>
				<groupId>org.eclipse.jetty</groupId>
				<artifactId>jetty-webapp</artifactId>
				<version>${jetty_version}</version>
			</dependency>
			<dependency>
				<groupId>org.eclipse.jetty.websocket</groupId>
				<artifactId>websocket-api</artifactId>
				<version>${jetty_version}</version>
			</dependency>
			<dependency>
				<groupId>org.eclipse.jetty.websocket</groupId>
				<artifactId>websocket-client</artifactId>
				<version>${jetty_version}</version>
			</dependency>
			<dependency>
				<groupId>org.eclipse.jetty.websocket</groupId>
				<artifactId>websocket-server</artifactId>
				<version>${jetty_version}</version>
			</dependency>
			<dependency>
				<groupId>org.fusesource.jansi</groupId>
				<artifactId>jansi</artifactId>
				<version>1.15</version>
			</dependency>
			<dependency>
				<groupId>org.glassfish</groupId>
				<artifactId>javax.el</artifactId>
				<version>3.0.0</version>
			</dependency>
			<dependency>
				<groupId>org.glassfish</groupId>
				<artifactId>javax.json</artifactId>
				<version>1.0.4</version>
			</dependency>
			<dependency>
				<groupId>org.glassfish.jersey.core</groupId>
				<artifactId>jersey-server</artifactId>
				<version>${jersey_version}</version>
			</dependency>
			<dependency>
				<groupId>org.glassfish.jersey.containers</groupId>
				<artifactId>jersey-container-servlet-core</artifactId>
				<version>${jersey_version}</version>
			</dependency>
			<dependency>
				<groupId>org.glassfish.jersey.containers</groupId>
				<artifactId>jersey-container-jetty-http</artifactId>
				<version>${jersey_version}</version>
			</dependency>
			<dependency>
				<groupId>org.glassfish.jersey.media</groupId>
				<artifactId>jersey-media-moxy</artifactId>
				<version>${jersey_version}</version>
			</dependency>
			<dependency>
				<groupId>org.jscience</groupId>
				<artifactId>jscience</artifactId>
				<version>4.3.1</version>
			</dependency>
			<dependency>
				<groupId>org.hamcrest</groupId>
				<artifactId>java-hamcrest</artifactId>
				<version>2.0.0.0</version>
			</dependency>
			<dependency>
				<groupId>org.hibernate</groupId>
				<artifactId>hibernate-core</artifactId>
				<version>${hibernate_version}</version>
			</dependency>
			<dependency>
				<groupId>org.hibernate</groupId>
				<artifactId>hibernate-ehcache</artifactId>
				<version>${hibernate_version}</version>
			</dependency>
			<dependency>
				<groupId>org.hibernate</groupId>
				<artifactId>hibernate-entitymanager</artifactId>
				<version>${hibernate_version}</version>
			</dependency>
			<dependency>
				<groupId>org.hibernate</groupId>
				<artifactId>hibernate-validator</artifactId>
				<version>${hibernate_validator_version}</version>
			</dependency>
			<dependency>
				<groupId>org.hibernate</groupId>
				<artifactId>hibernate-search-orm</artifactId>
				<version>${hibernate_search_version}</version>
			</dependency>
			<dependency>
				<groupId>org.javassist</groupId>
				<artifactId>javassist</artifactId>
				<version>3.20.0-GA</version>
			</dependency>
			<dependency>
				<groupId>org.mockito</groupId>
				<artifactId>mockito-all</artifactId>
				<version>1.10.19</version>
			</dependency>
			<dependency>
				<groupId>org.slf4j</groupId>
				<artifactId>slf4j-android</artifactId>
				<version>1.7.25</version>
			</dependency>
			<dependency>
				<groupId>org.slf4j</groupId>
				<artifactId>slf4j-api</artifactId>
				<version>1.7.25</version>
			</dependency>
			<dependency>
				<groupId>org.slf4j</groupId>
				<artifactId>jcl-over-slf4j</artifactId>
				<version>1.7.25</version>
			</dependency>
			<dependency>
				<groupId>org.springframework</groupId>
				<artifactId>spring-beans</artifactId>
				<version>${spring_version}</version>
			</dependency>
			<dependency>
				<groupId>org.springframework</groupId>
				<artifactId>spring-context</artifactId>
				<version>${spring_version}</version>
			</dependency>
			<dependency>
				<groupId>org.springframework</groupId>
				<artifactId>spring-context-support</artifactId>
				<version>${spring_version}</version>
			</dependency>
			<dependency>
				<groupId>org.springframework</groupId>
				<artifactId>spring-core</artifactId>
				<version>${spring_version}</version>
			</dependency>
			<dependency>
				<groupId>org.springframework.data</groupId>
				<artifactId>spring-data-jpa</artifactId>
				<version>1.10.4.RELEASE</version>
			</dependency>
			<dependency>
				<groupId>org.springframework</groupId>
				<artifactId>spring-messaging</artifactId>
				<version>${spring_version}</version>
			</dependency>
			<dependency>
				<groupId>org.springframework</groupId>
				<artifactId>spring-orm</artifactId>
				<version>${spring_version}</version>
			</dependency>
			<dependency>
				<groupId>org.springframework</groupId>
				<artifactId>spring-test</artifactId>
				<version>${spring_version}</version>
			</dependency>
			<dependency>
				<groupId>org.springframework</groupId>
				<artifactId>spring-tx</artifactId>
				<version>${spring_version}</version>
			</dependency>
			<dependency>
				<groupId>org.springframework</groupId>
				<artifactId>spring-web</artifactId>
				<version>${spring_version}</version>
			</dependency>
			<dependency>
				<groupId>org.springframework</groupId>
				<artifactId>spring-webmvc</artifactId>
				<version>${spring_version}</version>
			</dependency>
			<dependency>
				<groupId>org.springframework</groupId>
				<artifactId>spring-websocket</artifactId>
				<version>${spring_version}</version>
			</dependency>
			<dependency>
				<groupId>org.thymeleaf</groupId>
				<artifactId>thymeleaf</artifactId>
				<version>${thymeleaf-version}</version>
			</dependency>
			<dependency>
				<groupId>org.thymeleaf</groupId>
				<artifactId>thymeleaf-spring4</artifactId>
				<version>${thymeleaf-version}</version>
			</dependency>
			<dependency>
				<groupId>xmlunit</groupId>
				<artifactId>xmlunit</artifactId>
				<version>1.6</version>
			</dependency>
		</dependencies>
	</dependencyManagement>

	<build>
		<pluginManagement>
			<plugins>
				<plugin>
					<groupId>de.juplo</groupId>
					<artifactId>hibernate-maven-plugin</artifactId>
					<version>2.0.0</version>
					<configuration>
						<export>false</export>
						<skip>false</skip>
						<scanDependencies>false</scanDependencies>
						<scanTestClasses>false</scanTestClasses>
						<scanClasses>true</scanClasses>
						<force>true</force>
					</configuration>
				</plugin>
				<plugin>
					<groupId>org.apache.felix</groupId>
					<artifactId>maven-bundle-plugin</artifactId>
					<version>3.0.1</version>
				</plugin>
				<plugin>
					<groupId>org.apache.maven.plugins</groupId>
					<artifactId>maven-antrun-plugin</artifactId>
					<version>1.8</version>
				</plugin>
				<plugin>
					<groupId>org.apache.maven.plugins</groupId>
					<artifactId>maven-compiler-plugin</artifactId>
					<version>3.6.1</version>
					<configuration>
						<source>1.6</source>
						<target>1.6</target>
						<!-- 
						We compile the unit tests at Java 8. Might as well since they
						need Java 8 in order to run (Jetty needs 8) so this way we can
						use nice java 8 features in tests at least
						-->
						<testSource>1.8</testSource>
						<testTarget>1.8</testTarget>
						<forceJavacCompilerUse>true</forceJavacCompilerUse>
						<encoding>UTF-8</encoding>
					</configuration>
					<dependencies>
						<dependency>
							<groupId>com.google.errorprone</groupId>
							<artifactId>error_prone_core</artifactId>
							<version>2.0.19</version>
						</dependency>
						<dependency>
							<groupId>org.codehaus.plexus</groupId>
							<artifactId>plexus-compiler-javac</artifactId>
							<version>2.8.1</version>
						</dependency>
						<dependency>
							<groupId>org.codehaus.plexus</groupId>
							<artifactId>plexus-compiler-javac-errorprone</artifactId>
							<version>2.8.1</version>
						</dependency>
						<dependency>
							<groupId>org.codehaus.plexus</groupId>
							<artifactId>plexus-utils</artifactId>
							<version>3.0.24</version>
						</dependency>
					</dependencies>
				</plugin>
				<plugin>
					<groupId>org.apache.maven.plugins</groupId>
					<artifactId>maven-dependency-plugin</artifactId>
					<version>2.10</version>
				</plugin>
				<plugin>
					<groupId>org.apache.maven.plugins</groupId>
					<artifactId>maven-deploy-plugin</artifactId>
					<version>2.8.2</version>
				</plugin>
				<plugin>
					<groupId>org.apache.maven.plugins</groupId>
					<artifactId>maven-gpg-plugin</artifactId>
					<version>1.6</version>
				</plugin>
				<plugin>
					<groupId>org.apache.maven.plugins</groupId>
					<artifactId>maven-javadoc-plugin</artifactId>
					<version>2.10.4</version>
				</plugin>
				<plugin>
					<groupId>org.apache.maven.plugins</groupId>
					<artifactId>maven-jxr-plugin</artifactId>
					<version>2.5</version>
				</plugin>
				<plugin>
					<groupId>org.apache.maven.plugins</groupId>
					<artifactId>maven-failsafe-plugin</artifactId>
					<version>2.19.1</version>
				</plugin>
				<plugin>
					<groupId>org.apache.maven.plugins</groupId>
					<artifactId>maven-plugin-plugin</artifactId>
					<version>3.5</version>
				</plugin>
				<plugin>
					<groupId>org.apache.maven.plugins</groupId>
					<artifactId>maven-shade-plugin</artifactId>
					<version>2.4.3</version>
				</plugin>
				<plugin>
					<groupId>org.apache.maven.plugins</groupId>
					<artifactId>maven-source-plugin</artifactId>
					<version>3.0.0</version>
					<dependencies>
						<dependency>
							<groupId>org.codehaus.plexus</groupId>
							<artifactId>plexus-utils</artifactId>
							<version>3.0.24</version>
						</dependency>
					</dependencies>
				</plugin>
				<plugin>
					<groupId>org.apache.maven.plugins</groupId>
					<artifactId>maven-surefire-plugin</artifactId>
					<version>2.19.1</version>
					<configuration>
						<redirectTestOutputToFile>true</redirectTestOutputToFile>
						<runOrder>random</runOrder>
						<argLine>-Dfile.encoding=UTF-8 -Xmx1024m</argLine>
						<forkCount>1.0C</forkCount>
					</configuration>
				</plugin>
				<plugin>
					<groupId>org.apache.maven.plugins</groupId>
					<artifactId>maven-war-plugin</artifactId>
					<version>3.0.0</version>
				</plugin>
				<plugin>
					<groupId>org.codehaus.mojo</groupId>
					<artifactId>build-helper-maven-plugin</artifactId>
					<version>3.0.0</version>
				</plugin>
				<plugin>
					<groupId>org.codehaus.mojo</groupId>
					<artifactId>animal-sniffer-maven-plugin</artifactId>
					<version>1.15</version>
				</plugin>
				<plugin>
					<groupId>org.codehaus.mojo</groupId>
					<artifactId>cobertura-maven-plugin</artifactId>
					<version>2.7</version>
					<configuration>
						<skip>true</skip>
					</configuration>
				</plugin>
				<plugin>
					<groupId>org.codehaus.mojo</groupId>
					<artifactId>license-maven-plugin</artifactId>
					<version>1.12</version>
					<configuration>
						<verbose>true</verbose>
						<addSvnKeyWords>false</addSvnKeyWords>
					</configuration>
				</plugin>
				<plugin>
					<groupId>org.codehaus.mojo</groupId>
					<artifactId>versions-maven-plugin</artifactId>
					<version>2.2</version>
				</plugin>
				<plugin>
					<groupId>org.eclipse.jetty</groupId>
					<artifactId>jetty-maven-plugin</artifactId>
					<version>${jetty_version}</version>
				</plugin>
				<plugin>
					<groupId>org.eluder.coveralls</groupId>
					<artifactId>coveralls-maven-plugin</artifactId>
					<version>4.3.0</version>
					<configuration>
						<coberturaReports>
						</coberturaReports>
					</configuration>
				</plugin>
				<plugin>
					<groupId>org.jacoco</groupId>
					<artifactId>jacoco-maven-plugin</artifactId>
					<version>0.7.9</version>
				</plugin>
				<plugin>
					<groupId>org.apache.maven.plugins</groupId>
					<artifactId>maven-site-plugin</artifactId>
					<!-- Be careful upgrading the version of this plugin- 3.5 breaks the relow-maven-skin that we use currently. Also once we move to 3.5 the site.xml <head> tag needs to have its contents put in a CDATA 
						block. What an unpleasant misadventure to figure that all out...... -->
					<version>3.4</version>
					<configuration>
						<skip>false</skip>
						<skipDeploy>true</skipDeploy>
						<inputEncoding>UTF-8</inputEncoding>
						<outputEncoding>UTF-8</outputEncoding>
						<relativizeDecorationLinks>false</relativizeDecorationLinks>
					</configuration>
					<dependencies>
						<dependency>
							<groupId>org.apache.maven.wagon</groupId>
							<artifactId>wagon-scm</artifactId>
						</dependency>
						<dependency>
							<groupId>org.apache.maven.scm</groupId>
							<artifactId>maven-scm-manager-plexus</artifactId>
						</dependency>
						<dependency>
							<groupId>org.apache.maven.scm</groupId>
							<artifactId>maven-scm-provider-gitexe</artifactId>
						</dependency>
						<dependency>
							<groupId>org.apache.maven.scm</groupId>
							<artifactId>maven-scm-api</artifactId>
						</dependency>
						<!-- <dependency> <groupId>org.apache.maven.doxia</groupId> <artifactId>doxia-core</artifactId> </dependency> -->
						<dependency>
							<groupId>org.apache.maven.doxia</groupId>
							<artifactId>doxia-module-markdown</artifactId>
						</dependency>
						<dependency>
							<groupId>lt.velykis.maven.skins</groupId>
							<artifactId>reflow-velocity-tools</artifactId>
						</dependency>
						<dependency>
							<groupId>org.apache.velocity</groupId>
							<artifactId>velocity</artifactId>
						</dependency>
					</dependencies>
				</plugin>
				<!--This plugin's configuration is used to store Eclipse m2e settings only. It has no influence on the Maven build itself. -->
				<plugin>
					<groupId>org.eclipse.m2e</groupId>
					<artifactId>lifecycle-mapping</artifactId>
					<version>1.0.0</version>
					<configuration>
						<lifecycleMappingMetadata>
							<pluginExecutions>
								<pluginExecution>
									<pluginExecutionFilter>
										<groupId>
											ca.uhn.hapi.fhir
										</groupId>
										<artifactId>
											hapi-tinder-plugin
										</artifactId>
										<versionRange>
											[0.8-SNAPSHOT,)
										</versionRange>
										<goals>
											<goal>
												generate-jparest-server
											</goal>
										</goals>
									</pluginExecutionFilter>
									<action>
										<ignore></ignore>
									</action>
								</pluginExecution>
								<pluginExecution>
									<pluginExecutionFilter>
										<groupId>
											org.apache.maven.plugins
										</groupId>
										<artifactId>
											maven-antrun-plugin
										</artifactId>
										<versionRange>
											[1.7,)
										</versionRange>
										<goals>
											<goal>run</goal>
										</goals>
									</pluginExecutionFilter>
									<action>
										<ignore></ignore>
									</action>
								</pluginExecution>
								<!-- 
								<pluginExecution>
									<pluginExecutionFilter>
										<groupId>
											org.codehaus.mojo
										</groupId>
										<artifactId>
											build-helper-maven-plugin
										</artifactId>
										<versionRange>
											[1.9.1,)
										</versionRange>
										<goals>
											<goal>add-source</goal>
										</goals>
									</pluginExecutionFilter>
									<action>
										<ignore></ignore>
									</action>
								</pluginExecution>
								<pluginExecution>
									<pluginExecutionFilter>
										<groupId>
											org.apache.maven.plugins
										</groupId>
										<artifactId>
											maven-compiler-plugin
										</artifactId>
										<versionRange>
											[3.3,)
										</versionRange>
										<goals>
											<goal>compile</goal>
											<goal>testCompile</goal>
										</goals>
									</pluginExecutionFilter>
									<action>
										<ignore></ignore>
									</action>
								</pluginExecution>
								 -->
							</pluginExecutions>
						</lifecycleMappingMetadata>
					</configuration>
				</plugin>
				<plugin>
					<groupId>org.apache.maven.plugins</groupId>
					<artifactId>maven-checkstyle-plugin</artifactId>
					<version>2.17</version>
					<dependencies>
						<dependency>
							<groupId>com.puppycrawl.tools</groupId>
							<artifactId>checkstyle</artifactId>
							<version>6.17</version>
						</dependency>
					</dependencies>
					<configuration>
						<configLocation>${project.basedir}/src/checkstyle/checkstyle.xml</configLocation>
					</configuration>
				</plugin>
				<plugin>
					<groupId>org.apache.maven.plugins</groupId>
					<artifactId>maven-install-plugin</artifactId>
					<version>2.5.2</version>
				</plugin>
			</plugins>
		</pluginManagement>
		<plugins>
			<plugin>
				<groupId>org.apache.maven.plugins</groupId>
				<artifactId>maven-enforcer-plugin</artifactId>
				<executions>
					<execution>
						<id>enforce-java</id>
						<goals>
							<goal>enforce</goal>
						</goals>
						<configuration>
							<rules>
								<requireJavaVersion>
									<version>[1.8,)</version>
									<message>
										The hapi-fhir Maven build requires JDK version 1.8 or higher.
									</message>
								</requireJavaVersion>
							</rules>
						</configuration>
					</execution>
				</executions>
			</plugin>
			<plugin>
				<groupId>org.codehaus.mojo</groupId>
				<artifactId>license-maven-plugin</artifactId>
				<inherited>false</inherited>
				<executions>
					<execution>
						<id>update-project-license</id>
						<phase>package</phase>
						<goals>
							<goal>update-project-license</goal>
						</goals>
						<configuration>
							<licenseName>apache_v2</licenseName>
						</configuration>
					</execution>
				</executions>
			</plugin>
			<plugin>
				<artifactId>maven-antrun-plugin</artifactId>
				<inherited>false</inherited>
				<executions>
					<execution>
						<id>copySubProjects</id>
						<phase>site</phase>
						<goals>
							<goal>run</goal>
						</goals>
						<configuration>
							<target>
								<copy todir="target/site/apidocs">
									<fileset dir="hapi-fhir-base/target/site/apidocs"/>
								</copy>
								<copy todir="target/site/apidocs-dstu">
									<fileset dir="hapi-fhir-structures-dstu/target/site/apidocs"/>
								</copy>
								<copy todir="target/site/apidocs-dstu2">
									<fileset dir="hapi-fhir-structures-dstu2/target/site/apidocs"/>
								</copy>
								<copy todir="target/site/apidocs-dstu3">
									<fileset dir="hapi-fhir-structures-dstu3/target/site/apidocs"/>
								</copy>
								<copy todir="target/site/apidocs-jpaserver">
									<fileset dir="hapi-fhir-jpaserver-base/target/site/apidocs"/>
								</copy>
								<copy todir="target/site/xref-jpaserver">
									<fileset dir="hapi-fhir-jpaserver-base/target/site/xref"/>
								</copy>
								<copy todir="target/site/xref-base">
									<fileset dir="hapi-fhir-base/target/site/xref"/>
								</copy>
								<!-- <copy todir="target/site/cobertura"> <fileset dir="hapi-fhir-cobertura/target/site/cobertura" /> </copy> -->
								<copy todir="target/site">
									<fileset dir="hapi-fhir-base/target/site" includes="checkstyle.*"/>
								</copy>
								<echo>Fixing Checkstyle Report</echo>
								<replace dir="target/site" summary="true">
									<include name="checkstyle.html"/>
									<replacetoken>"../../</replacetoken>
									<replacevalue>"./</replacevalue>
								</replace>
								<replace dir="target/site" summary="true">
									<include name="*.html"/>
									<replacetoken>http://netdna.bootstrapcdn.com/twitter-bootstrap/2.3.1/css/bootstrap-responsive.min.css</replacetoken>
									<replacevalue>./css/bootstrap-responsive.min.css</replacevalue>
								</replace>
								<replace dir="target/site" summary="true">
									<include name="*.html"/>
									<replacetoken>http://netdna.bootstrapcd</replacetoken>
									<replacevalue>https://netdna.bootstrapcd</replacevalue>
								</replace>
								<replace dir="target/site" summary="true">
									<include name="*.html"/>
									<replacetoken>http://maxcdn.bootstrapcdn.com/font-awesome/4.3.0/css/font-awesome.min.css</replacetoken>
									<replacevalue>https://maxcdn.bootstrapcdn.com/font-awesome/4.3.0/css/font-awesome.min.css</replacevalue>
								</replace>
								<replace dir="target/site" summary="true">
									<include name="*.html"/>
									<replacetoken>http://ajax.googleapis</replacetoken>
									<replacevalue>https://ajax.googleapis</replacevalue>
								</replace>
								<replace dir="target/site" summary="true">
									<include name="*.html"/>
									<replacetoken>\t</replacetoken>
									<replacevalue>
									</replacevalue>
								</replace>
								<replace dir="target/site" summary="true">
									<include name="index.html"/>
									<replacetoken><![CDATA[<h2 id="Welcome">Welcome</h2>]]></replacetoken>
									<replacevalue><![CDATA[<div class="jumbotron subhead">
		<div class="row" id="banner">
			<div class="span12">
				<div class="pull-left">
					<a href="./" id="bannerLeft"><img src="images/hapi_fhir_banner.png" alt='"'HAPI'"' /></a>
				</div>
				<div class="pull-right">
					<a href="./" id="bannerRight"><img src="images/hapi_fhir_banner_right.png" alt='"'FHIR'"' /></a>
				</div>
			</div>
		</div>
	</div>]]></replacevalue>
								</replace>
								<!--<replaceregexp file="target/site/checkstyle.html" byline="false" match="&lt;ul class=&quot;breadcrumb.*?&lt;/ul&gt;" replace="" flags="s"/> -->
							</target>
						</configuration>
					</execution>
					<execution>
						<id>addSyntaxHighlighter</id>
						<phase>site</phase>
						<goals>
							<goal>run</goal>
						</goals>
						<configuration>
							<target>
								<echo>Adding Fontawesome</echo>
								<replace dir="target/site" summary="true">
									<include name="*.html"/>
									<replacetoken><![CDATA[<a href="download.html" title="Download">Download</a>]]></replacetoken>
									<replacevalue><![CDATA[<a href="download.html"  title="Download"><i class="fa fa-download"></i> Download</a>]]></replacevalue>
								</replace>
								<replace dir="target/site" summary="true">
									<include name="*.html"/>
									<replacetoken><![CDATA[<a href="https://github.com/jamesagnew/hapi-fhir/" title="GitHub Project" class="externalLink">GitHub Project</a>]]></replacetoken>
									<replacevalue><![CDATA[<a href="https://github.com/jamesagnew/hapi-fhir/" title="GitHub Project"  class="externalLink"><i class="fa fa-github"></i> GitHub Project</a>]]></replacevalue>
								</replace>
								<replace dir="target/site" summary="true">
									<include name="*.html"/>
									<replacetoken><![CDATA[data-toggle="dropdown">Test Servers <]]></replacetoken>
									<replacevalue><![CDATA[data-toggle="dropdown"><i class="fa fa-fire"></i>&nbsp;Test Servers&nbsp;<]]></replacevalue>
								</replace>
								<replace dir="target/site" summary="true">
									<include name="*.html"/>
									<replacetoken><![CDATA[data-toggle="dropdown">Documentation <]]></replacetoken>
									<replacevalue><![CDATA[data-toggle="dropdown"><i class="fa fa-book"></i>&nbsp;Documentation&nbsp;<]]></replacevalue>
								</replace>
								<replace dir="target/site" summary="true">
									<include name="*.html"/>
									<replacetoken><![CDATA[data-toggle="dropdown">Get Help <]]></replacetoken>
									<replacevalue><![CDATA[data-toggle="dropdown"><i class="fa fa-support"></i>&nbsp;Get Help&nbsp;<]]></replacevalue>
								</replace>
								<echo>Changing Breadcrumbs</echo>
								<replace dir="target/site" summary="true">
									<include name="doc_*.html"/>
									<replacetoken><![CDATA[<li class="divider">/</li>]]></replacetoken>
									<replacevalue><![CDATA[<li  class="divider">/</li>
			<li><a href="docindex.html" title="Documentation">Documentation</a></li>
			<li  class="divider">/</li>]]></replacevalue>
								</replace>
								<echo>Adding Syntax Highlighter</echo>
								<replace dir="target/site" summary="true">
									<include name="*.html"></include>
									<replacetoken><![CDATA[</body>]]></replacetoken>
									<replacevalue><![CDATA[
<script type="text/javascript">
	var elements = document.getElementsByClassName("source");
	for (var i=0; i < elements.length; i++) {
		var pres = elements[i].getElementsByTagName("pre");
		for (var j = 0; j < pres.length; j++) {
			var pre = pres[j];
			if (pre.innerHTML.match(/^\s*\&lt\;/)) {
				pre.className = 'brush: xml';
			} else if (pre.innerHTML.match(/\/\*/)) {
				pre.className = 'brush: java';
			} else if (pre.innerHTML.match(/^\/\//)) {
				pre.className = 'brush: java';
			} else if (pre.innerHTML.match(/^\{/)) {
				pre.className = 'brush: jscript';
			} else if (pre.innerHTML.match(/^\#/)) {
				pre.className = 'brush: bash';
			} else if (pre.innerHTML.match(/\&lt\;\//)) {
				pre.className = 'brush: xml';
			} else {
				pre.className = 'brush: java';
			}
		}
	}

	SyntaxHighlighter.all();
</script>
</body>
									]]></replacevalue>
								</replace>
							</target>
						</configuration>
					</execution>
					<execution>
						<id>addAnalytics</id>
						<phase>site</phase>
						<configuration>
							<target>
								<echo>Adding Google analytics in target/site for &lt;body&gt;</echo>
								<replace dir="target/site" summary="true">
									<include name="**/*.html"></include>
									<replacefilter token="#build#" value="${label}"/>
									<replacefilter token="#version#" value="${project.version}"/>
									<replacetoken><![CDATA[</body>]]></replacetoken>
									<replacevalue><![CDATA[
<script>
  (function(i,s,o,g,r,a,m){i['GoogleAnalyticsObject']=r;i[r]=i[r]||function(){
  (i[r].q=i[r].q||[]).push(arguments)},i[r].l=1*new Date();a=s.createElement(o),
  m=s.getElementsByTagName(o)[0];a.async=1;a.src=g;m.parentNode.insertBefore(a,m)
  })(window,document,'script','//www.google-analytics.com/analytics.js','ga');

  ga('create', 'UA-1395874-5', 'auto');
  ga('require', 'displayfeatures');
  ga('require', 'linkid', 'linkid.js');
  ga('send', 'pageview');

</script>
                </body >
                ]]></replacevalue>
								</replace>
								<echo>Adding Google analytics in target/site for &lt;BODY&gt;</echo>
								<replace dir="target/site" summary="true">
									<include name="**/*.html"></include>
									<replacetoken><![CDATA[</BODY>]]></replacetoken>
									<replacevalue><![CDATA[
<script>
  (function(i,s,o,g,r,a,m){i['GoogleAnalyticsObject']=r;i[r]=i[r]||function(){
  (i[r].q=i[r].q||[]).push(arguments)},i[r].l=1*new Date();a=s.createElement(o),
  m=s.getElementsByTagName(o)[0];a.async=1;a.src=g;m.parentNode.insertBefore(a,m)
  })(window,document,'script','//www.google-analytics.com/analytics.js','ga');

  ga('create', 'UA-1395874-5', 'auto');
  ga('require', 'displayfeatures');
  ga('require', 'linkid', 'linkid.js');
  ga('send', 'pageview');

</script>
                </BODY >
                ]]></replacevalue>
								</replace>
							</target>
						</configuration>
						<goals>
							<goal>run</goal>
						</goals>
					</execution>
				</executions>
			</plugin>
			<plugin>
				<artifactId>maven-site-plugin</artifactId>
				<inherited>false</inherited>
				<executions>
					<execution>
						<id>stage-for-scm-publish</id>
						<phase>post-site</phase>
						<goals>
							<goal>stage</goal>
						</goals>
						<configuration>
							<stagingDirectory>${siteMainDirectory}</stagingDirectory>
						</configuration>
					</execution>
				</executions>
				<dependencies>
					<dependency>
						<groupId>org.apache.maven.wagon</groupId>
						<artifactId>wagon-scm</artifactId>
						<version>2.12</version>
					</dependency>
					<dependency>
						<groupId>org.apache.maven.scm</groupId>
						<artifactId>maven-scm-manager-plexus</artifactId>
						<version>1.9.5</version>
					</dependency>
					<dependency>
						<groupId>org.apache.maven.scm</groupId>
						<artifactId>maven-scm-provider-gitexe</artifactId>
						<version>1.9.5</version>
					</dependency>
					<dependency>
						<groupId>org.apache.maven.scm</groupId>
						<artifactId>maven-scm-api</artifactId>
						<version>1.9.5</version>
					</dependency>
					<!-- <dependency> <groupId>org.apache.maven.doxia</groupId> <artifactId>doxia-core</artifactId> <version>1.7</version> </dependency> -->
					<dependency>
						<groupId>org.apache.maven.doxia</groupId>
						<artifactId>doxia-module-markdown</artifactId>
						<version>1.6</version>
					</dependency>
					<dependency>
						<groupId>lt.velykis.maven.skins</groupId>
						<artifactId>reflow-velocity-tools</artifactId>
						<version>1.1.1</version>
					</dependency>
					<dependency>
						<groupId>org.apache.velocity</groupId>
						<artifactId>velocity</artifactId>
						<version>1.7</version>
					</dependency>
				</dependencies>
			</plugin>
			<plugin>
				<groupId>org.apache.maven.plugins</groupId>
				<artifactId>maven-scm-publish-plugin</artifactId>
				<version>1.1</version>
				<inherited>false</inherited>
				<configuration>
					<checkoutDirectory>${scmPubCheckoutDirectory}</checkoutDirectory>
					<content>\${siteMainDirectory}</content>
					<tryUpdate>true</tryUpdate>
					<scmBranch>gh-pages</scmBranch>
					<pubScmUrl>scm:git:git@github.com:jamesagnew/hapi-fhir.git</pubScmUrl>
				</configuration>
				<executions>
					<execution>
						<id>scm-publish</id>
						<phase>site-deploy</phase>
						<goals>
							<goal>publish-scm</goal>
						</goals>
					</execution>
				</executions>
			</plugin>
			<!-- <plugin> <groupId>com.github.github</groupId> <artifactId>site-maven-plugin</artifactId> <version>0.12</version> <configuration> <message>Building site for ${project.version}</message> <server>github</server> 
				</configuration> <executions> <execution> <goals> <goal>site</goal> </goals> <phase>site-deploy</phase> </execution> </executions> </plugin> -->
		</plugins>
	</build>

	<reporting>
		<plugins>
			<!-- <plugin> <groupId>org.apache.maven.plugins</groupId> <artifactId>maven-checkstyle-plugin</artifactId> <reportSets> <reportSet> <reports><report>checkstyle-aggregate</report></reports> </reportSet> 
				</reportSets> <configuration> <configLocation>config/sun_checks.xml</configLocation> <includes> hapi-fhir-base/src/main/java/**/*.java </includes> </configuration> </plugin> -->
			<!-- <plugin> <groupId>org.jacoco</groupId> <artifactId>jacoco-maven-plugin</artifactId> <version>0.7.7.201606060606</version> <reportSets> <reportSet> <reports> <report>report</report> </reports> <configuration> 
				<dataFileIncludes>${baseDir}/hapi-fhir-base/target/jacoco.exec</dataFileIncludes> </configuration> </reportSet> </reportSets> </plugin> -->
			<plugin>
				<groupId>org.apache.maven.plugins</groupId>
				<artifactId>maven-changes-plugin</artifactId>
				<version>2.12.1</version>
				<inherited>false</inherited>
				<reportSets>
					<reportSet>
						<reports>
							<report>changes-report</report>
						</reports>
					</reportSet>
				</reportSets>
				<configuration>
					<feedType>atom_1.0</feedType>
					<issueLinkTemplatePerSystem>
						<default>https://github.com/jamesagnew/hapi-fhir/issues/%ISSUE%</default>
					</issueLinkTemplatePerSystem>
					<escapeHTML>false</escapeHTML>
				</configuration>
			</plugin>
			<plugin>
				<groupId>org.apache.maven.plugins</groupId>
				<artifactId>maven-surefire-report-plugin</artifactId>
				<version>2.19.1</version>
				<reportSets>
					<reportSet>
						<reports>
							<report>failsafe-report-only</report>
						</reports>
					</reportSet>
				</reportSets>
				<configuration>
					<reportsDirectories>
						<reportDirectory>${project.basedir}/hapi-fhir-base/target/surefire-reports/</reportDirectory>
						<reportDirectory>${project.basedir}/hapi-fhir-structures-dstu/target/surefire-reports/</reportDirectory>
						<reportDirectory>${project.basedir}/hapi-fhir-structures-dstu2/target/surefire-reports/</reportDirectory>
						<reportDirectory>${project.basedir}/hapi-fhir-jpaserver-base/target/surefire-reports/</reportDirectory>
					</reportsDirectories>
				</configuration>
			</plugin>
			<plugin>
				<groupId>org.apache.maven.plugins</groupId>
				<artifactId>maven-project-info-reports-plugin</artifactId>
				<version>2.8.1</version>
				<inherited>false</inherited>
				<reportSets>
					<reportSet>
						<reports>
							<report>project-team</report>
							<report>issue-tracking</report>
							<report>license</report>
							<report>scm</report>
						</reports>
					</reportSet>
				</reportSets>
			</plugin>
			<!-- <plugin> <groupId>org.apache.maven.plugins</groupId> <artifactId>maven-linkcheck-plugin</artifactId> <version>1.1</version> </plugin> -->
		</plugins>
	</reporting>

	<profiles>
		<profile>
			<id>DIST</id>
			<modules>
				<module>hapi-fhir-osgi-core</module>
			</modules>
		</profile>
		<profile>
			<id>ROOT</id>
			<reporting>
				<plugins>
				</plugins>
			</reporting>
			<modules>
			</modules>
			<build>
				<plugins>
					<!-- <plugin> <artifactId>maven-assembly-plugin</artifactId> <version>${maven_assembly_plugin_version}</version> <executions> <execution> <phase>package</phase> <goals> <goal>single</goal> </goals> 
						<configuration> <attach>false</attach> <descriptors> <descriptor>${project.basedir}/src/assembly/hapi-fhir-sample-projects.xml</descriptor> </descriptors> </configuration> </execution> </executions> </plugin> -->
				</plugins>
			</build>
		</profile>
		<profile>
			<id>SIGN_ARTIFACTS</id>
			<activation>
				<property>
					<name>gpg.passphrase</name>
				</property>
			</activation>
			<build>
				<plugins>
					<plugin>
						<groupId>org.apache.maven.plugins</groupId>
						<artifactId>maven-gpg-plugin</artifactId>
						<executions>
							<execution>
								<id>sign-artifacts</id>
								<phase>verify</phase>
								<goals>
									<goal>sign</goal>
								</goals>
							</execution>
						</executions>
					</plugin>
				</plugins>
			</build>
		</profile>
		<profile>
			<id>SITE</id>
			<modules>
				<module>hapi-fhir-base</module>
				<module>hapi-fhir-structures-dstu</module>
				<module>hapi-fhir-structures-dstu2</module>
				<module>hapi-fhir-structures-dstu3</module>
				<module>hapi-fhir-jpaserver-base</module>
				<module>hapi-fhir-jaxrsserver-base</module>
				<!-- <module>hapi-fhir-cobertura</module> -->
				<module>examples</module>
			</modules>
			<reporting>
				<plugins>
					<plugin>
						<groupId>org.codehaus.mojo</groupId>
						<artifactId>findbugs-maven-plugin</artifactId>
						<version>3.0.3</version>
						<configuration>
							<classFilesDirectory>./hapi-fhir-base/target/classes</classFilesDirectory>
						</configuration>
						<reportSets>
							<reportSet>
								<reports>
									<report>findbugs</report>
								</reports>
							</reportSet>
						</reportSets>
					</plugin>
				</plugins>
			</reporting>
		</profile>
		<profile>
			<id>ALLMODULES</id>
			<activation>
				<activeByDefault>true</activeByDefault>
			</activation>
			<modules>
				<module>hapi-deployable-pom</module>
				<module>hapi-fhir-base</module>
				<module>hapi-fhir-base-test-mindeps-client</module>
				<module>hapi-fhir-base-test-mindeps-server</module>
				<module>hapi-tinder-plugin</module>
				<module>hapi-tinder-test</module>
				<!--<module>hapi-fhir-narrativegenerator</module>-->
				<module>hapi-fhir-validation-resources-dstu2</module>
				<module>hapi-fhir-validation-resources-dstu2.1</module>
				<module>hapi-fhir-validation-resources-dstu3</module>
				<module>hapi-fhir-structures-dstu</module>
				<module>hapi-fhir-structures-dstu2</module>
				<module>hapi-fhir-structures-hl7org-dstu2</module>
				<module>hapi-fhir-structures-dstu2.1</module>
				<module>hapi-fhir-structures-dstu3</module>
				<module>hapi-fhir-jaxrsserver-base</module>
				<module>hapi-fhir-jaxrsserver-example</module>
				<module>hapi-fhir-jpaserver-base</module>
				<module>hapi-fhir-jpaserver-example</module>
				<module>restful-server-example</module>
				<module>restful-server-example-test</module>
				<module>hapi-fhir-testpage-overlay</module>
				<module>hapi-fhir-jpaserver-uhnfhirtest</module>
				<module>hapi-fhir-client-okhttp</module>
				<module>hapi-fhir-android</module>
				<module>hapi-fhir-converter</module>
				<module>hapi-fhir-cli</module>
				<module>hapi-fhir-dist</module>
				<module>examples</module>
				<module>example-projects/hapi-fhir-base-example-embedded-ws</module>
				<module>example-projects/hapi-fhir-standalone-overlay-example</module>
				<module>hapi-fhir-jacoco</module>
			</modules>
		</profile>
		<profile>
			<id>NOPARALLEL</id>
			<build>
				<plugins>
					<plugin>
						<groupId>org.apache.maven.plugins</groupId>
						<artifactId>maven-surefire-plugin</artifactId>
						<configuration>
							<forkCount>1</forkCount>
						</configuration>
					</plugin>
				</plugins>
			</build>
		</profile>
		<profile>
			<id>ERRORPRONE</id>
			<build>
				<plugins>
					<plugin>
						<groupId>org.apache.maven.plugins</groupId>
						<artifactId>maven-compiler-plugin</artifactId>
						<configuration>
							<compilerId>javac-with-errorprone</compilerId>
						</configuration>
					</plugin>
				</plugins>
			</build>
		</profile>
	</profiles>

	<modules>
	</modules>
</project><|MERGE_RESOLUTION|>--- conflicted
+++ resolved
@@ -362,14 +362,8 @@
 		<maven_source_plugin_version>2.4</maven_source_plugin_version>
 		<phloc_schematron_version>2.7.1</phloc_schematron_version>
 		<phloc_commons_version>4.4.6</phloc_commons_version>
-<<<<<<< HEAD
-		<spring_version>4.3.1.RELEASE</spring_version>
-		<thymeleaf-version>3.0.1.RELEASE</thymeleaf-version>
-		<ebay_cors_filter_version>1.0.1</ebay_cors_filter_version>
-=======
 		<spring_version>4.3.7.RELEASE</spring_version>
 		<thymeleaf-version>3.0.2.RELEASE</thymeleaf-version>
->>>>>>> bb9cd7c1
 		<xmlunit_version>1.6</xmlunit_version>
 
 		<!-- We are aiming to still work on a very old version of SLF4j even though we depend on the newest, just to be nice to users of the API. This version is tested in the hapi-fhir-cobertura. -->
@@ -649,11 +643,6 @@
 				<groupId>org.codehaus.woodstox</groupId>
 				<artifactId>woodstox-core-asl</artifactId>
 				<version>4.4.1</version>
-			</dependency>
-			<dependency>
-				<groupId>org.ebaysf.web</groupId>
-				<artifactId>cors-filter</artifactId>
-				<version>${ebay_cors_filter_version}</version>
 			</dependency>
 			<dependency>
 				<groupId>org.eclipse.jetty</groupId>
