<?xml version="1.0" encoding="UTF-8"?>
<project xmlns="http://maven.apache.org/POM/4.0.0" xmlns:xsi="http://www.w3.org/2001/XMLSchema-instance" xsi:schemaLocation="http://maven.apache.org/POM/4.0.0 http://maven.apache.org/maven-v4_0_0.xsd">

	<parent>
		<groupId>org.sonatype.oss</groupId>
		<artifactId>oss-parent</artifactId>
		<version>9</version>
	</parent>

	<modelVersion>4.0.0</modelVersion>
	<groupId>ca.uhn.hapi.fhir</groupId>
	<artifactId>hapi-fhir</artifactId>
	<packaging>pom</packaging>
	<version>1.4-SNAPSHOT</version>
	<name>HAPI-FHIR</name>
	<url>http://jamesagnew.github.io/hapi-fhir/</url>

	<organization>
		<name>University Health Network</name>
		<url>http://www.uhn.ca</url>
	</organization>

	<inceptionYear>2014</inceptionYear>

	<issueManagement>
		<system>GitHub</system>
		<url>https://github.com/jamesagnew/hapi-fhir/issues/</url>
	</issueManagement>

	<distributionManagement>
		<site>
			<id>git.server</id>
			<url>scm:git:git@github.com:jamesagnew/hapi-fhir.git</url>
		</site>
	</distributionManagement>

	<scm>
		<connection>scm:git:git@github.com:jamesagnew/hapi-fhir.git</connection>
		<url>scm:git:git@github.com:jamesagnew/hapi-fhir.git</url>
		<developerConnection>scm:git:git@github.com:jamesagnew/hapi-fhir.git</developerConnection>
	</scm>

	<description>
	</description>

	<dependencies>
		<!-- Cobertura is here as a 'provided' depdendency just to get the @CoverageIgnore annotation. It would be nice if there was a better way for this.. -->
		<dependency>
			<groupId>net.sourceforge.cobertura</groupId>
			<artifactId>cobertura</artifactId>
			<version>2.1.1</version>
			<scope>provided</scope>
			<exclusions>
				<exclusion>
					<artifactId>jetty</artifactId>
					<groupId>org.mortbay.jetty</groupId>
				</exclusion>
			</exclusions>
		</dependency>
		<dependency>
			<groupId>junit</groupId>
			<artifactId>junit</artifactId>
			<version>4.12</version>
			<scope>test</scope>
			<exclusions>
				<exclusion>
					<artifactId>hamcrest-core</artifactId>
					<groupId>org.hamcrest</groupId>
				</exclusion>
			</exclusions>
		</dependency>
		<dependency>
			<groupId>org.hamcrest</groupId>
			<artifactId>java-hamcrest</artifactId>
			<version>2.0.0.0</version>
			<scope>test</scope>
		</dependency>
		<dependency>
			<groupId>org.mockito</groupId>
			<artifactId>mockito-all</artifactId>
			<version>1.10.19</version>
			<scope>test</scope>
		</dependency>
	</dependencies>

	<prerequisites>
		<maven>3.2</maven>
	</prerequisites>

	<developers>
		<developer>
			<id>jamesagnew</id>
			<name>James Agnew</name>
			<organization>University Health Network</organization>
		</developer>
		<developer>
			<name>Dmitri Sotnikov</name>
			<organization>University Health Network</organization>
		</developer>
		<developer>
			<name>Lisa Wong</name>
			<organization>University Health Network</organization>
		</developer>
		<developer>
			<name>Josh Mandel</name>
			<organization>Boston Children's Hospital</organization>
		</developer>
		<developer>
			<id>lmds</id>
			<name>Laura MacDougall Sookraj</name>
			<organization>University Health Network</organization>
		</developer>
		<developer>
			<name>Neal Acharya</name>
			<organization>University Health Network</organization>
		</developer>
		<developer>
			<name>David Hay</name>
			<organization>Orion Health</organization>
		</developer>
		<developer>
			<id>sweetnavelorange</id>
			<name>James Butler</name>
			<organization>Orion Health</organization>
		</developer>
		<developer>
			<id>suranga</id>
			<name>Suranga Nath Kasthurirathne</name>
			<organization>OpenMRS / Regenstrief Center for Biomedical Informatics</organization>
		</developer>
		<developer>
			<id>dougmartin</id>
			<name>Doug Martin</name>
			<organization>Regenstrief Center for Biomedical Informatics</organization>
		</developer>
		<developer>
			<id>akley</id>
			<name>Alexander Kley</name>
		</developer>
		<developer>
			<id>preston</id>
			<name>Preston Lee</name>
			<organization>Arizona State University</organization>
		</developer>
		<developer>
			<id>jjathman</id>
			<name>Joe Athman</name>
		</developer>
		<developer>
			<id>petromykhailysyn</id>
			<name>Petro Mykhailyshyn</name>
		</developer>
		<developer>
			<id>tahurac</id>
			<name>Tahura Chaudhry</name>
			<organization>University Health Network</organization>
		</developer>
		<developer>
			<id>b.debeaubien</id>
			<name>Bill de Beaubien</name>
			<organization>Systems Made Simple</organization>
		</developer>
		<developer>
			<id>twilson650</id>
			<name>Tom Wilson</name>
		</developer>
		<developer>
			<id>esteban-aliverti</id>
			<name>Esteban Aliverti</name>
		</developer>
		<developer>
			<id>mochaholic</id>
			<name>Mohammad Jafari</name>
			<organization>Edmond Scientific Company</organization>
		</developer>
		<developer>
			<id>joel-costigliola</id>
			<name>Joel Costigliola</name>
			<organization>JCOS-Technologies</organization>
		</developer>
		<developer>
			<id>pukkaone</id>
			<name>Chin Huang</name>
		</developer>
		<developer>
			<id>SingingTree</id>
			<name>Bryce Van Dyk</name>
		</developer>
		<developer>
			<id>botunge</id>
			<name>Thomas Andersen</name>
		</developer>
		<developer>
			<id>samlanfranchi</id>
			<name>Sam Lanfranchi</name>
		</developer>
		<developer>
			<id>jkiddo</id>
			<name>Jens Kristian Villadsen</name>
		</developer>
		<developer>
			<id>cmikeb1</id>
			<name>C. Mike Bylund</name>
		</developer>
		<developer>
			<id>nrpeterson</id>
			<name>Nick Peterson</name>
		</developer>
	</developers>

	<licenses>
		<license>
			<name>Apache Software License 2.0</name>
			<url>https://www.apache.org/licenses/LICENSE-2.0.txt</url>
		</license>
	</licenses>

	<properties>
		<!-- configure timestamp in MANIFEST.MF for maven-war-provider -->
		<maven.build.timestamp.format>yyyy-MM-dd'T'HH:mm:ss'Z'</maven.build.timestamp.format>

		<!-- This property is used in some of the site documentation where the version is shown, so that we can deploy the site even if the project is on a snapshot version. -->
		<hapi_stable_version>1.3</hapi_stable_version>

		<project.build.sourceEncoding>UTF-8</project.build.sourceEncoding>

		<!-- For site-deploy -->
		<siteMainDirectory>${user.home}/sites/hapi-fhir</siteMainDirectory>
		<scmPubCheckoutDirectory>${user.home}/sites/scm/hapi-fhir</scmPubCheckoutDirectory>

		<!-- Dependency Versions -->
		<apache_httpclient_version>4.4</apache_httpclient_version>
		<apache_httpcore_version>4.4</apache_httpcore_version>
<<<<<<< HEAD
		<derby_version>10.12.1.1</derby_version>
		<!-- Note on Hibernate versions: Hibernate 4.3+ uses JPA 2.1, which is too new for a number of platforms including JBoss EAP 6.x and Glassfish 3.0. Upgrade this version with caution! Also note that if 
			you change this, you may get a failure in hibernate4-maven-plugin. See the note in hapi-fhir-jpaserver-base/pom.xml's configuration for that plugin... -->
		<hibernate_version>5.0.3.Final</hibernate_version>
		<hibernate_validator_version>5.2.2.Final</hibernate_validator_version>
=======
		<derby_version>10.11.1.1</derby_version>
		<!-- Note on Hibernate versions: Hibernate 4.3+ uses JPA 2.1, which is too new for a number of platforms including JBoss EAP 6.x and Glassfish 3.0. Upgrade this 
			version with caution! Also note that if you change this, you may get a failure in hibernate4-maven-plugin. See the note in hapi-fhir-jpaserver-base/pom.xml's configuration 
			for that plugin... -->
		<hibernate_version>5.0.1.Final</hibernate_version>
		<hibernate_validator_version>5.2.1.Final</hibernate_validator_version>
		<jetty_version>9.2.6.v20141205</jetty_version>	
		<jersey_version>2.7</jersey_version>
		<maven_build_helper_plugin_version>1.9.1</maven_build_helper_plugin_version>
>>>>>>> 94f30911
		<maven_assembly_plugin_version>2.5.3</maven_assembly_plugin_version>
		<maven_failsafe_plugin_version>2.18.1</maven_failsafe_plugin_version>
		<maven_license_plugin_version>1.8</maven_license_plugin_version>
		<maven_project_info_plugin_version>2.8</maven_project_info_plugin_version>
		<maven_site_plugin_version>3.4</maven_site_plugin_version>
		<maven_source_plugin_version>2.4</maven_source_plugin_version>
		<mitreid-connect-version>1.1.8</mitreid-connect-version>
		<phloc_schematron_version>2.7.1</phloc_schematron_version>
		<phloc_commons_version>4.3.6</phloc_commons_version>
		<spring_version>4.2.2.RELEASE</spring_version>
		<thymeleaf-version>2.1.4.RELEASE</thymeleaf-version>
		<ebay_cors_filter_version>1.0.1</ebay_cors_filter_version>
		<xmlunit_version>1.6</xmlunit_version>

		<!-- We are aiming to still work on a very old version of SLF4j even though we depend on the newest, just to be nice to users of the API. This version is tested in the hapi-fhir-cobertura. -->
		<slf4j_target_version>1.6.0</slf4j_target_version>

		<project.reporting.outputEncoding>UTF-8</project.reporting.outputEncoding>
	</properties>

	<dependencyManagement>
		<dependencies>
			<dependency>
				<groupId>aopalliance</groupId>
				<artifactId>aopalliance</artifactId>
				<version>1.0</version>
			</dependency>
			<dependency>
				<groupId>ch.qos.logback</groupId>
				<artifactId>logback-classic</artifactId>
				<version>1.1.3</version>
			</dependency>
			<dependency>
				<groupId>com.google.guava</groupId>
				<artifactId>guava</artifactId>
				<version>18.0</version>
			</dependency>
			<dependency>
				<groupId>com.phloc</groupId>
				<artifactId>phloc-schematron</artifactId>
				<version>${phloc_schematron_version}</version>
			</dependency>
			<dependency>
				<groupId>com.phloc</groupId>
				<artifactId>phloc-commons</artifactId>
				<version>${phloc_commons_version}</version>
			</dependency>
			<dependency>
				<groupId>commons-cli</groupId>
				<artifactId>commons-cli</artifactId>
				<version>1.3.1</version>
			</dependency>
			<dependency>
				<groupId>commons-codec</groupId>
				<artifactId>commons-codec</artifactId>
				<version>1.10</version>
			</dependency>
			<dependency>
				<groupId>commons-io</groupId>
				<artifactId>commons-io</artifactId>
				<version>2.4</version>
			</dependency>
			<dependency>
				<groupId>javax.el</groupId>
				<artifactId>javax.el-api</artifactId>
				<version>3.0.0</version>
			</dependency>
			<dependency>
				<groupId>javax.json</groupId>
				<artifactId>javax.json-api</artifactId>
				<version>1.0</version>
			</dependency>
			<dependency>
				<groupId>javax.mail</groupId>
				<artifactId>javax.mail-api</artifactId>
				<version>1.5.4</version>
			</dependency>
			<dependency>
				<groupId>javax.servlet</groupId>
				<artifactId>javax.servlet-api</artifactId>
				<version>3.1.0</version>
			</dependency>
			<dependency>
				<groupId>javax.transaction</groupId>
				<artifactId>jta</artifactId>
				<version>1.1</version>
			</dependency>
			<dependency>
				<groupId>javax.validation</groupId>
				<artifactId>validation-api</artifactId>
				<version>1.1.0.Final</version>
			</dependency>
			<dependency>
				<groupId>lt.velykis.maven.skins</groupId>
				<artifactId>reflow-velocity-tools</artifactId>
				<version>1.1.1</version>
			</dependency>
			<dependency>
				<groupId>org.apache.commons</groupId>
				<artifactId>commons-dbcp2</artifactId>
				<version>2.1.1</version>
			</dependency>
			<dependency>
				<groupId>org.apache.commons</groupId>
				<artifactId>commons-lang3</artifactId>
				<version>3.4</version>
			</dependency>
			<dependency>
				<groupId>org.apache.derby</groupId>
				<artifactId>derby</artifactId>
				<version>${derby_version}</version>
			</dependency>
			<dependency>
				<groupId>org.apache.derby</groupId>
				<artifactId>derbynet</artifactId>
				<version>${derby_version}</version>
			</dependency>
			<dependency>
				<groupId>org.apache.derby</groupId>
				<artifactId>derbyclient</artifactId>
				<version>${derby_version}</version>
			</dependency>
			<dependency>
				<groupId>org.apache.httpcomponents</groupId>
				<artifactId>httpclient</artifactId>
				<version>4.4</version>
			</dependency>
			<dependency>
				<groupId>org.apache.httpcomponents</groupId>
				<artifactId>httpclient-android</artifactId>
				<version>4.3.5.1</version>
			</dependency>
			<dependency>
				<groupId>org.apache.httpcomponents</groupId>
				<artifactId>httpcore</artifactId>
				<version>4.4</version>
			</dependency>
			<dependency>
				<groupId>org.apache.lucene</groupId>
				<artifactId>lucene-highlighter</artifactId>
				<version>5.3.0</version>
			</dependency>
			<dependency>
				<groupId>org.apache.lucene</groupId>
				<artifactId>lucene-analyzers-phonetic</artifactId>
				<version>5.3.0</version>
			</dependency>
			<dependency>
				<groupId>org.apache.maven.doxia</groupId>
				<artifactId>doxia-module-markdown</artifactId>
				<version>1.6</version>
			</dependency>
			<dependency>
				<groupId>org.apache.maven.scm</groupId>
				<artifactId>maven-scm-api</artifactId>
				<version>1.9</version>
			</dependency>
			<dependency>
				<groupId>org.apache.maven.scm</groupId>
				<artifactId>maven-scm-manager-plexus</artifactId>
				<version>1.9</version>
			</dependency>
			<dependency>
				<groupId>org.apache.maven.scm</groupId>
				<artifactId>maven-scm-provider-gitexe</artifactId>
				<version>1.9</version>
			</dependency>
			<dependency>
				<groupId>org.apache.maven.wagon</groupId>
				<artifactId>wagon-scm</artifactId>
				<version>2.10</version>
			</dependency>
			<dependency>
				<groupId>org.apache.velocity</groupId>
				<artifactId>velocity</artifactId>
				<version>1.7</version>
			</dependency>
			<dependency>
				<groupId>org.apache.velocity</groupId>
				<artifactId>velocity-tools</artifactId>
				<version>2.0</version>
			</dependency>
			<dependency>
				<groupId>org.codehaus.woodstox</groupId>
				<artifactId>woodstox-core-asl</artifactId>
				<version>4.4.1</version>
			</dependency>
			<dependency>
				<groupId>org.ebaysf.web</groupId>
				<artifactId>cors-filter</artifactId>
				<version>${ebay_cors_filter_version}</version>
			</dependency>
			<dependency>
				<groupId>org.eclipse.jetty</groupId>
				<artifactId>jetty-http</artifactId>
				<version>9.2.14.v20151106</version>
			</dependency>
			<dependency>
				<groupId>org.eclipse.jetty</groupId>
				<artifactId>jetty-servlets</artifactId>
				<version>9.2.14.v20151106</version>
			</dependency>
			<dependency>
				<groupId>org.eclipse.jetty</groupId>
				<artifactId>jetty-servlet</artifactId>
				<version>9.2.14.v20151106</version>
			</dependency>
			<dependency>
				<groupId>org.eclipse.jetty</groupId>
				<artifactId>jetty-server</artifactId>
				<version>9.2.14.v20151106</version>
			</dependency>
			<dependency>
				<groupId>org.eclipse.jetty</groupId>
				<artifactId>jetty-util</artifactId>
				<version>9.2.14.v20151106</version>
			</dependency>
			<dependency>
				<groupId>org.eclipse.jetty</groupId>
				<artifactId>jetty-webapp</artifactId>
				<version>9.2.14.v20151106</version>
			</dependency>
			<dependency>
				<groupId>org.eclipse.jetty.websocket</groupId>
				<artifactId>websocket-api</artifactId>
				<version>9.2.14.v20151106</version>
			</dependency>
			<dependency>
				<groupId>org.eclipse.jetty.websocket</groupId>
				<artifactId>websocket-client</artifactId>
				<version>9.2.14.v20151106</version>
			</dependency>
			<dependency>
				<groupId>org.eclipse.jetty.websocket</groupId>
				<artifactId>websocket-server</artifactId>
				<version>9.2.14.v20151106</version>
			</dependency>
			<dependency>
				<groupId>org.fusesource.jansi</groupId>
				<artifactId>jansi</artifactId>
				<version>1.11</version>
			</dependency>
			<dependency>
				<groupId>org.glassfish</groupId>
				<artifactId>javax.el</artifactId>
				<version>3.0.0</version>
			</dependency>
			<dependency>
				<groupId>org.glassfish</groupId>
				<artifactId>javax.json</artifactId>
				<version>1.0.4</version>
			</dependency>
			<dependency>
				<groupId>org.jscience</groupId>
				<artifactId>jscience</artifactId>
				<version>4.3.1</version>
			</dependency>
			<dependency>
				<groupId>org.hibernate</groupId>
				<artifactId>hibernate-core</artifactId>
				<version>${hibernate_version}</version>
			</dependency>
			<dependency>
				<groupId>org.hibernate</groupId>
				<artifactId>hibernate-ehcache</artifactId>
				<version>${hibernate_version}</version>
			</dependency>
			<dependency>
				<groupId>org.hibernate</groupId>
				<artifactId>hibernate-entitymanager</artifactId>
				<version>${hibernate_version}</version>
			</dependency>
			<dependency>
				<groupId>org.hibernate</groupId>
				<artifactId>hibernate-validator</artifactId>
				<version>${hibernate_validator_version}</version>
			</dependency>
			<dependency>
				<groupId>org.hibernate</groupId>
				<artifactId>hibernate-search-orm</artifactId>
				<version>5.5.0.Final</version>
			</dependency>
			<dependency>
				<groupId>org.javassist</groupId>
				<artifactId>javassist</artifactId>
				<version>3.20.0-GA</version>
			</dependency>
			<dependency>
				<groupId>org.slf4j</groupId>
				<artifactId>slf4j-android</artifactId>
				<version>1.7.12</version>
			</dependency>
			<dependency>
				<groupId>org.slf4j</groupId>
				<artifactId>slf4j-api</artifactId>
				<version>1.7.12</version>
			</dependency>
			<dependency>
				<groupId>org.slf4j</groupId>
				<artifactId>jcl-over-slf4j</artifactId>
				<version>1.7.12</version>
			</dependency>
			<dependency>
				<groupId>org.springframework</groupId>
				<artifactId>spring-beans</artifactId>
				<version>${spring_version}</version>
			</dependency>
			<dependency>
				<groupId>org.springframework</groupId>
				<artifactId>spring-context</artifactId>
				<version>${spring_version}</version>
			</dependency>
			<dependency>
				<groupId>org.springframework</groupId>
				<artifactId>spring-context-support</artifactId>
				<version>${spring_version}</version>
			</dependency>
			<dependency>
				<groupId>org.springframework</groupId>
				<artifactId>spring-core</artifactId>
				<version>${spring_version}</version>
			</dependency>
			<dependency>
				<groupId>org.springframework.data</groupId>
				<artifactId>spring-data-jpa</artifactId>
				<version>1.9.0.RELEASE</version>
			</dependency>
			<dependency>
				<groupId>org.springframework</groupId>
				<artifactId>spring-messaging</artifactId>
				<version>${spring_version}</version>
			</dependency>
			<dependency>
				<groupId>org.springframework</groupId>
				<artifactId>spring-orm</artifactId>
				<version>${spring_version}</version>
			</dependency>
			<dependency>
				<groupId>org.springframework</groupId>
				<artifactId>spring-test</artifactId>
				<version>${spring_version}</version>
			</dependency>
			<dependency>
				<groupId>org.springframework</groupId>
				<artifactId>spring-tx</artifactId>
				<version>${spring_version}</version>
			</dependency>
			<dependency>
				<groupId>org.springframework</groupId>
				<artifactId>spring-web</artifactId>
				<version>${spring_version}</version>
			</dependency>
			<dependency>
				<groupId>org.springframework</groupId>
				<artifactId>spring-webmvc</artifactId>
				<version>${spring_version}</version>
			</dependency>
			<dependency>
				<groupId>org.springframework</groupId>
				<artifactId>spring-websocket</artifactId>
				<version>${spring_version}</version>
			</dependency>
			<dependency>
				<groupId>org.thymeleaf</groupId>
				<artifactId>thymeleaf</artifactId>
				<version>${thymeleaf-version}</version>
			</dependency>
			<dependency>
				<groupId>org.thymeleaf</groupId>
				<artifactId>thymeleaf-spring4</artifactId>
				<version>${thymeleaf-version}</version>
			</dependency>
			<dependency>
				<groupId>xmlunit</groupId>
				<artifactId>xmlunit</artifactId>
				<version>1.6</version>
			</dependency>
		</dependencies>
	</dependencyManagement>

	<build>
		<pluginManagement>
			<plugins>
				<plugin>
					<groupId>de.juplo</groupId>
					<artifactId>hibernate4-maven-plugin</artifactId>
					<version>1.1.0</version>
				</plugin>
				<plugin>
					<groupId>org.apache.felix</groupId>
					<artifactId>maven-bundle-plugin</artifactId>
					<version>3.0.0</version>
				</plugin>
				<plugin>
					<groupId>org.apache.maven.plugins</groupId>
					<artifactId>maven-antrun-plugin</artifactId>
					<version>1.8</version>
				</plugin>
				<plugin>
					<groupId>org.apache.maven.plugins</groupId>
					<artifactId>maven-compiler-plugin</artifactId>
					<version>3.3</version>
					<configuration>
						<source>1.6</source>
						<target>1.6</target>
						<compilerId>javac-with-errorprone</compilerId>
						<forceJavacCompilerUse>true</forceJavacCompilerUse>
						<encoding>UTF-8</encoding>
					</configuration>
					<dependencies>
						<dependency>
							<groupId>com.google.errorprone</groupId>
							<artifactId>error_prone_core</artifactId>
							<version>2.0.5</version>
						</dependency>
						<dependency>
							<groupId>org.codehaus.plexus</groupId>
							<artifactId>plexus-compiler-javac</artifactId>
							<version>2.6</version>
						</dependency>
						<dependency>
							<groupId>org.codehaus.plexus</groupId>
							<artifactId>plexus-compiler-javac-errorprone</artifactId>
							<version>2.6</version>
						</dependency>
					</dependencies>
				</plugin>
				<plugin>
					<groupId>org.apache.maven.plugins</groupId>
					<artifactId>maven-dependency-plugin</artifactId>
					<version>2.10</version>
				</plugin>
				<plugin>
					<groupId>org.apache.maven.plugins</groupId>
					<artifactId>maven-deploy-plugin</artifactId>
					<version>2.8.2</version>
				</plugin>
				<plugin>
					<groupId>org.apache.maven.plugins</groupId>
					<artifactId>maven-gpg-plugin</artifactId>
					<version>1.6</version>
				</plugin>
				<plugin>
					<groupId>org.apache.maven.plugins</groupId>
					<artifactId>maven-javadoc-plugin</artifactId>
					<version>2.10.3</version>
				</plugin>
				<plugin>
					<groupId>org.apache.maven.plugins</groupId>
					<artifactId>maven-jxr-plugin</artifactId>
					<version>2.5</version>
				</plugin>
				<plugin>
					<groupId>org.apache.maven.plugins</groupId>
					<artifactId>maven-failsafe-plugin</artifactId>
					<version>2.19</version>
				</plugin>
				<plugin>
					<groupId>org.apache.maven.plugins</groupId>
					<artifactId>maven-source-plugin</artifactId>
					<version>2.4</version>
				</plugin>
				<plugin>
					<groupId>org.apache.maven.plugins</groupId>
					<artifactId>maven-surefire-plugin</artifactId>
					<version>2.19</version>
					<configuration>
						<redirectTestOutputToFile>true</redirectTestOutputToFile>
						<runOrder>random</runOrder>
						<argLine>-Dfile.encoding=UTF-8</argLine>
					</configuration>
				</plugin>
				<plugin>
					<groupId>org.apache.maven.plugins</groupId>
					<artifactId>maven-war-plugin</artifactId>
					<version>2.6</version>
				</plugin>
				<plugin>
					<groupId>org.codehaus.mojo</groupId>
					<artifactId>build-helper-maven-plugin</artifactId>
					<version>1.9.1</version>
				</plugin>
				<plugin>
					<groupId>org.codehaus.mojo</groupId>
					<artifactId>cobertura-maven-plugin</artifactId>
					<version>2.7</version>
				</plugin>
				<plugin>
					<groupId>org.codehaus.mojo</groupId>
					<artifactId>animal-sniffer-maven-plugin</artifactId>
					<version>1.14</version>
				</plugin>
				<plugin>
					<groupId>org.codehaus.mojo</groupId>
					<artifactId>cobertura-maven-plugin</artifactId>
					<version>2.7</version>
					<configuration>
						<skip>true</skip>
					</configuration>
				</plugin>
				<plugin>
					<groupId>org.codehaus.mojo</groupId>
					<artifactId>license-maven-plugin</artifactId>
					<version>1.8</version>
					<configuration>
						<verbose>true</verbose>
						<addSvnKeyWords>false</addSvnKeyWords>
					</configuration>
				</plugin>
				<plugin>
					<groupId>org.eclipse.jetty</groupId>
					<artifactId>jetty-maven-plugin</artifactId>
					<version>9.2.14.v20151106</version>
				</plugin>
				<plugin>
					<groupId>org.eluder.coveralls</groupId>
					<artifactId>coveralls-maven-plugin</artifactId>
					<version>4.0.0</version>
					<configuration>
						<coberturaReports>
						</coberturaReports>
					</configuration>
				</plugin>
				<plugin>
					<groupId>org.apache.maven.plugins</groupId>
					<artifactId>maven-site-plugin</artifactId>
					<version>3.4</version>
					<configuration>
						<skip>false</skip>
						<skipDeploy>true</skipDeploy>
						<inputEncoding>UTF-8</inputEncoding>
						<outputEncoding>UTF-8</outputEncoding>
					</configuration>
					<dependencies>
						<dependency>
							<groupId>org.apache.maven.wagon</groupId>
							<artifactId>wagon-scm</artifactId>
						</dependency>
						<dependency>
							<groupId>org.apache.maven.scm</groupId>
							<artifactId>maven-scm-manager-plexus</artifactId>
						</dependency>
						<dependency>
							<groupId>org.apache.maven.scm</groupId>
							<artifactId>maven-scm-provider-gitexe</artifactId>
						</dependency>
						<dependency>
							<groupId>org.apache.maven.scm</groupId>
							<artifactId>maven-scm-api</artifactId>
						</dependency>
						<dependency>
							<groupId>org.apache.maven.doxia</groupId>
							<artifactId>doxia-module-markdown</artifactId>
						</dependency>
						<dependency>
							<groupId>lt.velykis.maven.skins</groupId>
							<artifactId>reflow-velocity-tools</artifactId>
						</dependency>
						<dependency>
							<groupId>org.apache.velocity</groupId>
							<artifactId>velocity</artifactId>
						</dependency>
					</dependencies>
				</plugin>
				<!--This plugin's configuration is used to store Eclipse m2e settings only. It has no influence on the Maven build itself. -->
				<plugin>
					<groupId>org.eclipse.m2e</groupId>
					<artifactId>lifecycle-mapping</artifactId>
					<version>1.0.0</version>
					<configuration>
						<lifecycleMappingMetadata>
							<pluginExecutions>
								<pluginExecution>
									<pluginExecutionFilter>
										<groupId>
											ca.uhn.hapi.fhir
										</groupId>
										<artifactId>
											hapi-tinder-plugin
										</artifactId>
										<versionRange>
											[0.8-SNAPSHOT,)
										</versionRange>
										<goals>
											<goal>
												generate-jparest-server
											</goal>
										</goals>
									</pluginExecutionFilter>
									<action>
										<ignore></ignore>
									</action>
								</pluginExecution>
								<pluginExecution>
									<pluginExecutionFilter>
										<groupId>
											org.apache.maven.plugins
										</groupId>
										<artifactId>
											maven-antrun-plugin
										</artifactId>
										<versionRange>
											[1.7,)
										</versionRange>
										<goals>
											<goal>run</goal>
										</goals>
									</pluginExecutionFilter>
									<action>
										<ignore></ignore>
									</action>
								</pluginExecution>
								<pluginExecution>
									<pluginExecutionFilter>
										<groupId>
											org.codehaus.mojo
										</groupId>
										<artifactId>
											build-helper-maven-plugin
										</artifactId>
										<versionRange>
											[1.9.1,)
										</versionRange>
										<goals>
											<goal>add-source</goal>
										</goals>
									</pluginExecutionFilter>
									<action>
										<ignore></ignore>
									</action>
								</pluginExecution>
								<pluginExecution>
									<pluginExecutionFilter>
										<groupId>
											org.apache.maven.plugins
										</groupId>
										<artifactId>
											maven-compiler-plugin
										</artifactId>
										<versionRange>
											[3.3,)
										</versionRange>
										<goals>
											<goal>compile</goal>
											<goal>testCompile</goal>
										</goals>
									</pluginExecutionFilter>
									<action>
										<ignore></ignore>
									</action>
								</pluginExecution>
							</pluginExecutions>
						</lifecycleMappingMetadata>
					</configuration>
				</plugin>
				<plugin>
					<groupId>org.apache.maven.plugins</groupId>
					<artifactId>maven-checkstyle-plugin</artifactId>
					<version>2.15</version>
					<dependencies>
						<dependency>
							<groupId>com.puppycrawl.tools</groupId>
							<artifactId>checkstyle</artifactId>
							<version>6.11.2</version>
						</dependency>
					</dependencies>
					<configuration>
						<configLocation>${project.basedir}/src/checkstyle/checkstyle.xml</configLocation>
					</configuration>
				</plugin>
				<plugin>
					<groupId>org.apache.maven.plugins</groupId>
					<artifactId>maven-install-plugin</artifactId>
					<version>2.5.2</version>
				</plugin>
			</plugins>
		</pluginManagement>
		<plugins>
			<plugin>
				<groupId>org.codehaus.mojo</groupId>
				<artifactId>license-maven-plugin</artifactId>
				<inherited>false</inherited>
				<executions>
					<execution>
						<id>update-project-license</id>
						<phase>package</phase>
						<goals>
							<goal>update-project-license</goal>
						</goals>
						<configuration>
							<licenseName>apache_v2</licenseName>
						</configuration>
					</execution>
				</executions>
			</plugin>
			<plugin>
				<artifactId>maven-antrun-plugin</artifactId>
				<inherited>false</inherited>
				<executions>
					<execution>
						<id>copySubProjects</id>
						<phase>site</phase>
						<goals>
							<goal>run</goal>
						</goals>
						<configuration>
							<target>
								<copy todir="target/site/apidocs">
									<fileset dir="hapi-fhir-base/target/site/apidocs"/>
								</copy>
								<copy todir="target/site/apidocs-dstu">
									<fileset dir="hapi-fhir-structures-dstu/target/site/apidocs"/>
								</copy>
								<copy todir="target/site/apidocs-hl7org-dstu2">
									<fileset dir="hapi-fhir-structures-hl7org-dstu2/target/site/apidocs"/>
								</copy>
								<copy todir="target/site/apidocs-dstu2">
									<fileset dir="hapi-fhir-structures-dstu2/target/site/apidocs"/>
								</copy>
								<copy todir="target/site/apidocs-jpaserver">
									<fileset dir="hapi-fhir-jpaserver-base/target/site/apidocs"/>
								</copy>
								<copy todir="target/site/xref-jpaserver">
									<fileset dir="hapi-fhir-jpaserver-base/target/site/xref"/>
								</copy>
								<copy todir="target/site/xref-base">
									<fileset dir="hapi-fhir-base/target/site/xref"/>
								</copy>
								<!-- <copy todir="target/site/cobertura"> <fileset dir="hapi-fhir-cobertura/target/site/cobertura" /> </copy> -->
								<copy todir="target/site">
									<fileset dir="hapi-fhir-base/target/site" includes="checkstyle.*"/>
								</copy>
								<echo>Fixing Checkstyle Report</echo>
								<replace dir="target/site" summary="true">
									<include name="checkstyle.html"/>
									<replacetoken>"../../</replacetoken>
									<replacevalue>"./</replacevalue>
								</replace>
								<replace dir="target/site" summary="true">
									<include name="*.html"/>
									<replacetoken>http://netdna.bootstrapcdn.com/twitter-bootstrap/2.3.1/css/bootstrap-responsive.min.css</replacetoken>
									<replacevalue>./css/bootstrap-responsive.min.css</replacevalue>
								</replace>
								<replace dir="target/site" summary="true">
									<include name="index.html"/>
									<replacetoken><![CDATA[<h2 id="Welcome">Welcome</h2>]]></replacetoken>
									<replacevalue><![CDATA[<div class="jumbotron subhead">
		<div class="row" id="banner">
			<div class="span12">
				<div class="pull-left">
					<a href="./" id="bannerLeft"><img src="images/hapi_fhir_banner.png" alt='"'HAPI'"' /></a>
				</div>
				<div class="pull-right">
					<a href="./" id="bannerRight"><img src="images/hapi_fhir_banner_right.png" alt='"'FHIR'"' /></a>
				</div>
			</div>
		</div>
	</div>]]></replacevalue>
								</replace>
								<!--<replaceregexp file="target/site/checkstyle.html" byline="false" match="&lt;ul class=&quot;breadcrumb.*?&lt;/ul&gt;" replace="" flags="s"/> -->
							</target>
						</configuration>
					</execution>
					<execution>
						<id>addSyntaxHighlighter</id>
						<phase>site</phase>
						<goals>
							<goal>run</goal>
						</goals>
						<configuration>
							<target>
								<echo>Adding Fontawesome</echo>
								<replace dir="target/site" summary="true">
									<include name="*.html"/>
									<replacetoken><![CDATA[<a href="download.html" title="Download">Download</a>]]></replacetoken>
									<replacevalue><![CDATA[<a href="download.html"  title="Download"><i class="fa fa-download"></i> Download</a>]]></replacevalue>
								</replace>
								<replace dir="target/site" summary="true">
									<include name="*.html"/>
									<replacetoken><![CDATA[<a href="https://github.com/jamesagnew/hapi-fhir/" title="GitHub Project" class="externalLink">GitHub Project</a>]]></replacetoken>
									<replacevalue><![CDATA[<a href="https://github.com/jamesagnew/hapi-fhir/" title="GitHub Project"  class="externalLink"><i class="fa fa-github"></i> GitHub Project</a>]]></replacevalue>
								</replace>
								<replace dir="target/site" summary="true">
									<include name="*.html"/>
									<replacetoken><![CDATA[data-toggle="dropdown">Test Servers <]]></replacetoken>
									<replacevalue><![CDATA[data-toggle="dropdown"><i class="fa fa-fire"></i>&nbsp;Test Servers&nbsp;<]]></replacevalue>
								</replace>
								<replace dir="target/site" summary="true">
									<include name="*.html"/>
									<replacetoken><![CDATA[data-toggle="dropdown">Documentation <]]></replacetoken>
									<replacevalue><![CDATA[data-toggle="dropdown"><i class="fa fa-book"></i>&nbsp;Documentation&nbsp;<]]></replacevalue>
								</replace>
								<replace dir="target/site" summary="true">
									<include name="*.html"/>
									<replacetoken><![CDATA[data-toggle="dropdown">Get Help <]]></replacetoken>
									<replacevalue><![CDATA[data-toggle="dropdown"><i class="fa fa-support"></i>&nbsp;Get Help&nbsp;<]]></replacevalue>
								</replace>
								<echo>Changing Breadcrumbs</echo>
								<replace dir="target/site" summary="true">
									<include name="doc_*.html"/>
									<replacetoken><![CDATA[<li class="divider">/</li>]]></replacetoken>
									<replacevalue><![CDATA[<li  class="divider">/</li>
			<li><a href="docindex.html" title="Documentation">Documentation</a></li>
			<li  class="divider">/</li>]]></replacevalue>
								</replace>
								<echo>Adding Syntax Highlighter</echo>
								<replace dir="target/site" summary="true">
									<include name="*.html"></include>
									<replacetoken><![CDATA[</body>]]></replacetoken>
									<replacevalue><![CDATA[
<script type="text/javascript">
	var elements = document.getElementsByClassName("source");
	for (var i=0; i < elements.length; i++) {
		var pres = elements[i].getElementsByTagName("pre");
		for (var j = 0; j < pres.length; j++) {
			var pre = pres[j];
			if (pre.innerHTML.match(/^\s*\&lt\;/)) {
				pre.className = 'brush: xml';
			} else if (pre.innerHTML.match(/\/\*/)) {
				pre.className = 'brush: java';
			} else if (pre.innerHTML.match(/^\/\//)) {
				pre.className = 'brush: java';
			} else if (pre.innerHTML.match(/^\{/)) {
				pre.className = 'brush: jscript';
			} else if (pre.innerHTML.match(/^\#/)) {
				pre.className = 'brush: bash';
			} else if (pre.innerHTML.match(/\&lt\;\//)) {
				pre.className = 'brush: xml';
			} else {
				pre.className = 'brush: java';
			}
		}
	}

	SyntaxHighlighter.all();
</script>
</body>
									]]></replacevalue>
								</replace>
							</target>
						</configuration>
					</execution>
					<execution>
						<id>addAnalytics</id>
						<phase>site</phase>
						<configuration>
							<target>
								<echo>Adding Google analytics in target/site for &lt;body&gt;</echo>
								<replace dir="target/site" summary="true">
									<include name="**/*.html"></include>
									<replacefilter token="#build#" value="${label}"/>
									<replacefilter token="#version#" value="${project.version}"/>
									<replacetoken><![CDATA[</body>]]></replacetoken>
									<replacevalue><![CDATA[
<script>
  (function(i,s,o,g,r,a,m){i['GoogleAnalyticsObject']=r;i[r]=i[r]||function(){
  (i[r].q=i[r].q||[]).push(arguments)},i[r].l=1*new Date();a=s.createElement(o),
  m=s.getElementsByTagName(o)[0];a.async=1;a.src=g;m.parentNode.insertBefore(a,m)
  })(window,document,'script','//www.google-analytics.com/analytics.js','ga');

  ga('create', 'UA-1395874-5', 'auto');
  ga('require', 'displayfeatures');
  ga('require', 'linkid', 'linkid.js');
  ga('send', 'pageview');

</script>
                </body >
                ]]></replacevalue>
								</replace>
								<echo>Adding Google analytics in target/site for &lt;BODY&gt;</echo>
								<replace dir="target/site" summary="true">
									<include name="**/*.html"></include>
									<replacetoken><![CDATA[</BODY>]]></replacetoken>
									<replacevalue><![CDATA[
<script>
  (function(i,s,o,g,r,a,m){i['GoogleAnalyticsObject']=r;i[r]=i[r]||function(){
  (i[r].q=i[r].q||[]).push(arguments)},i[r].l=1*new Date();a=s.createElement(o),
  m=s.getElementsByTagName(o)[0];a.async=1;a.src=g;m.parentNode.insertBefore(a,m)
  })(window,document,'script','//www.google-analytics.com/analytics.js','ga');

  ga('create', 'UA-1395874-5', 'auto');
  ga('require', 'displayfeatures');
  ga('require', 'linkid', 'linkid.js');
  ga('send', 'pageview');

</script>
                </BODY >
                ]]></replacevalue>
								</replace>
							</target>
						</configuration>
						<goals>
							<goal>run</goal>
						</goals>
					</execution>
				</executions>
			</plugin>
			<plugin>
				<groupId>org.codehaus.mojo</groupId>
				<artifactId>animal-sniffer-maven-plugin</artifactId>
				<inherited>true</inherited>
				<configuration>
					<signature>
						<groupId>org.codehaus.mojo.signature</groupId>
						<artifactId>java16</artifactId>
						<version>1.1</version>
					</signature>
				</configuration>
			</plugin>
			<plugin>
				<artifactId>maven-site-plugin</artifactId>
				<inherited>false</inherited>
				<executions>
					<execution>
						<id>stage-for-scm-publish</id>
						<phase>post-site</phase>
						<goals>
							<goal>stage</goal>
						</goals>
						<configuration>
							<stagingDirectory>${siteMainDirectory}</stagingDirectory>
						</configuration>
					</execution>
				</executions>
				<dependencies>
					<dependency>
						<groupId>org.apache.maven.wagon</groupId>
						<artifactId>wagon-scm</artifactId>
						<version>2.10</version>
					</dependency>
					<dependency>
						<groupId>org.apache.maven.scm</groupId>
						<artifactId>maven-scm-manager-plexus</artifactId>
						<version>1.9.4</version>
					</dependency>
					<dependency>
						<groupId>org.apache.maven.scm</groupId>
						<artifactId>maven-scm-provider-gitexe</artifactId>
						<version>1.9.4</version>
					</dependency>
					<dependency>
						<groupId>org.apache.maven.scm</groupId>
						<artifactId>maven-scm-api</artifactId>
						<version>1.9.4</version>
					</dependency>
					<dependency>
						<groupId>org.apache.maven.doxia</groupId>
						<artifactId>doxia-module-markdown</artifactId>
						<version>1.6</version>
					</dependency>
					<dependency>
						<groupId>lt.velykis.maven.skins</groupId>
						<artifactId>reflow-velocity-tools</artifactId>
						<version>1.1.1</version>
					</dependency>
					<dependency>
						<groupId>org.apache.velocity</groupId>
						<artifactId>velocity</artifactId>
						<version>1.7</version>
					</dependency>
				</dependencies>
			</plugin>
			<plugin>
				<groupId>org.apache.maven.plugins</groupId>
				<artifactId>maven-scm-publish-plugin</artifactId>
				<version>1.1</version>
				<inherited>false</inherited>
				<configuration>
					<checkoutDirectory>${scmPubCheckoutDirectory}</checkoutDirectory>
					<content>\${siteMainDirectory}</content>
					<tryUpdate>true</tryUpdate>
					<scmBranch>gh-pages</scmBranch>
					<pubScmUrl>scm:git:git@github.com:jamesagnew/hapi-fhir.git</pubScmUrl>
				</configuration>
				<executions>
					<execution>
						<id>scm-publish</id>
						<phase>site-deploy</phase>
						<goals>
							<goal>publish-scm</goal>
						</goals>
					</execution>
				</executions>
			</plugin>
		</plugins>
	</build>

	<reporting>
		<plugins>
			<!-- <plugin> <groupId>org.apache.maven.plugins</groupId> <artifactId>maven-checkstyle-plugin</artifactId> <reportSets> <reportSet> <reports><report>checkstyle-aggregate</report></reports> </reportSet> 
				</reportSets> <configuration> <configLocation>config/sun_checks.xml</configLocation> <includes> hapi-fhir-base/src/main/java/**/*.java </includes> </configuration> </plugin> -->
			<plugin>
				<groupId>org.apache.maven.plugins</groupId>
				<artifactId>maven-changes-plugin</artifactId>
				<version>2.11</version>
				<inherited>false</inherited>
				<reportSets>
					<reportSet>
						<reports>
							<report>changes-report</report>
						</reports>
					</reportSet>
				</reportSets>
				<configuration>
					<feedType>atom_1.0</feedType>
					<issueLinkTemplatePerSystem>
						<default>https://github.com/jamesagnew/hapi-fhir/issues/%ISSUE%</default>
					</issueLinkTemplatePerSystem>
					<escapeHTML>false</escapeHTML>
				</configuration>
			</plugin>
			<plugin>
				<groupId>org.apache.maven.plugins</groupId>
				<artifactId>maven-surefire-report-plugin</artifactId>
				<version>2.19</version>
				<reportSets>
					<reportSet>
						<reports>
							<report>failsafe-report-only</report>
						</reports>
					</reportSet>
				</reportSets>
				<configuration>
					<reportsDirectories>
						<reportDirectory>${project.basedir}/hapi-fhir-base/target/surefire-reports/</reportDirectory>
						<reportDirectory>${project.basedir}/hapi-fhir-structures-dstu/target/surefire-reports/</reportDirectory>
						<reportDirectory>${project.basedir}/hapi-fhir-structures-dstu2/target/surefire-reports/</reportDirectory>
						<reportDirectory>${project.basedir}/hapi-fhir-jpaserver-base/target/surefire-reports/</reportDirectory>
					</reportsDirectories>
				</configuration>
			</plugin>
			<plugin>
				<groupId>org.apache.maven.plugins</groupId>
				<artifactId>maven-project-info-reports-plugin</artifactId>
				<version>${maven_project_info_plugin_version}</version>
				<inherited>false</inherited>
				<reportSets>
					<reportSet>
						<reports>
							<report>project-team</report>
							<report>issue-tracking</report>
							<report>license</report>
							<report>scm</report>
						</reports>
					</reportSet>
				</reportSets>
			</plugin>
			<!-- <plugin> <groupId>org.apache.maven.plugins</groupId> <artifactId>maven-linkcheck-plugin</artifactId> <version>1.1</version> </plugin> -->
		</plugins>
	</reporting>

	<profiles>
		<profile>
			<id>DIST</id>
		</profile>
		<profile>
			<id>ROOT</id>
			<reporting>
				<plugins>
				</plugins>
			</reporting>
			<modules>
			</modules>
			<build>
				<plugins>
					<!-- <plugin> <artifactId>maven-assembly-plugin</artifactId> <version>${maven_assembly_plugin_version}</version> <executions> <execution> <phase>package</phase> <goals> <goal>single</goal> </goals> 
						<configuration> <attach>false</attach> <descriptors> <descriptor>${project.basedir}/src/assembly/hapi-fhir-sample-projects.xml</descriptor> </descriptors> </configuration> </execution> </executions> </plugin> -->
				</plugins>
			</build>

		</profile>
		<profile>
			<id>SIGN_ARTIFACTS</id>
			<activation>
				<property>
					<name>gpg.passphrase</name>
				</property>
			</activation>
			<build>
				<plugins>
					<plugin>
						<groupId>org.apache.maven.plugins</groupId>
						<artifactId>maven-gpg-plugin</artifactId>
						<executions>
							<execution>
								<id>sign-artifacts</id>
								<phase>verify</phase>
								<goals>
									<goal>sign</goal>
								</goals>
							</execution>
						</executions>
					</plugin>
				</plugins>
			</build>
		</profile>
		<profile>
			<id>SITE</id>
			<modules>
				<module>hapi-fhir-base</module>
				<module>hapi-fhir-structures-dstu</module>
				<module>hapi-fhir-structures-dstu2</module>
				<module>hapi-fhir-structures-hl7org-dstu2</module>
				<module>hapi-fhir-jpaserver-base</module>
				<module>hapi-fhir-jaxrsserver-base</module>
				<!-- <module>hapi-fhir-cobertura</module> -->
				<module>examples</module>
			</modules>
			<reporting>
				<plugins>
					<plugin>
						<groupId>org.codehaus.mojo</groupId>
						<artifactId>findbugs-maven-plugin</artifactId>
						<version>3.0.2</version>
						<configuration>
							<classFilesDirectory>./hapi-fhir-base/target/classes</classFilesDirectory>
						</configuration>
						<reportSets>
							<reportSet>
								<reports>
									<report>findbugs</report>
								</reports>
							</reportSet>
						</reportSets>
					</plugin>
				</plugins>
			</reporting>
		</profile>
		<profile>
			<id>ALLMODULES</id>
			<activation>
				<activeByDefault>true</activeByDefault>
			</activation>
			<modules>
				<module>hapi-deployable-pom</module>
				<module>hapi-fhir-base</module>
				<!--<module>hapi-fhir-oauth2</module> -->
				<module>hapi-fhir-base-test-mindeps-client</module>
				<module>hapi-fhir-base-test-mindeps-server</module>
				<module>hapi-tinder-plugin</module>
				<module>hapi-tinder-test</module>
				<module>hapi-fhir-structures-dstu</module>
				<module>hapi-fhir-structures-dstu2</module>
				<module>hapi-fhir-validation-resources-dstu2</module>
				<module>hapi-fhir-structures-hl7org-dstu2</module>
				<module>hapi-fhir-jaxrsserver-base</module>
				<module>hapi-fhir-jaxrsserver-example</module>
				<module>hapi-fhir-jpaserver-base</module>
				<module>hapi-fhir-jpaserver-example</module>
				<module>restful-server-example</module>
				<module>restful-server-example-test</module>
				<module>hapi-fhir-testpage-overlay</module>
				<module>hapi-fhir-jpaserver-uhnfhirtest</module>
				<module>hapi-fhir-android</module>
				<module>hapi-fhir-cli</module>
				<module>hapi-fhir-dist</module>
				<module>examples</module>
				<module>hapi-fhir-osgi-core</module>
				<module>hapi-fhir-base-example-embedded-ws</module>
			</modules>
		</profile>
		<profile>
			<id>COBERTURA</id>
			<modules>
				<module>hapi-fhir-cobertura</module>
			</modules>
		</profile>
	</profiles>

	<modules>
	</modules>
</project><|MERGE_RESOLUTION|>--- conflicted
+++ resolved
@@ -231,23 +231,13 @@
 		<!-- Dependency Versions -->
 		<apache_httpclient_version>4.4</apache_httpclient_version>
 		<apache_httpcore_version>4.4</apache_httpcore_version>
-<<<<<<< HEAD
 		<derby_version>10.12.1.1</derby_version>
+		<jersey_version>2.7</jersey_version>
+		<jetty_version>9.2.14.v20151106</jetty_version> 
 		<!-- Note on Hibernate versions: Hibernate 4.3+ uses JPA 2.1, which is too new for a number of platforms including JBoss EAP 6.x and Glassfish 3.0. Upgrade this version with caution! Also note that if 
 			you change this, you may get a failure in hibernate4-maven-plugin. See the note in hapi-fhir-jpaserver-base/pom.xml's configuration for that plugin... -->
 		<hibernate_version>5.0.3.Final</hibernate_version>
 		<hibernate_validator_version>5.2.2.Final</hibernate_validator_version>
-=======
-		<derby_version>10.11.1.1</derby_version>
-		<!-- Note on Hibernate versions: Hibernate 4.3+ uses JPA 2.1, which is too new for a number of platforms including JBoss EAP 6.x and Glassfish 3.0. Upgrade this 
-			version with caution! Also note that if you change this, you may get a failure in hibernate4-maven-plugin. See the note in hapi-fhir-jpaserver-base/pom.xml's configuration 
-			for that plugin... -->
-		<hibernate_version>5.0.1.Final</hibernate_version>
-		<hibernate_validator_version>5.2.1.Final</hibernate_validator_version>
-		<jetty_version>9.2.6.v20141205</jetty_version>	
-		<jersey_version>2.7</jersey_version>
-		<maven_build_helper_plugin_version>1.9.1</maven_build_helper_plugin_version>
->>>>>>> 94f30911
 		<maven_assembly_plugin_version>2.5.3</maven_assembly_plugin_version>
 		<maven_failsafe_plugin_version>2.18.1</maven_failsafe_plugin_version>
 		<maven_license_plugin_version>1.8</maven_license_plugin_version>
