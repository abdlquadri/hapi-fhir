--- conflicted
+++ resolved
@@ -819,7 +819,6 @@
 		<httpcore_version>4.4.13</httpcore_version>
 		<httpclient_version>4.5.13</httpclient_version>
         <jackson_version>2.13.0</jackson_version>
-<<<<<<< HEAD
 		<jackson_databind_version>${jackson_version}</jackson_databind_version>
 		<maven_assembly_plugin_version>3.3.0</maven_assembly_plugin_version>
 		<maven_license_plugin_version>1.8</maven_license_plugin_version>
@@ -833,23 +832,7 @@
 		<servicemix_saxon_version>9.8.0-15</servicemix_saxon_version>
 		<servicemix_xmlresolver_version>1.2_5</servicemix_xmlresolver_version>
 		<slf4j_version>1.7.30</slf4j_version>
-		<log4j_to_slf4j_version>2.11.1</log4j_to_slf4j_version>
-=======
-        <jackson_databind_version>${jackson_version}</jackson_databind_version>
-        <maven_assembly_plugin_version>3.3.0</maven_assembly_plugin_version>
-        <maven_license_plugin_version>1.8</maven_license_plugin_version>
-        <okhttp_version>3.8.1</okhttp_version>
-        <poi_version>4.1.2</poi_version>
-        <poi_ooxml_schemas_version>1.4</poi_ooxml_schemas_version>
-        <resteasy_version>4.0.0.Beta3</resteasy_version>
-        <ph_schematron_version>5.6.5</ph_schematron_version>
-        <ph_commons_version>9.5.4</ph_commons_version>
-        <plexus_compiler_api_version>2.8.8</plexus_compiler_api_version>
-        <servicemix_saxon_version>9.8.0-15</servicemix_saxon_version>
-        <servicemix_xmlresolver_version>1.2_5</servicemix_xmlresolver_version>
-        <slf4j_version>1.7.30</slf4j_version>
         <log4j_to_slf4j_version>2.15.0</log4j_to_slf4j_version>
->>>>>>> a56603da
         <spring_version>5.3.13</spring_version>
 		<spring_data_version>2.5.0</spring_data_version>
 		<spring_batch_version>4.3.3</spring_batch_version>
