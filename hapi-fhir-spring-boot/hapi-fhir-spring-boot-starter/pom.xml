--- conflicted
+++ resolved
@@ -5,11 +5,7 @@
    <parent>
       <groupId>ca.uhn.hapi.fhir</groupId>
       <artifactId>hapi-deployable-pom</artifactId>
-<<<<<<< HEAD
-      <version>5.5.0</version>
-=======
       <version>5.6.0-PRE1-SNAPSHOT</version>
->>>>>>> 3ebb3740
       <relativePath>../../hapi-deployable-pom/pom.xml</relativePath>
    </parent>
 
