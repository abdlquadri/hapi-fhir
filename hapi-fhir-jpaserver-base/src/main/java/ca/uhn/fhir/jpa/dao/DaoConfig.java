package ca.uhn.fhir.jpa.dao;

import ca.uhn.fhir.jpa.interceptor.CascadingDeleteInterceptor;
import ca.uhn.fhir.jpa.model.entity.ModelConfig;
import ca.uhn.fhir.jpa.model.entity.ResourceEncodingEnum;
import ca.uhn.fhir.jpa.search.warm.WarmCacheEntry;
import ca.uhn.fhir.jpa.searchparam.SearchParamConstants;
import ca.uhn.fhir.rest.api.SearchTotalModeEnum;
import com.google.common.annotations.VisibleForTesting;
import com.google.common.collect.Sets;
import org.apache.commons.lang3.Validate;
import org.apache.commons.lang3.time.DateUtils;
import org.hl7.fhir.dstu2.model.Subscription;
import org.hl7.fhir.r4.model.Bundle;
import org.slf4j.Logger;
import org.slf4j.LoggerFactory;

import java.util.ArrayList;
import java.util.Arrays;
import java.util.Collections;
import java.util.List;
import java.util.Set;
import java.util.TreeSet;

/*
 * #%L
 * HAPI FHIR JPA Server
 * %%
 * Copyright (C) 2014 - 2020 University Health Network
 * %%
 * Licensed under the Apache License, Version 2.0 (the "License");
 * you may not use this file except in compliance with the License.
 * You may obtain a copy of the License at
 *
 * http://www.apache.org/licenses/LICENSE-2.0
 *
 * Unless required by applicable law or agreed to in writing, software
 * distributed under the License is distributed on an "AS IS" BASIS,
 * WITHOUT WARRANTIES OR CONDITIONS OF ANY KIND, either express or implied.
 * See the License for the specific language governing permissions and
 * limitations under the License.
 * #L%
 */

public class DaoConfig {

	/**
	 * Default value for {@link #setReuseCachedSearchResultsForMillis(Long)}: 60000ms (one minute)
	 */
	public static final Long DEFAULT_REUSE_CACHED_SEARCH_RESULTS_FOR_MILLIS = DateUtils.MILLIS_PER_MINUTE;
	/**
	 * Default value for {@link #setTranslationCachesExpireAfterWriteInMinutes(Long)}: 60 minutes
	 *
	 * @see #setTranslationCachesExpireAfterWriteInMinutes(Long)
	 */
	public static final Long DEFAULT_TRANSLATION_CACHES_EXPIRE_AFTER_WRITE_IN_MINUTES = 60L;
	/**
	 * See {@link #setStatusBasedReindexingDisabled(boolean)}
	 */
	public static final String DISABLE_STATUS_BASED_REINDEX = "disable_status_based_reindex";
	/**
	 * Default {@link #setBundleTypesAllowedForStorage(Set)} value:
	 * <ul>
	 * <li>collection</li>
	 * <li>document</li>
	 * <li>message</li>
	 * </ul>
	 */
	@SuppressWarnings("WeakerAccess")
	public static final Set<String> DEFAULT_BUNDLE_TYPES_ALLOWED_FOR_STORAGE = Collections.unmodifiableSet(new TreeSet<>(Sets.newHashSet(
		Bundle.BundleType.COLLECTION.toCode(),
		Bundle.BundleType.DOCUMENT.toCode(),
		Bundle.BundleType.MESSAGE.toCode()
	)));
	// update setter javadoc if default changes
	public static final int DEFAULT_MAX_EXPANSION_SIZE = 1000;
	/**
	 * Default value for {@link #setMaximumSearchResultCountInTransaction(Integer)}
	 *
	 * @see #setMaximumSearchResultCountInTransaction(Integer)
	 */
	private static final Integer DEFAULT_MAXIMUM_SEARCH_RESULT_COUNT_IN_TRANSACTION = null;
	private static final Logger ourLog = LoggerFactory.getLogger(DaoConfig.class);
	private static final int DEFAULT_EXPUNGE_BATCH_SIZE = 800;
	private IndexEnabledEnum myIndexMissingFieldsEnabled = IndexEnabledEnum.DISABLED;

	/**
	 * Child Configurations
	 */

	private ModelConfig myModelConfig = new ModelConfig();

	/**
	 * update setter javadoc if default changes
	 */
	private Long myTranslationCachesExpireAfterWriteInMinutes = DEFAULT_TRANSLATION_CACHES_EXPIRE_AFTER_WRITE_IN_MINUTES;
	/**
	 * update setter javadoc if default changes
	 */
	private boolean myAllowInlineMatchUrlReferences = true;
	private boolean myAllowMultipleDelete;
	/**
	 * update setter javadoc if default changes
	 */
	private int myDeferIndexingForCodesystemsOfSize = 100;
	private boolean myDeleteStaleSearches = true;
	private boolean myEnforceReferentialIntegrityOnDelete = true;
	private boolean myUniqueIndexesEnabled = true;
	private boolean myUniqueIndexesCheckedBeforeSave = true;
	private boolean myEnforceReferentialIntegrityOnWrite = true;
	private SearchTotalModeEnum myDefaultTotalMode = null;
	private int myEverythingIncludesFetchPageSize = 50;
	/**
	 * update setter javadoc if default changes
	 */
	private long myExpireSearchResultsAfterMillis = DateUtils.MILLIS_PER_HOUR;
	/**
	 * update setter javadoc if default changes
	 */
	private Integer myFetchSizeDefaultMaximum = null;
	private int myHardTagListLimit = 1000;
	/**
	 * update setter javadoc if default changes
	 */
	private boolean myIndexContainedResources = true;
	private int myMaximumExpansionSize = DEFAULT_MAX_EXPANSION_SIZE;
	private Integer myMaximumSearchResultCountInTransaction = DEFAULT_MAXIMUM_SEARCH_RESULT_COUNT_IN_TRANSACTION;
	private ResourceEncodingEnum myResourceEncoding = ResourceEncodingEnum.JSONC;
	/**
	 * update setter javadoc if default changes
	 */
	private Integer myResourceMetaCountHardLimit = 1000;
	private Long myReuseCachedSearchResultsForMillis = DEFAULT_REUSE_CACHED_SEARCH_RESULTS_FOR_MILLIS;
	private boolean mySchedulingDisabled;
	private boolean mySuppressUpdatesWithNoChange = true;
	private boolean myAutoCreatePlaceholderReferenceTargets;
	private Integer myCacheControlNoStoreMaxResultsUpperLimit = 1000;
	private Integer myCountSearchResultsUpTo = null;
	private boolean myStatusBasedReindexingDisabled;
	private IdStrategyEnum myResourceServerIdStrategy = IdStrategyEnum.SEQUENTIAL_NUMERIC;
	private boolean myMarkResourcesForReindexingUponSearchParameterChange;
	private boolean myExpungeEnabled;
	private int myExpungeBatchSize = DEFAULT_EXPUNGE_BATCH_SIZE;
	private int myReindexThreadCount;
	private int myExpungeThreadCount;
	private Set<String> myBundleTypesAllowedForStorage;
	private boolean myValidateSearchParameterExpressionsOnSave = true;
	private List<Integer> mySearchPreFetchThresholds = Arrays.asList(500, 2000, -1);
	private List<WarmCacheEntry> myWarmCacheEntries = new ArrayList<>();
	private boolean myDisableHashBasedSearches;
	private boolean myEnableInMemorySubscriptionMatching = true;
	private boolean myEnforceReferenceTargetTypes = true;
	private ClientIdStrategyEnum myResourceClientIdStrategy = ClientIdStrategyEnum.ALPHANUMERIC;
	private boolean myFilterParameterEnabled = false;
	private StoreMetaSourceInformationEnum myStoreMetaSourceInformation = StoreMetaSourceInformationEnum.SOURCE_URI_AND_REQUEST_ID;
	/**
	 * Do not change default of {@code true}!
	 *
	 * @since 4.1.0
	 */
	private boolean myPreExpandValueSets = true;
	/**
	 * Do not change default of {@code 0}!
	 *
	 * @since 4.1.0
	 */
	private int myPreExpandValueSetsDefaultOffset = 0;
	/**
	 * Do not change default of {@code 1000}!
	 *
	 * @since 4.1.0
	 */
	private int myPreExpandValueSetsDefaultCount = 1000;
	/**
	 * Do not change default of {@code 1000}!
	 *
	 * @since 4.1.0
	 */
	private int myPreExpandValueSetsMaxCount = 1000;

	/**
	 * @since 4.2.0
	 */
	private boolean myPopulateIdentifierInAutoCreatedPlaceholderReferenceTargets;

	/**
<<<<<<< HEAD
	 * @since 4.3.0
	 */
	private boolean myMultiTenancyEnabled;
=======
	 * @since 5.0.0
	 */
	private boolean myDeleteEnabled = true;
>>>>>>> 97ac551c

	/**
	 * Constructor
	 */
	public DaoConfig() {
		setSubscriptionEnabled(true);
		setSubscriptionPollDelay(0);
		setSubscriptionPurgeInactiveAfterMillis(Long.MAX_VALUE);
		setMarkResourcesForReindexingUponSearchParameterChange(true);
		setReindexThreadCount(Runtime.getRuntime().availableProcessors());
		setExpungeThreadCount(Runtime.getRuntime().availableProcessors());
		setBundleTypesAllowedForStorage(DEFAULT_BUNDLE_TYPES_ALLOWED_FOR_STORAGE);

		if ("true".equalsIgnoreCase(System.getProperty(DISABLE_STATUS_BASED_REINDEX))) {
			ourLog.info("Status based reindexing is DISABLED");
			setStatusBasedReindexingDisabled(true);
		}
	}

	/**
	 * If set to <code>true</code> (default is true) when a resource is being persisted,
	 * the target resource types of references will be validated to ensure that they
	 * are appropriate for the field containing the reference. This is generally a good idea
	 * because invalid reference target types may not be searchable.
	 */
	public boolean isEnforceReferenceTargetTypes() {
		return myEnforceReferenceTargetTypes;
	}

	/**
	 * If set to <code>true</code> (default is true) when a resource is being persisted,
	 * the target resource types of references will be validated to ensure that they
	 * are appropriate for the field containing the reference. This is generally a good idea
	 * because invalid reference target types may not be searchable.
	 */
	public void setEnforceReferenceTargetTypes(boolean theEnforceReferenceTargetTypes) {
		myEnforceReferenceTargetTypes = theEnforceReferenceTargetTypes;
	}

	/**
	 * If a non-null value is supplied (default is <code>null</code>), a default
	 * for the <code>_total</code> parameter may be specified here. For example,
	 * setting this value to {@link SearchTotalModeEnum#ACCURATE} will force a
	 * count to always be calculated for all searches. This can have a performance impact
	 * since it means that a count query will always be performed, but this is desirable
	 * for some solutions.
	 */
	public SearchTotalModeEnum getDefaultTotalMode() {
		return myDefaultTotalMode;
	}

	/**
	 * If a non-null value is supplied (default is <code>null</code>), a default
	 * for the <code>_total</code> parameter may be specified here. For example,
	 * setting this value to {@link SearchTotalModeEnum#ACCURATE} will force a
	 * count to always be calculated for all searches. This can have a performance impact
	 * since it means that a count query will always be performed, but this is desirable
	 * for some solutions.
	 */
	public void setDefaultTotalMode(SearchTotalModeEnum theDefaultTotalMode) {
		myDefaultTotalMode = theDefaultTotalMode;
	}

	/**
	 * Returns a set of searches that should be kept "warm", meaning that
	 * searches will periodically be performed in the background to
	 * keep results ready for this search
	 */
	public List<WarmCacheEntry> getWarmCacheEntries() {
		if (myWarmCacheEntries == null) {
			myWarmCacheEntries = new ArrayList<>();
		}
		return myWarmCacheEntries;
	}

	public void setWarmCacheEntries(List<WarmCacheEntry> theWarmCacheEntries) {
		myWarmCacheEntries = theWarmCacheEntries;
	}

	/**
	 * If set to <code>true</code> (default is false), the reindexing of search parameters
	 * using a query on the HFJ_RESOURCE.SP_INDEX_STATUS column will be disabled completely.
	 * This query is just not efficient on Oracle and bogs the system down when there are
	 * a lot of resources. A more efficient way of doing this will be introduced
	 * in the next release of HAPI FHIR.
	 *
	 * @since 3.5.0
	 */
	public boolean isStatusBasedReindexingDisabled() {
		return myStatusBasedReindexingDisabled;
	}

	/**
	 * If set to <code>true</code> (default is false), the reindexing of search parameters
	 * using a query on the HFJ_RESOURCE.SP_INDEX_STATUS column will be disabled completely.
	 * This query is just not efficient on Oracle and bogs the system down when there are
	 * a lot of resources. A more efficient way of doing this will be introduced
	 * in the next release of HAPI FHIR.
	 *
	 * @since 3.5.0
	 */
	public void setStatusBasedReindexingDisabled(boolean theStatusBasedReindexingDisabled) {
		myStatusBasedReindexingDisabled = theStatusBasedReindexingDisabled;
	}

	/**
	 * Add a value to the {@link #setTreatReferencesAsLogical(Set) logical references list}.
	 *
	 * @see #setTreatReferencesAsLogical(Set)
	 */
	public void addTreatReferencesAsLogical(String theTreatReferencesAsLogical) {
		myModelConfig.addTreatReferencesAsLogical(theTreatReferencesAsLogical);
	}

	/**
	 * This setting specifies the bundle types (<code>Bundle.type</code>) that
	 * are allowed to be stored as-is on the /Bundle endpoint.
	 *
	 * @see #DEFAULT_BUNDLE_TYPES_ALLOWED_FOR_STORAGE
	 */
	public Set<String> getBundleTypesAllowedForStorage() {
		return myBundleTypesAllowedForStorage;
	}

	/**
	 * This setting specifies the bundle types (<code>Bundle.type</code>) that
	 * are allowed to be stored as-is on the /Bundle endpoint.
	 *
	 * @see #DEFAULT_BUNDLE_TYPES_ALLOWED_FOR_STORAGE
	 */
	public void setBundleTypesAllowedForStorage(Set<String> theBundleTypesAllowedForStorage) {
		Validate.notNull(theBundleTypesAllowedForStorage, "theBundleTypesAllowedForStorage must not be null");
		myBundleTypesAllowedForStorage = theBundleTypesAllowedForStorage;
	}

	/**
	 * Specifies the highest number that a client is permitted to use in a
	 * <code>Cache-Control: nostore, max-results=NNN</code>
	 * directive. If the client tries to exceed this limit, the
	 * request will be denied. Defaults to 1000.
	 */
	public Integer getCacheControlNoStoreMaxResultsUpperLimit() {
		return myCacheControlNoStoreMaxResultsUpperLimit;
	}

	/**
	 * Specifies the highest number that a client is permitted to use in a
	 * <code>Cache-Control: nostore, max-results=NNN</code>
	 * directive. If the client tries to exceed this limit, the
	 * request will be denied. Defaults to 1000.
	 */
	public void setCacheControlNoStoreMaxResultsUpperLimit(Integer theCacheControlNoStoreMaxResults) {
		myCacheControlNoStoreMaxResultsUpperLimit = theCacheControlNoStoreMaxResults;
	}

	/**
	 * When searching, if set to a non-null value (default is <code>null</code>) the
	 * search coordinator will attempt to find at least this many results
	 * before returning a response to the client. This parameter mainly affects
	 * whether a "total count" is included in the response bundle for searches that
	 * return large amounts of data.
	 * <p>
	 * For a search that returns 10000 results, if this value is set to
	 * 10000 the search coordinator will find all 10000 results
	 * prior to returning, so the initial response bundle will have the
	 * total set to 10000. If this value is null (or less than 10000)
	 * the response bundle will likely return slightly faster, but will
	 * not include the total. Subsequent page requests will likely
	 * include the total however, if they are performed after the
	 * search coordinator has found all results.
	 * </p>
	 * <p>
	 * Set this value to <code>0</code> to always load all
	 * results before returning.
	 * </p>
	 */
	public Integer getCountSearchResultsUpTo() {
		return myCountSearchResultsUpTo;
	}

	/**
	 * When searching, if set to a non-null value (default is <code>null</code>) the
	 * search coordinator will attempt to find at least this many results
	 * before returning a response to the client. This parameter mainly affects
	 * whether a "total count" is included in the response bundle for searches that
	 * return large amounts of data.
	 * <p>
	 * For a search that returns 10000 results, if this value is set to
	 * 10000 the search coordinator will find all 10000 results
	 * prior to returning, so the initial response bundle will have the
	 * total set to 10000. If this value is null (or less than 10000)
	 * the response bundle will likely return slightly faster, but will
	 * not include the total. Subsequent page requests will likely
	 * include the total however, if they are performed after the
	 * search coordinator has found all results.
	 * </p>
	 * <p>
	 * Set this value to <code>0</code> to always load all
	 * results before returning.
	 * </p>
	 */
	public void setCountSearchResultsUpTo(Integer theCountSearchResultsUpTo) {
		myCountSearchResultsUpTo = theCountSearchResultsUpTo;
	}

	/**
	 * When a code system is added that contains more than this number of codes,
	 * the code system will be indexed later in an incremental process in order to
	 * avoid overwhelming Lucene with a huge number of codes in a single operation.
	 * <p>
	 * Defaults to 100
	 * </p>
	 */
	public int getDeferIndexingForCodesystemsOfSize() {
		return myDeferIndexingForCodesystemsOfSize;
	}

	/**
	 * When a code system is added that contains more than this number of codes,
	 * the code system will be indexed later in an incremental process in order to
	 * avoid overwhelming Lucene with a huge number of codes in a single operation.
	 * <p>
	 * Defaults to 100
	 * </p>
	 */
	public void setDeferIndexingForCodesystemsOfSize(int theDeferIndexingForCodesystemsOfSize) {
		myDeferIndexingForCodesystemsOfSize = theDeferIndexingForCodesystemsOfSize;
	}

	/**
	 * Unlike with normal search queries, $everything queries have their _includes loaded by the main search thread and these included results
	 * are added to the normal search results instead of being added on as extras in a page. This means that they will not appear multiple times
	 * as the search results are paged over.
	 * <p>
	 * In order to recursively load _includes, we process the original results in batches of this size. Adjust with caution, increasing this
	 * value may improve performance but may also cause memory issues.
	 * </p>
	 * <p>
	 * The default value is 50
	 * </p>
	 */
	public int getEverythingIncludesFetchPageSize() {
		return myEverythingIncludesFetchPageSize;
	}

	/**
	 * Unlike with normal search queries, $everything queries have their _includes loaded by the main search thread and these included results
	 * are added to the normal search results instead of being added on as extras in a page. This means that they will not appear multiple times
	 * as the search results are paged over.
	 * <p>
	 * In order to recursively load _includes, we process the original results in batches of this size. Adjust with caution, increasing this
	 * value may improve performance but may also cause memory issues.
	 * </p>
	 * <p>
	 * The default value is 50
	 * </p>
	 */
	public void setEverythingIncludesFetchPageSize(int theEverythingIncludesFetchPageSize) {
		Validate.inclusiveBetween(1, Integer.MAX_VALUE, theEverythingIncludesFetchPageSize);
		myEverythingIncludesFetchPageSize = theEverythingIncludesFetchPageSize;
	}

	/**
	 * Sets the number of milliseconds that search results for a given client search
	 * should be preserved before being purged from the database.
	 * <p>
	 * Search results are stored in the database so that they can be paged over multiple
	 * requests. After this
	 * number of milliseconds, they will be deleted from the database, and any paging links
	 * (next/prev links in search response bundles) will become invalid. Defaults to 1 hour.
	 * </p>
	 * <p>
	 * To disable this feature entirely, see {@link #setExpireSearchResults(boolean)}
	 * </p>
	 *
	 * @since 1.5
	 */
	public long getExpireSearchResultsAfterMillis() {
		return myExpireSearchResultsAfterMillis;
	}

	/**
	 * Sets the number of milliseconds that search results for a given client search
	 * should be preserved before being purged from the database.
	 * <p>
	 * Search results are stored in the database so that they can be paged over multiple
	 * requests. After this
	 * number of milliseconds, they will be deleted from the database, and any paging links
	 * (next/prev links in search response bundles) will become invalid. Defaults to 1 hour.
	 * </p>
	 * <p>
	 * To disable this feature entirely, see {@link #setExpireSearchResults(boolean)}
	 * </p>
	 *
	 * @since 1.5
	 */
	public void setExpireSearchResultsAfterMillis(long theExpireSearchResultsAfterMillis) {
		myExpireSearchResultsAfterMillis = theExpireSearchResultsAfterMillis;
	}

	/**
	 * Gets the default maximum number of results to load in a query.
	 * <p>
	 * For example, if the database has a million Patient resources in it, and
	 * the client requests <code>GET /Patient</code>, if this value is set
	 * to a non-null value (default is <code>null</code>) only this number
	 * of results will be fetched. Setting this value appropriately
	 * can be useful to improve performance in some situations.
	 * </p>
	 */
	public Integer getFetchSizeDefaultMaximum() {
		return myFetchSizeDefaultMaximum;
	}

	/**
	 * Gets the default maximum number of results to load in a query.
	 * <p>
	 * For example, if the database has a million Patient resources in it, and
	 * the client requests <code>GET /Patient</code>, if this value is set
	 * to a non-null value (default is <code>null</code>) only this number
	 * of results will be fetched. Setting this value appropriately
	 * can be useful to improve performance in some situations.
	 * </p>
	 */
	public void setFetchSizeDefaultMaximum(Integer theFetchSizeDefaultMaximum) {
		myFetchSizeDefaultMaximum = theFetchSizeDefaultMaximum;
	}

	/**
	 * Gets the maximum number of results to return in a GetTags query (DSTU1 only)
	 */
	public int getHardTagListLimit() {
		return myHardTagListLimit;
	}

	/**
	 * Gets the maximum number of results to return in a GetTags query (DSTU1 only)
	 */
	public void setHardTagListLimit(int theHardTagListLimit) {
		myHardTagListLimit = theHardTagListLimit;
	}

	/**
	 * If set to {@link IndexEnabledEnum#DISABLED} (default is {@link IndexEnabledEnum#DISABLED})
	 * the server will not create search indexes for search parameters with no values in resources.
	 * <p>
	 * Disabling this feature means that the <code>:missing</code> search modifier will not be
	 * supported on the server, but also means that storage and indexing (i.e. writes to the
	 * database) may be much faster on servers which have lots of search parameters and need
	 * to write quickly.
	 * </p>
	 * <p>
	 * This feature may be enabled on servers where supporting the use of the :missing parameter is
	 * of higher importance than raw write performance
	 * </p>
	 */
	public IndexEnabledEnum getIndexMissingFields() {
		return myIndexMissingFieldsEnabled;
	}

	/**
	 * If set to {@link IndexEnabledEnum#DISABLED} (default is {@link IndexEnabledEnum#DISABLED})
	 * the server will not create search indexes for search parameters with no values in resources.
	 * <p>
	 * Disabling this feature means that the <code>:missing</code> search modifier will not be
	 * supported on the server, but also means that storage and indexing (i.e. writes to the
	 * database) may be much faster on servers which have lots of search parameters and need
	 * to write quickly.
	 * </p>
	 * <p>
	 * This feature may be enabled on servers where supporting the use of the :missing parameter is
	 * of higher importance than raw write performance
	 * </p>
	 * <p>
	 * Note that this setting also has an impact on sorting (i.e. using the
	 * <code>_sort</code> parameter on searches): If the server is configured
	 * to not index missing field.
	 * </p>
	 */
	public void setIndexMissingFields(IndexEnabledEnum theIndexMissingFields) {
		Validate.notNull(theIndexMissingFields, "theIndexMissingFields must not be null");
		myIndexMissingFieldsEnabled = theIndexMissingFields;
	}

	/**
	 * See {@link #setMaximumExpansionSize(int)}
	 */
	public int getMaximumExpansionSize() {
		return myMaximumExpansionSize;
	}

	/**
	 * Sets the maximum number of codes that will be added to an in-memory valueset expansion before
	 * the operation will be failed as too costly. Note that this setting applies only to
	 * in-memory expansions and does not apply to expansions that are being pre-calculated.
	 * <p>
	 * The default value for this setting is 1000.
	 * </p>
	 */
	public void setMaximumExpansionSize(int theMaximumExpansionSize) {
		Validate.isTrue(theMaximumExpansionSize > 0, "theMaximumExpansionSize must be > 0");
		myMaximumExpansionSize = theMaximumExpansionSize;
	}

	/**
	 * Provides the maximum number of results which may be returned by a search (HTTP GET) which
	 * is executed as a sub-operation within within a FHIR <code>transaction</code> or
	 * <code>batch</code> operation. For example, if this value is set to <code>100</code> and
	 * a FHIR transaction is processed with a sub-request for <code>Patient?gender=male</code>,
	 * the server will throw an error (and the transaction will fail) if there are more than
	 * 100 resources on the server which match this query.
	 * <p>
	 * The default value is <code>null</code>, which means that there is no limit.
	 * </p>
	 */
	public Integer getMaximumSearchResultCountInTransaction() {
		return myMaximumSearchResultCountInTransaction;
	}

	/**
	 * Provides the maximum number of results which may be returned by a search (HTTP GET) which
	 * is executed as a sub-operation within within a FHIR <code>transaction</code> or
	 * <code>batch</code> operation. For example, if this value is set to <code>100</code> and
	 * a FHIR transaction is processed with a sub-request for <code>Patient?gender=male</code>,
	 * the server will throw an error (and the transaction will fail) if there are more than
	 * 100 resources on the server which match this query.
	 * <p>
	 * The default value is <code>null</code>, which means that there is no limit.
	 * </p>
	 */
	public void setMaximumSearchResultCountInTransaction(Integer theMaximumSearchResultCountInTransaction) {
		myMaximumSearchResultCountInTransaction = theMaximumSearchResultCountInTransaction;
	}

	/**
	 * This setting controls the number of threads allocated to resource reindexing
	 * (which is only ever used if SearchParameters change, or a manual reindex is
	 * triggered due to a HAPI FHIR upgrade or some other reason).
	 * <p>
	 * The default value is set to the number of available processors
	 * (via <code>Runtime.getRuntime().availableProcessors()</code>). Value
	 * for this setting must be a positive integer.
	 * </p>
	 */
	public int getReindexThreadCount() {
		return myReindexThreadCount;
	}

	/**
	 * This setting controls the number of threads allocated to resource reindexing
	 * (which is only ever used if SearchParameters change, or a manual reindex is
	 * triggered due to a HAPI FHIR upgrade or some other reason).
	 * <p>
	 * The default value is set to the number of available processors
	 * (via <code>Runtime.getRuntime().availableProcessors()</code>). Value
	 * for this setting must be a positive integer.
	 * </p>
	 */
	public void setReindexThreadCount(int theReindexThreadCount) {
		myReindexThreadCount = theReindexThreadCount;
		myReindexThreadCount = Math.max(myReindexThreadCount, 1); // Minimum of 1
	}

	/**
	 * This setting controls the number of threads allocated to the expunge operation
	 * <p>
	 * The default value is set to the number of available processors
	 * (via <code>Runtime.getRuntime().availableProcessors()</code>). Value
	 * for this setting must be a positive integer.
	 * </p>
	 */
	public int getExpungeThreadCount() {
		return myExpungeThreadCount;
	}

	/**
	 * This setting controls the number of threads allocated to the expunge operation
	 * <p>
	 * The default value is set to the number of available processors
	 * (via <code>Runtime.getRuntime().availableProcessors()</code>). Value
	 * for this setting must be a positive integer.
	 * </p>
	 */
	public void setExpungeThreadCount(int theExpungeThreadCount) {
		myExpungeThreadCount = theExpungeThreadCount;
		myExpungeThreadCount = Math.max(myExpungeThreadCount, 1); // Minimum of 1
	}

	public ResourceEncodingEnum getResourceEncoding() {
		return myResourceEncoding;
	}

	public void setResourceEncoding(ResourceEncodingEnum theResourceEncoding) {
		myResourceEncoding = theResourceEncoding;
	}

	/**
	 * If set, an individual resource will not be allowed to have more than the
	 * given number of tags, profiles, and security labels (the limit is for the combined
	 * total for all of these things on an individual resource).
	 * <p>
	 * If set to <code>null</code>, no limit will be applied.
	 * </p>
	 * <p>
	 * The default value for this setting is 1000.
	 * </p>
	 */
	public Integer getResourceMetaCountHardLimit() {
		return myResourceMetaCountHardLimit;
	}

	/**
	 * If set, an individual resource will not be allowed to have more than the
	 * given number of tags, profiles, and security labels (the limit is for the combined
	 * total for all of these things on an individual resource).
	 * <p>
	 * If set to <code>null</code>, no limit will be applied.
	 * </p>
	 * <p>
	 * The default value for this setting is 1000.
	 * </p>
	 */
	public void setResourceMetaCountHardLimit(Integer theResourceMetaCountHardLimit) {
		myResourceMetaCountHardLimit = theResourceMetaCountHardLimit;
	}

	/**
	 * Controls the behaviour when a client-assigned ID is encountered, i.e. an HTTP PUT
	 * on a resource ID that does not already exist in the database.
	 * <p>
	 * Default is {@link ClientIdStrategyEnum#ALPHANUMERIC}
	 * </p>
	 */
	public ClientIdStrategyEnum getResourceClientIdStrategy() {
		return myResourceClientIdStrategy;
	}

	/**
	 * Controls the behaviour when a client-assigned ID is encountered, i.e. an HTTP PUT
	 * on a resource ID that does not already exist in the database.
	 * <p>
	 * Default is {@link ClientIdStrategyEnum#ALPHANUMERIC}
	 * </p>
	 *
	 * @param theResourceClientIdStrategy Must not be <code>null</code>
	 */
	public void setResourceClientIdStrategy(ClientIdStrategyEnum theResourceClientIdStrategy) {
		Validate.notNull(theResourceClientIdStrategy, "theClientIdStrategy must not be null");
		myResourceClientIdStrategy = theResourceClientIdStrategy;
	}

	/**
	 * This setting configures the strategy to use in generating IDs for newly
	 * created resources on the server. The default is {@link IdStrategyEnum#SEQUENTIAL_NUMERIC}.
	 * <p>
	 * This strategy is only used for server-assigned IDs, i.e. for HTTP POST
	 * where the client is requesing that the server store a new resource and give
	 * it an ID.
	 * </p>
	 */
	public IdStrategyEnum getResourceServerIdStrategy() {
		return myResourceServerIdStrategy;
	}

	/**
	 * This setting configures the strategy to use in generating IDs for newly
	 * created resources on the server. The default is {@link IdStrategyEnum#SEQUENTIAL_NUMERIC}.
	 * <p>
	 * This strategy is only used for server-assigned IDs, i.e. for HTTP POST
	 * where the client is requesing that the server store a new resource and give
	 * it an ID.
	 * </p>
	 *
	 * @param theResourceIdStrategy The strategy. Must not be <code>null</code>.
	 */
	public void setResourceServerIdStrategy(IdStrategyEnum theResourceIdStrategy) {
		Validate.notNull(theResourceIdStrategy, "theResourceIdStrategy must not be null");
		myResourceServerIdStrategy = theResourceIdStrategy;
	}

	/**
	 * If set to a non {@literal null} value (default is {@link #DEFAULT_REUSE_CACHED_SEARCH_RESULTS_FOR_MILLIS non null})
	 * if an identical search is requested multiple times within this window, the same results will be returned
	 * to multiple queries. For example, if this value is set to 1 minute and a client searches for all
	 * patients named "smith", and then a second client also performs the same search within 1 minute,
	 * the same cached results will be returned.
	 * <p>
	 * This approach can improve performance, especially under heavy load, but can also mean that
	 * searches may potentially return slightly out-of-date results.
	 * </p>
	 * <p>
	 * Note that if this is set to a non-null value, clients may override this setting by using
	 * the <code>Cache-Control</code> header. If this is set to <code>null</code>, the Cache-Control
	 * header will be ignored.
	 * </p>
	 */
	public Long getReuseCachedSearchResultsForMillis() {
		return myReuseCachedSearchResultsForMillis;
	}

	/**
	 * If set to a non {@literal null} value (default is {@link #DEFAULT_REUSE_CACHED_SEARCH_RESULTS_FOR_MILLIS non null})
	 * if an identical search is requested multiple times within this window, the same results will be returned
	 * to multiple queries. For example, if this value is set to 1 minute and a client searches for all
	 * patients named "smith", and then a second client also performs the same search within 1 minute,
	 * the same cached results will be returned.
	 * <p>
	 * This approach can improve performance, especially under heavy load, but can also mean that
	 * searches may potentially return slightly out-of-date results.
	 * </p>
	 * <p>
	 * Note that if this is set to a non-null value, clients may override this setting by using
	 * the <code>Cache-Control</code> header. If this is set to <code>null</code>, the Cache-Control
	 * header will be ignored.
	 * </p>
	 */
	public void setReuseCachedSearchResultsForMillis(Long theReuseCachedSearchResultsForMillis) {
		myReuseCachedSearchResultsForMillis = theReuseCachedSearchResultsForMillis;
	}

	/**
	 * Specifies the duration in minutes for which values will be retained after being
	 * written to the terminology translation cache. Defaults to 60.
	 */
	public Long getTranslationCachesExpireAfterWriteInMinutes() {
		return myTranslationCachesExpireAfterWriteInMinutes;
	}

	/**
	 * Specifies the duration in minutes for which values will be retained after being
	 * written to the terminology translation cache. Defaults to 60.
	 */
	public void setTranslationCachesExpireAfterWriteInMinutes(Long translationCachesExpireAfterWriteInMinutes) {
		myTranslationCachesExpireAfterWriteInMinutes = translationCachesExpireAfterWriteInMinutes;
	}

	/**
	 * This setting may be used to advise the server that any references found in
	 * resources that have any of the base URLs given here will be treated as logical
	 * references instead of being treated as real references.
	 * <p>
	 * A logical reference is a reference which is treated as an identifier, and
	 * does not neccesarily resolve. See <a href="http://hl7.org/fhir/references.html">references</a> for
	 * a description of logical references. For example, the valueset
	 * <a href="http://hl7.org/fhir/valueset-quantity-comparator.html">valueset-quantity-comparator</a> is a logical
	 * reference.
	 * </p>
	 * <p>
	 * Values for this field may take either of the following forms:
	 * </p>
	 * <ul>
	 * <li><code>http://example.com/some-url</code> <b>(will be matched exactly)</b></li>
	 * <li><code>http://example.com/some-base*</code> <b>(will match anything beginning with the part before the *)</b></li>
	 * </ul>
	 *
	 * @see ModelConfig#DEFAULT_LOGICAL_BASE_URLS Default values for this property
	 */
	public Set<String> getTreatReferencesAsLogical() {
		return myModelConfig.getTreatReferencesAsLogical();
	}

	/**
	 * This setting may be used to advise the server that any references found in
	 * resources that have any of the base URLs given here will be treated as logical
	 * references instead of being treated as real references.
	 * <p>
	 * A logical reference is a reference which is treated as an identifier, and
	 * does not neccesarily resolve. See <a href="http://hl7.org/fhir/references.html">references</a> for
	 * a description of logical references. For example, the valueset
	 * <a href="http://hl7.org/fhir/valueset-quantity-comparator.html">valueset-quantity-comparator</a> is a logical
	 * reference.
	 * </p>
	 * <p>
	 * Values for this field may take either of the following forms:
	 * </p>
	 * <ul>
	 * <li><code>http://example.com/some-url</code> <b>(will be matched exactly)</b></li>
	 * <li><code>http://example.com/some-base*</code> <b>(will match anything beginning with the part before the *)</b></li>
	 * </ul>
	 *
	 * @see ModelConfig#DEFAULT_LOGICAL_BASE_URLS Default values for this property
	 */
	public DaoConfig setTreatReferencesAsLogical(Set<String> theTreatReferencesAsLogical) {
		myModelConfig.setTreatReferencesAsLogical(theTreatReferencesAsLogical);
		return this;
	}

	/**
	 * If set to <code>true</code> (default is <code>false</code>) the server will allow
	 * resources to have references to external servers. For example if this server is
	 * running at <code>http://example.com/fhir</code> and this setting is set to
	 * <code>true</code> the server will allow a Patient resource to be saved with a
	 * Patient.organization value of <code>http://foo.com/Organization/1</code>.
	 * <p>
	 * Under the default behaviour if this value has not been changed, the above
	 * resource would be rejected by the server because it requires all references
	 * to be resolvable on the local server.
	 * </p>
	 * <p>
	 * Note that external references will be indexed by the server and may be searched
	 * (e.g. <code>Patient:organization</code>), but
	 * chained searches (e.g. <code>Patient:organization.name</code>) will not work across
	 * these references.
	 * </p>
	 * <p>
	 * It is recommended to also set {@link #setTreatBaseUrlsAsLocal(Set)} if this value
	 * is set to <code>true</code>
	 * </p>
	 *
	 * @see #setTreatBaseUrlsAsLocal(Set)
	 * @see #setAllowExternalReferences(boolean)
	 */
	public boolean isAllowExternalReferences() {
		return myModelConfig.isAllowExternalReferences();
	}

	/**
	 * If set to <code>true</code> (default is <code>false</code>) the server will allow
	 * resources to have references to external servers. For example if this server is
	 * running at <code>http://example.com/fhir</code> and this setting is set to
	 * <code>true</code> the server will allow a Patient resource to be saved with a
	 * Patient.organization value of <code>http://foo.com/Organization/1</code>.
	 * <p>
	 * Under the default behaviour if this value has not been changed, the above
	 * resource would be rejected by the server because it requires all references
	 * to be resolvable on the local server.
	 * </p>
	 * <p>
	 * Note that external references will be indexed by the server and may be searched
	 * (e.g. <code>Patient:organization</code>), but
	 * chained searches (e.g. <code>Patient:organization.name</code>) will not work across
	 * these references.
	 * </p>
	 * <p>
	 * It is recommended to also set {@link #setTreatBaseUrlsAsLocal(Set)} if this value
	 * is set to <code>true</code>
	 * </p>
	 *
	 * @see #setTreatBaseUrlsAsLocal(Set)
	 * @see #setAllowExternalReferences(boolean)
	 */
	public void setAllowExternalReferences(boolean theAllowExternalReferences) {
		myModelConfig.setAllowExternalReferences(theAllowExternalReferences);
	}

	/**
	 * @see #setAllowInlineMatchUrlReferences(boolean)
	 */
	public boolean isAllowInlineMatchUrlReferences() {
		return myAllowInlineMatchUrlReferences;
	}

	/**
	 * Should references containing match URLs be resolved and replaced in create and update operations. For
	 * example, if this property is set to true and a resource is created containing a reference
	 * to "Patient?identifier=12345", this is reference match URL will be resolved and replaced according
	 * to the usual match URL rules.
	 * <p>
	 * Default is {@literal true} beginning in HAPI FHIR 2.4, since this
	 * feature is now specified in the FHIR specification. (Previously it
	 * was an experimental/proposed feature)
	 * </p>
	 *
	 * @since 1.5
	 */
	public void setAllowInlineMatchUrlReferences(boolean theAllowInlineMatchUrlReferences) {
		myAllowInlineMatchUrlReferences = theAllowInlineMatchUrlReferences;
	}

	public boolean isAllowMultipleDelete() {
		return myAllowMultipleDelete;
	}

	public void setAllowMultipleDelete(boolean theAllowMultipleDelete) {
		myAllowMultipleDelete = theAllowMultipleDelete;
	}

	/**
	 * When creating or updating a resource: If this property is set to <code>true</code>
	 * (default is <code>false</code>), if the resource has a reference to another resource
	 * on the local server but that reference does not exist, a placeholder resource will be
	 * created.
	 * <p>
	 * In other words, if an observation with subject <code>Patient/FOO</code> is created, but
	 * there is no resource called <code>Patient/FOO</code> on the server, this property causes
	 * an empty patient with ID "FOO" to be created in order to prevent this operation
	 * from failing.
	 * </p>
	 * <p>
	 * This property can be useful in cases where replication between two servers is wanted.
	 * Note however that references containing purely numeric IDs will not be auto-created
	 * as they are never allowed to be client supplied in HAPI FHIR JPA.
	 * </p>
	 */
	public boolean isAutoCreatePlaceholderReferenceTargets() {
		return myAutoCreatePlaceholderReferenceTargets;
	}

	/**
	 * When creating or updating a resource: If this property is set to <code>true</code>
	 * (default is <code>false</code>), if the resource has a reference to another resource
	 * on the local server but that reference does not exist, a placeholder resource will be
	 * created.
	 * <p>
	 * In other words, if an observation with subject <code>Patient/FOO</code> is created, but
	 * there is no resource called <code>Patient/FOO</code> on the server, this property causes
	 * an empty patient with ID "FOO" to be created in order to prevent this operation
	 * from failing.
	 * </p>
	 * <p>
	 * This property can be useful in cases where replication between two servers is wanted.
	 * Note however that references containing purely numeric IDs will not be auto-created
	 * as they are never allowed to be client supplied in HAPI FHIR JPA.
	 * </p>
	 */
	public void setAutoCreatePlaceholderReferenceTargets(boolean theAutoCreatePlaceholderReferenceTargets) {
		myAutoCreatePlaceholderReferenceTargets = theAutoCreatePlaceholderReferenceTargets;
	}

	/**
	 * When {@link #setAutoCreatePlaceholderReferenceTargets(boolean)} is enabled, if this
	 * setting is set to <code>true</code> (default is <code>false</code>) and the source
	 * reference has an identifier populated, the identifier will be copied to the target
	 * resource.
	 * <p>
	 * When enabled, if an Observation contains a reference like the one below,
	 * and no existing resource was found that matches the given ID, a new
	 * one will be created and its <code>Patient.identifier</code> value will be
	 * populated using the value from <code>Observation.subject.identifier</code>.
	 * </p>
	 * <pre>
	 * {
	 *   "resourceType": "Observation",
	 *   "subject": {
	 *     "reference": "Patient/ABC",
	 *     "identifier": {
	 *       "system": "http://foo",
	 *       "value": "123"
	 *     }
	 *   }
	 * }
	 * </pre>
	 * <p>
	 * This method is often combined with {@link #setAllowInlineMatchUrlReferences(boolean)}.
	 * </p>
	 * <p>
	 * In other words if an Observation contains a reference like the one below,
	 * and no existing resource was found that matches the given match URL, a new
	 * one will be created and its <code>Patient.identifier</code> value will be
	 * populated using the value from <code>Observation.subject.identifier</code>.
	 * </p>
	 * <pre>
	 * {
	 *   "resourceType": "Observation",
	 *   "subject": {
	 *     "reference": "Patient?identifier=http://foo|123",
	 *     "identifier": {
	 *       "system": "http://foo",
	 *       "value": "123"
	 *     }
	 *   }
	 * }
	 * </pre>
	 *
	 * @since 4.2.0
	 */
	public boolean isPopulateIdentifierInAutoCreatedPlaceholderReferenceTargets() {
		return myPopulateIdentifierInAutoCreatedPlaceholderReferenceTargets;
	}

	/**
	 * When {@link #setAutoCreatePlaceholderReferenceTargets(boolean)} is enabled, if this
	 * setting is set to <code>true</code> (default is <code>false</code>) and the source
	 * reference has an identifier populated, the identifier will be copied to the target
	 * resource.
	 * <p>
	 * When enabled, if an Observation contains a reference like the one below,
	 * and no existing resource was found that matches the given ID, a new
	 * one will be created and its <code>Patient.identifier</code> value will be
	 * populated using the value from <code>Observation.subject.identifier</code>.
	 * </p>
	 * <pre>
	 * {
	 *   "resourceType": "Observation",
	 *   "subject": {
	 *     "reference": "Patient/ABC",
	 *     "identifier": {
	 *       "system": "http://foo",
	 *       "value": "123"
	 *     }
	 *   }
	 * }
	 * </pre>
	 * <p>
	 * This method is often combined with {@link #setAllowInlineMatchUrlReferences(boolean)}.
	 * </p>
	 * <p>
	 * In other words if an Observation contains a reference like the one below,
	 * and no existing resource was found that matches the given match URL, a new
	 * one will be created and its <code>Patient.identifier</code> value will be
	 * populated using the value from <code>Observation.subject.identifier</code>.
	 * </p>
	 * <pre>
	 * {
	 *   "resourceType": "Observation",
	 *   "subject": {
	 *     "reference": "Patient?identifier=http://foo|123",
	 *     "identifier": {
	 *       "system": "http://foo",
	 *       "value": "123"
	 *     }
	 *   }
	 * }
	 * </pre>
	 *
	 * @since 4.2.0
	 */
	public void setPopulateIdentifierInAutoCreatedPlaceholderReferenceTargets(boolean thePopulateIdentifierInAutoCreatedPlaceholderReferenceTargets) {
		myPopulateIdentifierInAutoCreatedPlaceholderReferenceTargets = thePopulateIdentifierInAutoCreatedPlaceholderReferenceTargets;
	}

	/**
	 * If set to <code>false</code> (default is <code>true</code>) resources will be permitted to be
	 * deleted even if other resources currently contain references to them.
	 * <p>
	 * This property can cause confusing results for clients of the server since searches, includes,
	 * and other FHIR features may not behave as expected when referential integrity is not
	 * preserved. Use this feature with caution.
	 * </p>
	 *
	 * @see CascadingDeleteInterceptor
	 */
	public boolean isEnforceReferentialIntegrityOnDelete() {
		return myEnforceReferentialIntegrityOnDelete;
	}

	/**
	 * If set to <code>false</code> (default is <code>true</code>) resources will be permitted to be
	 * deleted even if other resources currently contain references to them.
	 * <p>
	 * This property can cause confusing results for clients of the server since searches, includes,
	 * and other FHIR features may not behave as expected when referential integrity is not
	 * preserved. Use this feature with caution.
	 * </p>
	 *
	 * @see CascadingDeleteInterceptor
	 */
	public void setEnforceReferentialIntegrityOnDelete(boolean theEnforceReferentialIntegrityOnDelete) {
		myEnforceReferentialIntegrityOnDelete = theEnforceReferentialIntegrityOnDelete;
	}

	/**
	 * If set to <code>false</code> (default is <code>true</code>) resources will be permitted to be
	 * created or updated even if they contain references to local resources that do not exist.
	 * <p>
	 * For example, if a patient contains a reference to managing organization <code>Organization/FOO</code>
	 * but FOO is not a valid ID for an organization on the server, the operation will be blocked unless
	 * this propery has been set to <code>false</code>
	 * </p>
	 * <p>
	 * This property can cause confusing results for clients of the server since searches, includes,
	 * and other FHIR features may not behave as expected when referential integrity is not
	 * preserved. Use this feature with caution.
	 * </p>
	 */
	public boolean isEnforceReferentialIntegrityOnWrite() {
		return myEnforceReferentialIntegrityOnWrite;
	}

	/**
	 * If set to <code>false</code> (default is <code>true</code>) resources will be permitted to be
	 * created or updated even if they contain references to local resources that do not exist.
	 * <p>
	 * For example, if a patient contains a reference to managing organization <code>Organization/FOO</code>
	 * but FOO is not a valid ID for an organization on the server, the operation will be blocked unless
	 * this propery has been set to <code>false</code>
	 * </p>
	 * <p>
	 * This property can cause confusing results for clients of the server since searches, includes,
	 * and other FHIR features may not behave as expected when referential integrity is not
	 * preserved. Use this feature with caution.
	 * </p>
	 */
	public void setEnforceReferentialIntegrityOnWrite(boolean theEnforceReferentialIntegrityOnWrite) {
		myEnforceReferentialIntegrityOnWrite = theEnforceReferentialIntegrityOnWrite;
	}

	/**
	 * If this is set to <code>false</code> (default is <code>true</code>) the stale search deletion
	 * task will be disabled (meaning that search results will be retained in the database indefinitely). USE WITH CAUTION.
	 * <p>
	 * This feature is useful if you want to define your own process for deleting these (e.g. because
	 * you are running in a cluster)
	 * </p>
	 */
	public boolean isExpireSearchResults() {
		return myDeleteStaleSearches;
	}

	/**
	 * If this is set to <code>false</code> (default is <code>true</code>) the stale search deletion
	 * task will be disabled (meaning that search results will be retained in the database indefinitely). USE WITH CAUTION.
	 * <p>
	 * This feature is useful if you want to define your own process for deleting these (e.g. because
	 * you are running in a cluster)
	 * </p>
	 */
	public void setExpireSearchResults(boolean theDeleteStaleSearches) {
		myDeleteStaleSearches = theDeleteStaleSearches;
	}

	/**
	 * If set to <code>true</code> (default is <code>false</code>), the $expunge operation
	 * will be enabled on this server. This operation is potentially dangerous since it allows
	 * a client to physically delete data in a way that can not be recovered (without resorting
	 * to backups).
	 * <p>
	 * It is recommended to not enable this setting without appropriate security
	 * in place on your server to prevent non-administrators from using this
	 * operation.
	 * </p>
	 */
	public boolean isExpungeEnabled() {
		return myExpungeEnabled;
	}

	/**
	 * If set to <code>true</code> (default is <code>false</code>), the $expunge operation
	 * will be enabled on this server. This operation is potentially dangerous since it allows
	 * a client to physically delete data in a way that can not be recovered (without resorting
	 * to backups).
	 * <p>
	 * It is recommended to not enable this setting without appropriate security
	 * in place on your server to prevent non-administrators from using this
	 * operation.
	 * </p>
	 */
	public void setExpungeEnabled(boolean theExpungeEnabled) {
		myExpungeEnabled = theExpungeEnabled;
	}

	/**
	 * The expunge batch size (default 800) determines the number of records deleted within a single transaction by the
	 * expunge operation.
	 */
	public int getExpungeBatchSize() {
		return myExpungeBatchSize;
	}

	/**
	 * The expunge batch size (default 800) determines the number of records deleted within a single transaction by the
	 * expunge operation.
	 */
	public void setExpungeBatchSize(int theExpungeBatchSize) {
		myExpungeBatchSize = theExpungeBatchSize;
	}

	/**
	 * Should contained IDs be indexed the same way that non-contained IDs are (default is
	 * <code>true</code>)
	 */
	public boolean isIndexContainedResources() {
		return myIndexContainedResources;
	}

	/**
	 * Should contained IDs be indexed the same way that non-contained IDs are (default is
	 * <code>true</code>)
	 */
	public void setIndexContainedResources(boolean theIndexContainedResources) {
		myIndexContainedResources = theIndexContainedResources;
	}

	/**
	 * Should resources be marked as needing reindexing when a
	 * SearchParameter resource is added or changed. This should generally
	 * be true (which is the default)
	 */
	public boolean isMarkResourcesForReindexingUponSearchParameterChange() {
		return myMarkResourcesForReindexingUponSearchParameterChange;
	}

	/**
	 * Should resources be marked as needing reindexing when a
	 * SearchParameter resource is added or changed. This should generally
	 * be true (which is the default)
	 */
	public void setMarkResourcesForReindexingUponSearchParameterChange(boolean theMarkResourcesForReindexingUponSearchParameterChange) {
		myMarkResourcesForReindexingUponSearchParameterChange = theMarkResourcesForReindexingUponSearchParameterChange;
	}

	public boolean isSchedulingDisabled() {
		return mySchedulingDisabled;
	}

	public void setSchedulingDisabled(boolean theSchedulingDisabled) {
		mySchedulingDisabled = theSchedulingDisabled;
	}

	/**
	 * If set to {@literal true} (default is true), if a client performs an update which does not actually
	 * result in any chance to a given resource (e.g. an update where the resource body matches the
	 * existing resource body in the database) the operation will succeed but a new version (and corresponding history
	 * entry) will not actually be created. The existing resource version will be returned to the client.
	 * <p>
	 * If set to {@literal false}, all updates will result in the creation of a new version
	 * </p>
	 */
	public boolean isSuppressUpdatesWithNoChange() {
		return mySuppressUpdatesWithNoChange;
	}

	/**
	 * If set to {@literal true} (default is true), if a client performs an update which does not actually
	 * result in any chance to a given resource (e.g. an update where the resource body matches the
	 * existing resource body in the database) the operation will succeed but a new version (and corresponding history
	 * entry) will not actually be created. The existing resource version will be returned to the client.
	 * <p>
	 * If set to {@literal false}, all updates will result in the creation of a new version
	 * </p>
	 */
	public void setSuppressUpdatesWithNoChange(boolean theSuppressUpdatesWithNoChange) {
		mySuppressUpdatesWithNoChange = theSuppressUpdatesWithNoChange;

	}

	/**
	 * When using {@link #setUniqueIndexesEnabled(boolean) unique indexes}, if this
	 * setting is set to <code>true</code> (default is <code>true</code>) the system
	 * will test for the existence of a particular unique index value prior to saving
	 * a new one.
	 * <p>
	 * This causes friendlier error messages to be generated, but adds an
	 * extra round-trip to the database for eavh save so it can cause
	 * a small performance hit.
	 * </p>
	 */
	public boolean isUniqueIndexesCheckedBeforeSave() {
		return myUniqueIndexesCheckedBeforeSave;
	}

	/**
	 * When using {@link #setUniqueIndexesEnabled(boolean) unique indexes}, if this
	 * setting is set to <code>true</code> (default is <code>true</code>) the system
	 * will test for the existence of a particular unique index value prior to saving
	 * a new one.
	 * <p>
	 * This causes friendlier error messages to be generated, but adds an
	 * extra round-trip to the database for each save so it can cause
	 * a small performance hit.
	 * </p>
	 */
	public void setUniqueIndexesCheckedBeforeSave(boolean theUniqueIndexesCheckedBeforeSave) {
		myUniqueIndexesCheckedBeforeSave = theUniqueIndexesCheckedBeforeSave;
	}

	/**
	 * If set to <code>true</code> (default is <code>true</code>), indexes will be
	 * created for search parameters marked as {@link SearchParamConstants#EXT_SP_UNIQUE}.
	 * This is a HAPI FHIR specific extension which can be used to specify that no more than one
	 * resource can exist which matches a given criteria, using a database constraint to
	 * enforce this.
	 */
	public boolean isUniqueIndexesEnabled() {
		return myUniqueIndexesEnabled;
	}

	/**
	 * If set to <code>true</code> (default is <code>true</code>), indexes will be
	 * created for search parameters marked as {@link SearchParamConstants#EXT_SP_UNIQUE}.
	 * This is a HAPI FHIR specific extension which can be used to specify that no more than one
	 * resource can exist which matches a given criteria, using a database constraint to
	 * enforce this.
	 */
	public void setUniqueIndexesEnabled(boolean theUniqueIndexesEnabled) {
		myUniqueIndexesEnabled = theUniqueIndexesEnabled;
	}

	/**
	 * If <code>true</code> (default is <code>true</code>), before allowing a
	 * SearchParameter resource to be stored (create, update, etc.) the
	 * expression will be performed against an empty resource to ensure that
	 * the FHIRPath executor is able to process it.
	 * <p>
	 * This should proabably always be set to true, but is configurable
	 * in order to support some unit tests.
	 * </p>
	 */
	public boolean isValidateSearchParameterExpressionsOnSave() {
		return myValidateSearchParameterExpressionsOnSave;
	}

	/**
	 * If <code>true</code> (default is <code>true</code>), before allowing a
	 * SearchParameter resource to be stored (create, update, etc.) the
	 * expression will be performed against an empty resource to ensure that
	 * the FHIRPath executor is able to process it.
	 * <p>
	 * This should proabably always be set to true, but is configurable
	 * in order to support some unit tests.
	 * </p>
	 */
	public void setValidateSearchParameterExpressionsOnSave(boolean theValidateSearchParameterExpressionsOnSave) {
		myValidateSearchParameterExpressionsOnSave = theValidateSearchParameterExpressionsOnSave;
	}

	/**
	 * Do not call this method, it exists only for legacy reasons. It
	 * will be removed in a future version. Configure the page size on your
	 * paging provider instead.
	 *
	 * @deprecated This method does not do anything. Configure the page size on your
	 * paging provider instead. Deprecated in HAPI FHIR 2.3 (Jan 2017)
	 */
	@Deprecated
	public void setHardSearchLimit(int theHardSearchLimit) {
		// this method does nothing
	}

	/**
	 * This is the maximum number of resources that will be added to a single page of returned resources. Because of
	 * includes with wildcards and other possibilities it is possible for a client to make requests that include very
	 * large amounts of data, so this hard limit can be imposed to prevent runaway requests.
	 *
	 * @deprecated Deprecated in HAPI FHIR 3.2.0 as this method doesn't actually do anything
	 */
	@Deprecated
	public void setIncludeLimit(@SuppressWarnings("unused") int theIncludeLimit) {
		// nothing
	}

	/**
	 * @deprecated As of HAPI FHIR 3.0.0, subscriptions no longer use polling for
	 * detecting changes, so this setting has no effect
	 */
	@Deprecated
	public void setSubscriptionEnabled(boolean theSubscriptionEnabled) {
		// nothing
	}

	/**
	 * @deprecated As of HAPI FHIR 3.0.0, subscriptions no longer use polling for
	 * detecting changes, so this setting has no effect
	 */
	@Deprecated
	public void setSubscriptionPollDelay(long theSubscriptionPollDelay) {
		// ignore
	}

	/**
	 * @deprecated As of HAPI FHIR 3.0.0, subscriptions no longer use polling for
	 * detecting changes, so this setting has no effect
	 */
	@Deprecated
	public void setSubscriptionPurgeInactiveAfterMillis(Long theMillis) {
		// ignore
	}

	public void setSubscriptionPurgeInactiveAfterSeconds(int theSeconds) {
		setSubscriptionPurgeInactiveAfterMillis(theSeconds * DateUtils.MILLIS_PER_SECOND);
	}

	/**
	 * This setting sets the number of search results to prefetch. For example, if this list
	 * is set to [100, 1000, -1] then the server will initially load 100 results and not
	 * attempt to load more. If the user requests subsequent page(s) of results and goes
	 * past 100 results, the system will load the next 900 (up to the following threshold of 1000).
	 * The system will progressively work through these thresholds.
	 *
	 * <p>
	 * A threshold of -1 means to load all results. Note that if the final threshold is a
	 * number other than <code>-1</code>, the system will never prefetch more than the
	 * given number.
	 * </p>
	 */
	public List<Integer> getSearchPreFetchThresholds() {
		return mySearchPreFetchThresholds;
	}

	/**
	 * This setting sets the number of search results to prefetch. For example, if this list
	 * is set to [100, 1000, -1] then the server will initially load 100 results and not
	 * attempt to load more. If the user requests subsequent page(s) of results and goes
	 * past 100 results, the system will load the next 900 (up to the following threshold of 1000).
	 * The system will progressively work through these thresholds.
	 *
	 * <p>
	 * A threshold of -1 means to load all results. Note that if the final threshold is a
	 * number other than <code>-1</code>, the system will never prefetch more than the
	 * given number.
	 * </p>
	 */
	public void setSearchPreFetchThresholds(List<Integer> thePreFetchThresholds) {
		Validate.isTrue(thePreFetchThresholds.size() > 0, "thePreFetchThresholds must not be empty");
		int last = 0;
		for (Integer nextInt : thePreFetchThresholds) {
			Validate.isTrue(nextInt > 0 || nextInt == -1, nextInt + " is not a valid prefetch threshold");
			Validate.isTrue(nextInt != last, "Prefetch thresholds must be sequential");
			Validate.isTrue(nextInt > last || nextInt == -1, "Prefetch thresholds must be sequential");
			Validate.isTrue(last != -1, "Prefetch thresholds must be sequential");
			last = nextInt;
		}
		mySearchPreFetchThresholds = thePreFetchThresholds;
	}

	/**
	 * If set to <code>true</code> (default is false) the server will not use
	 * hash based searches. These searches were introduced in HAPI FHIR 3.5.0
	 * and are the new default way of searching. However they require a very
	 * large data migration if an existing system has a large amount of data
	 * so this setting can be used to use the old search mechanism while data
	 * is migrated.
	 *
	 * @since 3.6.0
	 */
	public boolean getDisableHashBasedSearches() {
		return myDisableHashBasedSearches;
	}

	/**
	 * If set to <code>true</code> (default is false) the server will not use
	 * hash based searches. These searches were introduced in HAPI FHIR 3.5.0
	 * and are the new default way of searching. However they require a very
	 * large data migration if an existing system has a large amount of data
	 * so this setting can be used to use the old search mechanism while data
	 * is migrated.
	 *
	 * @since 3.6.0
	 */
	public void setDisableHashBasedSearches(boolean theDisableHashBasedSearches) {
		myDisableHashBasedSearches = theDisableHashBasedSearches;
	}

	/**
	 * If set to <code>false</code> (default is true) the server will not use
	 * in-memory subscription searching and instead use the database matcher for all subscription
	 * criteria matching.
	 * <p>
	 * When there are subscriptions registered
	 * on the server, the default behaviour is to compare the changed resource to the
	 * subscription criteria directly in-memory without going out to the database.
	 * Certain types of subscription criteria, e.g. chained references of queries with
	 * qualifiers or prefixes, are not supported by the in-memory matcher and will fall back
	 * to a database matcher.
	 * <p>
	 * The database matcher performs a query against the
	 * database by prepending ?id=XYZ to the subscription criteria where XYZ is the id of the changed entity
	 *
	 * @since 3.6.1
	 */

	public boolean isEnableInMemorySubscriptionMatching() {
		return myEnableInMemorySubscriptionMatching;
	}

	/**
	 * If set to <code>false</code> (default is true) the server will not use
	 * in-memory subscription searching and instead use the database matcher for all subscription
	 * criteria matching.
	 * <p>
	 * When there are subscriptions registered
	 * on the server, the default behaviour is to compare the changed resource to the
	 * subscription criteria directly in-memory without going out to the database.
	 * Certain types of subscription criteria, e.g. chained references of queries with
	 * qualifiers or prefixes, are not supported by the in-memory matcher and will fall back
	 * to a database matcher.
	 * <p>
	 * The database matcher performs a query against the
	 * database by prepending ?id=XYZ to the subscription criteria where XYZ is the id of the changed entity
	 *
	 * @since 3.6.1
	 */

	public void setEnableInMemorySubscriptionMatching(boolean theEnableInMemorySubscriptionMatching) {
		myEnableInMemorySubscriptionMatching = theEnableInMemorySubscriptionMatching;
	}

	/**
	 * If set to <code>true</code> (default is true) the server will match incoming resources against active subscriptions
	 * and send them to the subscription channel.  If set to <code>false</code> no matching or sending occurs.
	 *
	 * @since 3.7.0
	 */

	public boolean isSubscriptionMatchingEnabled() {
		return myModelConfig.isSubscriptionMatchingEnabled();
	}

	/**
	 * If set to <code>true</code> (default is true) the server will match incoming resources against active subscriptions
	 * and send them to the subscription channel.  If set to <code>false</code> no matching or sending occurs.
	 *
	 * @since 3.7.0
	 */

	public void setSubscriptionMatchingEnabled(boolean theSubscriptionMatchingEnabled) {
		myModelConfig.setSubscriptionMatchingEnabled(theSubscriptionMatchingEnabled);
	}

	public ModelConfig getModelConfig() {
		return myModelConfig;
	}

	/**
	 * If enabled, the server will support the use of :contains searches,
	 * which are helpful but can have adverse effects on performance.
	 * <p>
	 * Default is <code>false</code> (Note that prior to HAPI FHIR
	 * 3.5.0 the default was <code>true</code>)
	 * </p>
	 * <p>
	 * Note: If you change this value after data already has
	 * already been stored in the database, you must for a reindexing
	 * of all data in the database or resources may not be
	 * searchable.
	 * </p>
	 */
	public boolean isAllowContainsSearches() {
		return this.myModelConfig.isAllowContainsSearches();
	}

	/**
	 * If enabled, the server will support the use of :contains searches,
	 * which are helpful but can have adverse effects on performance.
	 * <p>
	 * Default is <code>false</code> (Note that prior to HAPI FHIR
	 * 3.5.0 the default was <code>true</code>)
	 * </p>
	 * <p>
	 * Note: If you change this value after data already has
	 * already been stored in the database, you must for a reindexing
	 * of all data in the database or resources may not be
	 * searchable.
	 * </p>
	 */
	public void setAllowContainsSearches(boolean theAllowContainsSearches) {
		this.myModelConfig.setAllowContainsSearches(theAllowContainsSearches);
	}

	/**
	 * This setting may be used to advise the server that any references found in
	 * resources that have any of the base URLs given here will be replaced with
	 * simple local references.
	 * <p>
	 * For example, if the set contains the value <code>http://example.com/base/</code>
	 * and a resource is submitted to the server that contains a reference to
	 * <code>http://example.com/base/Patient/1</code>, the server will automatically
	 * convert this reference to <code>Patient/1</code>
	 * </p>
	 * <p>
	 * Note that this property has different behaviour from {@link DaoConfig#getTreatReferencesAsLogical()}
	 * </p>
	 *
	 * @see #getTreatReferencesAsLogical()
	 */
	public Set<String> getTreatBaseUrlsAsLocal() {
		return myModelConfig.getTreatBaseUrlsAsLocal();
	}

	/**
	 * This setting may be used to advise the server that any references found in
	 * resources that have any of the base URLs given here will be replaced with
	 * simple local references.
	 * <p>
	 * For example, if the set contains the value <code>http://example.com/base/</code>
	 * and a resource is submitted to the server that contains a reference to
	 * <code>http://example.com/base/Patient/1</code>, the server will automatically
	 * convert this reference to <code>Patient/1</code>
	 * </p>
	 *
	 * @param theTreatBaseUrlsAsLocal The set of base URLs. May be <code>null</code>, which
	 *                                means no references will be treated as external
	 */
	public void setTreatBaseUrlsAsLocal(Set<String> theTreatBaseUrlsAsLocal) {
		myModelConfig.setTreatBaseUrlsAsLocal(theTreatBaseUrlsAsLocal);
	}

	/**
	 * If set to {@code true} the default search params (i.e. the search parameters that are
	 * defined by the FHIR specification itself) may be overridden by uploading search
	 * parameters to the server with the same code as the built-in search parameter.
	 * <p>
	 * This can be useful if you want to be able to disable or alter
	 * the behaviour of the default search parameters.
	 * </p>
	 * <p>
	 * The default value for this setting is {@code false}
	 * </p>
	 */
	public boolean isDefaultSearchParamsCanBeOverridden() {
		return myModelConfig.isDefaultSearchParamsCanBeOverridden();
	}

	/**
	 * If set to {@code true} the default search params (i.e. the search parameters that are
	 * defined by the FHIR specification itself) may be overridden by uploading search
	 * parameters to the server with the same code as the built-in search parameter.
	 * <p>
	 * This can be useful if you want to be able to disable or alter
	 * the behaviour of the default search parameters.
	 * </p>
	 * <p>
	 * The default value for this setting is {@code false}
	 * </p>
	 */
	public void setDefaultSearchParamsCanBeOverridden(boolean theDefaultSearchParamsCanBeOverridden) {
		myModelConfig.setDefaultSearchParamsCanBeOverridden(theDefaultSearchParamsCanBeOverridden);
	}

	/**
	 * This setting indicates which subscription channel types are supported by the server.  Any subscriptions submitted
	 * to the server matching these types will be activated.
	 */
	public DaoConfig addSupportedSubscriptionType(Subscription.SubscriptionChannelType theSubscriptionChannelType) {
		myModelConfig.addSupportedSubscriptionType(theSubscriptionChannelType);
		return this;
	}

	/**
	 * This setting indicates which subscription channel types are supported by the server.  Any subscriptions submitted
	 * to the server matching these types will be activated.
	 */
	public Set<Subscription.SubscriptionChannelType> getSupportedSubscriptionTypes() {
		return myModelConfig.getSupportedSubscriptionTypes();
	}

	@VisibleForTesting
	public void clearSupportedSubscriptionTypesForUnitTest() {
		myModelConfig.clearSupportedSubscriptionTypesForUnitTest();
	}

	/**
	 * If e-mail subscriptions are supported, the From address used when sending e-mails
	 */

	public String getEmailFromAddress() {
		return myModelConfig.getEmailFromAddress();
	}

	/**
	 * If e-mail subscriptions are supported, the From address used when sending e-mails
	 */

	public void setEmailFromAddress(String theEmailFromAddress) {
		myModelConfig.setEmailFromAddress(theEmailFromAddress);
	}

	/**
	 * If websocket subscriptions are enabled, this defines the context path that listens to them.  Default value "/websocket".
	 */

	public String getWebsocketContextPath() {
		return myModelConfig.getWebsocketContextPath();
	}

	/**
	 * If websocket subscriptions are enabled, this defines the context path that listens to them.  Default value "/websocket".
	 */

	public void setWebsocketContextPath(String theWebsocketContextPath) {
		myModelConfig.setWebsocketContextPath(theWebsocketContextPath);
	}

	/**
	 * If set to <code>true</code> the _filter search parameter will be enabled on this server. Note that _filter
	 * is very powerful, but also potentially dangerous as it can allow a user to create a query for which there
	 * are no indexes or efficient query plans for the database to leverage while performing the query.
	 * As a result, this feature is recommended only for servers where the querying applications are known in advance
	 * and a database administrator can properly tune the database for the resulting queries.
	 */
	public boolean isFilterParameterEnabled() {
		return myFilterParameterEnabled;
	}

	/**
	 * If set to <code>true</code> the _filter search parameter will be enabled on this server. Note that _filter
	 * is very powerful, but also potentially dangerous as it can allow a user to create a query for which there
	 * are no indexes or efficient query plans for the database to leverage while performing the query.
	 * As a result, this feature is recommended only for servers where the querying applications are known in advance
	 * and a database administrator can properly tune the database for the resulting queries.
	 */
	public void setFilterParameterEnabled(boolean theFilterParameterEnabled) {
		myFilterParameterEnabled = theFilterParameterEnabled;
	}

	/**
	 * If enabled, resource source information (<code>Resource.meta.source</code>) will be persisted along with
	 * each resource. This adds extra table and index space so it should be disabled if it is not being
	 * used.
	 * <p>
	 * Default is {@link StoreMetaSourceInformationEnum#SOURCE_URI_AND_REQUEST_ID}
	 * </p>
	 */
	public StoreMetaSourceInformationEnum getStoreMetaSourceInformation() {
		return myStoreMetaSourceInformation;
	}

	/**
	 * If enabled, resource source information (<code>Resource.meta.source</code>) will be persisted along with
	 * each resource. This adds extra table and index space so it should be disabled if it is not being
	 * used.
	 * <p>
	 * Default is {@link StoreMetaSourceInformationEnum#SOURCE_URI_AND_REQUEST_ID}
	 * </p>
	 */
	public void setStoreMetaSourceInformation(StoreMetaSourceInformationEnum theStoreMetaSourceInformation) {
		Validate.notNull(theStoreMetaSourceInformation, "theStoreMetaSourceInformation must not be null");
		myStoreMetaSourceInformation = theStoreMetaSourceInformation;
	}

	/**
	 * <p>
	 * If set to {@code true}, ValueSets and expansions are stored in terminology tables. This is to facilitate
	 * optimization of the $expand operation on large ValueSets.
	 * </p>
	 * <p>
	 * The default value for this setting is {@code true}.
	 * </p>
	 *
	 * @since 4.1.0
	 */
	public boolean isPreExpandValueSets() {
		return myPreExpandValueSets;
	}

	/**
	 * <p>
	 * If set to {@code true}, ValueSets and expansions are stored in terminology tables. This is to facilitate
	 * optimization of the $expand operation on large ValueSets.
	 * </p>
	 * <p>
	 * The default value for this setting is {@code true}.
	 * </p>
	 *
	 * @since 4.1.0
	 */
	public void setPreExpandValueSets(boolean thePreExpandValueSets) {
		myPreExpandValueSets = thePreExpandValueSets;
	}

	/**
	 * <p>
	 * This is the default value of {@code offset} parameter for the ValueSet {@code $expand} operation when
	 * {@link DaoConfig#isPreExpandValueSets()} returns {@code true}.
	 * </p>
	 * <p>
	 * The default value for this setting is {@code 0}.
	 * </p>
	 *
	 * @since 4.1.0
	 */
	public int getPreExpandValueSetsDefaultOffset() {
		return myPreExpandValueSetsDefaultOffset;
	}

	/**
	 * <p>
	 * This is the default value of {@code count} parameter for the ValueSet {@code $expand} operation when
	 * {@link DaoConfig#isPreExpandValueSets()} returns {@code true}.
	 * </p>
	 * <p>
	 * The default value for this setting is {@code 1000}.
	 * </p>
	 *
	 * @since 4.1.0
	 */
	public int getPreExpandValueSetsDefaultCount() {
		return myPreExpandValueSetsDefaultCount;
	}

	/**
	 * <p>
	 * This is the default value of {@code count} parameter for the ValueSet {@code $expand} operation when
	 * {@link DaoConfig#isPreExpandValueSets()} returns {@code true}.
	 * </p>
	 * <p>
	 * If {@code thePreExpandValueSetsDefaultCount} is greater than
	 * {@link DaoConfig#getPreExpandValueSetsMaxCount()}, the lesser value is used.
	 * </p>
	 * <p>
	 * The default value for this setting is {@code 1000}.
	 * </p>
	 *
	 * @since 4.1.0
	 */
	public void setPreExpandValueSetsDefaultCount(int thePreExpandValueSetsDefaultCount) {
		myPreExpandValueSetsDefaultCount = Math.min(thePreExpandValueSetsDefaultCount, getPreExpandValueSetsMaxCount());
	}

	/**
	 * <p>
	 * This is the max value of {@code count} parameter for the ValueSet {@code $expand} operation when
	 * {@link DaoConfig#isPreExpandValueSets()} returns {@code true}.
	 * </p>
	 * <p>
	 * The default value for this setting is {@code 1000}.
	 * </p>
	 *
	 * @since 4.1.0
	 */
	public int getPreExpandValueSetsMaxCount() {
		return myPreExpandValueSetsMaxCount;
	}

	/**
	 * <p>
	 * This is the max value of {@code count} parameter for the ValueSet {@code $expand} operation when
	 * {@link DaoConfig#isPreExpandValueSets()} returns {@code true}.
	 * </p>
	 * <p>
	 * If {@code thePreExpandValueSetsMaxCount} is lesser than
	 * {@link DaoConfig#getPreExpandValueSetsDefaultCount()}, the default {@code count} is lowered to the
	 * new max {@code count}.
	 * </p>
	 * <p>
	 * The default value for this setting is {@code 1000}.
	 * </p>
	 *
	 * @since 4.1.0
	 */
	public void setPreExpandValueSetsMaxCount(int thePreExpandValueSetsMaxCount) {
		myPreExpandValueSetsMaxCount = thePreExpandValueSetsMaxCount;
		setPreExpandValueSetsDefaultCount(Math.min(getPreExpandValueSetsDefaultCount(), getPreExpandValueSetsMaxCount()));
	}

	/**
<<<<<<< HEAD
	 * If enabled (default is <code>false</code>) the JPA server will support multitenant queries
	 *
	 * @since 4.3.0
	 */
	public void setMultiTenancyEnabled(boolean theMultiTenancyEnabled) {
		myMultiTenancyEnabled = theMultiTenancyEnabled;
	}

	/**
	 * If enabled (default is <code>false</code>) the JPA server will support multitenant queries
	 *
	 * @since 4.3.0
	 */
	public boolean isMultiTenancyEnabled() {
		return myMultiTenancyEnabled;
=======
	 * This setting should be disabled (set to <code>false</code>) on servers that are not allowing
	 * deletes. Default is <code>true</code>. If deletes are disabled, some checks for resource
	 * deletion can be skipped, which improves performance. This is particularly helpful when large
	 * amounts of data containing client-assigned IDs are being loaded, but it can also improve
	 * search performance.
	 *
	 * @since 5.0.0
	 */
	public void setDeleteEnabled(boolean theDeleteEnabled) {
		myDeleteEnabled = theDeleteEnabled;
	}

	/**
	 * This setting should be disabled (set to <code>false</code>) on servers that are not allowing
	 * deletes. Default is <code>true</code>. If deletes are disabled, some checks for resource
	 * deletion can be skipped, which improves performance. This is particularly helpful when large
	 * amounts of data containing client-assigned IDs are being loaded, but it can also improve
	 * search performance.
	 *
	 * @since 5.0.0
	 */
	public boolean isDeleteEnabled() {
		return myDeleteEnabled;
>>>>>>> 97ac551c
	}

    public enum StoreMetaSourceInformationEnum {
		NONE(false, false),
		SOURCE_URI(true, false),
		REQUEST_ID(false, true),
		SOURCE_URI_AND_REQUEST_ID(true, true);

		private final boolean myStoreSourceUri;
		private final boolean myStoreRequestId;

		StoreMetaSourceInformationEnum(boolean theStoreSourceUri, boolean theStoreRequestId) {
			myStoreSourceUri = theStoreSourceUri;
			myStoreRequestId = theStoreRequestId;
		}

		public boolean isStoreSourceUri() {
			return myStoreSourceUri;
		}

		public boolean isStoreRequestId() {
			return myStoreRequestId;
		}
	}

	public enum IndexEnabledEnum {
		ENABLED,
		DISABLED
	}

	public enum IdStrategyEnum {
		/**
		 * This strategy is the default strategy, and it simply uses a sequential
		 * numeric ID for each newly created resource.
		 */
		SEQUENTIAL_NUMERIC,
		/**
		 * Each resource will receive a randomly generated UUID
		 */
		UUID
	}

	public enum ClientIdStrategyEnum {
		/**
		 * Clients are not allowed to supply IDs for resources that do not
		 * already exist
		 */
		NOT_ALLOWED,

		/**
		 * Clients may supply IDs but these IDs are not permitted to be purely
		 * numeric. In other words, values such as "A", "A1" and "000A" would be considered
		 * valid but "123" would not.
		 * <p><b>This is the default setting.</b></p>
		 */
		ALPHANUMERIC,

		/**
		 * Clients may supply any ID including purely numeric IDs. Note that this setting should
		 * only be set on an empty database, or on a database that has always had this setting
		 * set as it causes a "forced ID" to be used for all resources.
		 * <p>
		 * Note that if you use this setting, it is highly recommended that you also
		 * set the {@link #setResourceServerIdStrategy(IdStrategyEnum) ResourceServerIdStrategy}
		 * to {@link IdStrategyEnum#UUID} in order to avoid any potential for conflicts. Otherwise
		 * a database sequence will be used to generate IDs and these IDs can conflict with
		 * client-assigned numeric IDs.
		 * </P>
		 */
		ANY
	}
}<|MERGE_RESOLUTION|>--- conflicted
+++ resolved
@@ -184,15 +184,14 @@
 	private boolean myPopulateIdentifierInAutoCreatedPlaceholderReferenceTargets;
 
 	/**
-<<<<<<< HEAD
-	 * @since 4.3.0
+	 * @since 5.0.0
+	 */
+	private boolean myDeleteEnabled = true;
+
+	/**
+	 * @since 5.0.0
 	 */
 	private boolean myMultiTenancyEnabled;
-=======
-	 * @since 5.0.0
-	 */
-	private boolean myDeleteEnabled = true;
->>>>>>> 97ac551c
 
 	/**
 	 * Constructor
@@ -1919,23 +1918,6 @@
 	}
 
 	/**
-<<<<<<< HEAD
-	 * If enabled (default is <code>false</code>) the JPA server will support multitenant queries
-	 *
-	 * @since 4.3.0
-	 */
-	public void setMultiTenancyEnabled(boolean theMultiTenancyEnabled) {
-		myMultiTenancyEnabled = theMultiTenancyEnabled;
-	}
-
-	/**
-	 * If enabled (default is <code>false</code>) the JPA server will support multitenant queries
-	 *
-	 * @since 4.3.0
-	 */
-	public boolean isMultiTenancyEnabled() {
-		return myMultiTenancyEnabled;
-=======
 	 * This setting should be disabled (set to <code>false</code>) on servers that are not allowing
 	 * deletes. Default is <code>true</code>. If deletes are disabled, some checks for resource
 	 * deletion can be skipped, which improves performance. This is particularly helpful when large
@@ -1959,7 +1941,24 @@
 	 */
 	public boolean isDeleteEnabled() {
 		return myDeleteEnabled;
->>>>>>> 97ac551c
+	}
+
+	/**
+	 * If enabled (default is <code>false</code>) the JPA server will support multitenant queries
+	 *
+	 * @since 5.0.0
+	 */
+	public void setMultiTenancyEnabled(boolean theMultiTenancyEnabled) {
+		myMultiTenancyEnabled = theMultiTenancyEnabled;
+	}
+
+	/**
+	 * If enabled (default is <code>false</code>) the JPA server will support multitenant queries
+	 *
+	 * @since 5.0.0
+	 */
+	public boolean isMultiTenancyEnabled() {
+		return myMultiTenancyEnabled;
 	}
 
     public enum StoreMetaSourceInformationEnum {
