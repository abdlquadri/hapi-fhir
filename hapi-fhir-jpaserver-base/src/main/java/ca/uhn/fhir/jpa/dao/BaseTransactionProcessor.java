package ca.uhn.fhir.jpa.dao;

/*-
 * #%L
 * HAPI FHIR JPA Server
 * %%
 * Copyright (C) 2014 - 2021 Smile CDR, Inc.
 * %%
 * Licensed under the Apache License, Version 2.0 (the "License");
 * you may not use this file except in compliance with the License.
 * You may obtain a copy of the License at
 *
 *      http://www.apache.org/licenses/LICENSE-2.0
 *
 * Unless required by applicable law or agreed to in writing, software
 * distributed under the License is distributed on an "AS IS" BASIS,
 * WITHOUT WARRANTIES OR CONDITIONS OF ANY KIND, either express or implied.
 * See the License for the specific language governing permissions and
 * limitations under the License.
 * #L%
 */

import ca.uhn.fhir.context.FhirContext;
import ca.uhn.fhir.context.RuntimeResourceDefinition;
import ca.uhn.fhir.interceptor.api.HookParams;
import ca.uhn.fhir.interceptor.api.IInterceptorBroadcaster;
import ca.uhn.fhir.interceptor.api.Pointcut;
import ca.uhn.fhir.interceptor.model.RequestPartitionId;
import ca.uhn.fhir.interceptor.model.TransactionWriteOperationsDetails;
import ca.uhn.fhir.jpa.api.config.DaoConfig;
import ca.uhn.fhir.jpa.api.dao.DaoRegistry;
import ca.uhn.fhir.jpa.api.dao.IFhirResourceDao;
import ca.uhn.fhir.jpa.api.dao.IJpaDao;
import ca.uhn.fhir.jpa.api.model.DaoMethodOutcome;
import ca.uhn.fhir.jpa.api.model.DeleteConflict;
import ca.uhn.fhir.jpa.api.model.DeleteConflictList;
import ca.uhn.fhir.jpa.api.model.DeleteMethodOutcome;
import ca.uhn.fhir.jpa.cache.IResourceVersionSvc;
import ca.uhn.fhir.jpa.cache.ResourcePersistentIdMap;
import ca.uhn.fhir.jpa.dao.tx.HapiTransactionService;
import ca.uhn.fhir.jpa.delete.DeleteConflictService;
import ca.uhn.fhir.jpa.model.cross.IBasePersistedResource;
import ca.uhn.fhir.jpa.model.entity.ModelConfig;
import ca.uhn.fhir.jpa.model.entity.ResourceTable;
import ca.uhn.fhir.jpa.model.search.StorageProcessingMessage;
import ca.uhn.fhir.jpa.searchparam.extractor.ResourceIndexedSearchParams;
import ca.uhn.fhir.jpa.searchparam.matcher.InMemoryResourceMatcher;
import ca.uhn.fhir.model.api.IResource;
import ca.uhn.fhir.model.api.ResourceMetadataKeyEnum;
import ca.uhn.fhir.parser.DataFormatException;
import ca.uhn.fhir.parser.IParser;
import ca.uhn.fhir.rest.api.Constants;
import ca.uhn.fhir.rest.api.PatchTypeEnum;
import ca.uhn.fhir.rest.api.PreferReturnEnum;
import ca.uhn.fhir.rest.api.RestOperationTypeEnum;
import ca.uhn.fhir.rest.api.server.RequestDetails;
import ca.uhn.fhir.rest.api.server.storage.DeferredInterceptorBroadcasts;
import ca.uhn.fhir.rest.api.server.storage.TransactionDetails;
import ca.uhn.fhir.rest.param.ParameterUtil;
import ca.uhn.fhir.rest.server.RestfulServerUtils;
import ca.uhn.fhir.rest.server.exceptions.BaseServerResponseException;
import ca.uhn.fhir.rest.server.exceptions.InternalErrorException;
import ca.uhn.fhir.rest.server.exceptions.InvalidRequestException;
import ca.uhn.fhir.rest.server.exceptions.MethodNotAllowedException;
import ca.uhn.fhir.rest.server.exceptions.NotModifiedException;
import ca.uhn.fhir.rest.server.exceptions.PayloadTooLargeException;
import ca.uhn.fhir.rest.server.interceptor.IServerInterceptor;
import ca.uhn.fhir.rest.server.method.BaseMethodBinding;
import ca.uhn.fhir.rest.server.method.BaseResourceReturningMethodBinding;
import ca.uhn.fhir.rest.server.servlet.ServletRequestDetails;
import ca.uhn.fhir.rest.server.servlet.ServletSubRequestDetails;
import ca.uhn.fhir.rest.server.util.CompositeInterceptorBroadcaster;
import ca.uhn.fhir.rest.server.util.ServletRequestUtil;
import ca.uhn.fhir.util.AsyncUtil;
import ca.uhn.fhir.util.ElementUtil;
import ca.uhn.fhir.util.FhirTerser;
import ca.uhn.fhir.util.ResourceReferenceInfo;
import ca.uhn.fhir.util.StopWatch;
import ca.uhn.fhir.util.UrlUtil;
import com.google.common.annotations.VisibleForTesting;
import com.google.common.collect.ArrayListMultimap;
import com.google.common.collect.ListMultimap;
import org.apache.commons.lang3.StringUtils;
import org.apache.commons.lang3.Validate;
import org.hl7.fhir.dstu3.model.Bundle;
import org.hl7.fhir.exceptions.FHIRException;
import org.hl7.fhir.instance.model.api.IAnyResource;
import org.hl7.fhir.instance.model.api.IBase;
import org.hl7.fhir.instance.model.api.IBaseBinary;
import org.hl7.fhir.instance.model.api.IBaseBundle;
import org.hl7.fhir.instance.model.api.IBaseOperationOutcome;
import org.hl7.fhir.instance.model.api.IBaseParameters;
import org.hl7.fhir.instance.model.api.IBaseReference;
import org.hl7.fhir.instance.model.api.IBaseResource;
import org.hl7.fhir.instance.model.api.IIdType;
import org.hl7.fhir.instance.model.api.IPrimitiveType;
import org.slf4j.Logger;
import org.slf4j.LoggerFactory;
import org.springframework.beans.factory.annotation.Autowired;
import org.springframework.core.task.SyncTaskExecutor;
import org.springframework.core.task.TaskExecutor;
import org.springframework.scheduling.concurrent.ThreadPoolTaskExecutor;
import org.springframework.transaction.PlatformTransactionManager;
import org.springframework.transaction.TransactionDefinition;
import org.springframework.transaction.support.TransactionCallback;
import org.springframework.transaction.support.TransactionTemplate;

import javax.annotation.PostConstruct;
import java.util.ArrayList;
import java.util.Collection;
import java.util.Comparator;
import java.util.Date;
import java.util.HashMap;
import java.util.HashSet;
import java.util.IdentityHashMap;
import java.util.Iterator;
import java.util.LinkedHashSet;
import java.util.List;
import java.util.Locale;
import java.util.Map;
import java.util.Optional;
import java.util.Set;
import java.util.TreeSet;
import java.util.concurrent.ConcurrentHashMap;
import java.util.concurrent.CountDownLatch;
import java.util.concurrent.TimeUnit;
import java.util.regex.Pattern;
import java.util.stream.Collectors;

import static ca.uhn.fhir.util.StringUtil.toUtf8String;
import static org.apache.commons.lang3.StringUtils.defaultString;
import static org.apache.commons.lang3.StringUtils.isBlank;
import static org.apache.commons.lang3.StringUtils.isNotBlank;

public abstract class BaseTransactionProcessor {

	public static final String URN_PREFIX = "urn:";
	public static final Pattern UNQUALIFIED_MATCH_URL_START = Pattern.compile("^[a-zA-Z0-9_]+=");
	private static final Logger ourLog = LoggerFactory.getLogger(TransactionProcessor.class);
	private BaseHapiFhirDao myDao;
	@Autowired
	private PlatformTransactionManager myTxManager;
	@Autowired
	private FhirContext myContext;
	@Autowired
	private ITransactionProcessorVersionAdapter myVersionAdapter;
	@Autowired
	private DaoRegistry myDaoRegistry;
	@Autowired
	private IInterceptorBroadcaster myInterceptorBroadcaster;
	@Autowired
	private MatchResourceUrlService myMatchResourceUrlService;
	@Autowired
	private HapiTransactionService myHapiTransactionService;
	@Autowired
	private DaoConfig myDaoConfig;
	@Autowired
	private ModelConfig myModelConfig;
	@Autowired
	private InMemoryResourceMatcher myInMemoryResourceMatcher;

	private TaskExecutor myExecutor ;

	@Autowired
	private IResourceVersionSvc myResourceVersionSvc;

	@VisibleForTesting
	public void setDaoConfig(DaoConfig theDaoConfig) {
		myDaoConfig = theDaoConfig;
	}

	public ITransactionProcessorVersionAdapter getVersionAdapter() {
		return myVersionAdapter;
	}

	@VisibleForTesting
	public void setVersionAdapter(ITransactionProcessorVersionAdapter theVersionAdapter) {
		myVersionAdapter = theVersionAdapter;
	}

	@PostConstruct
	public void start() {
		ourLog.trace("Starting transaction processor");
	}

	private TaskExecutor getTaskExecutor() {
		if (myExecutor == null) {
			if (myDaoConfig.getBundleBatchPoolSize() > 1) {
				ThreadPoolTaskExecutor executor = new ThreadPoolTaskExecutor();
				executor.setThreadNamePrefix("bundle_batch_");
				executor.setCorePoolSize(myDaoConfig.getBundleBatchPoolSize());
				executor.setMaxPoolSize(myDaoConfig.getBundleBatchMaxPoolSize());
				executor.setQueueCapacity(DaoConfig.DEFAULT_BUNDLE_BATCH_QUEUE_CAPACITY);
				executor.initialize();
				myExecutor = executor;

			} else {
				SyncTaskExecutor executor = new SyncTaskExecutor();
				myExecutor = executor;
			}
		}
		return myExecutor;
	}

	public <BUNDLE extends IBaseBundle> BUNDLE transaction(RequestDetails theRequestDetails, BUNDLE theRequest, boolean theNestedMode) {
		if (theRequestDetails != null && theRequestDetails.getServer() != null && myDao != null) {
			IServerInterceptor.ActionRequestDetails requestDetails = new IServerInterceptor.ActionRequestDetails(theRequestDetails, theRequest, "Bundle", null);
			myDao.notifyInterceptors(RestOperationTypeEnum.TRANSACTION, requestDetails);
		}

		String actionName = "Transaction";
		IBaseBundle response = processTransactionAsSubRequest(theRequestDetails, theRequest, actionName, theNestedMode);

		List<IBase> entries = myVersionAdapter.getEntries(response);
		for (int i = 0; i < entries.size(); i++) {
			if (ElementUtil.isEmpty(entries.get(i))) {
				entries.remove(i);
				i--;
			}
		}

		return (BUNDLE) response;
	}

	public IBaseBundle collection(final RequestDetails theRequestDetails, IBaseBundle theRequest) {
		String transactionType = myVersionAdapter.getBundleType(theRequest);

		if (!org.hl7.fhir.r4.model.Bundle.BundleType.COLLECTION.toCode().equals(transactionType)) {
			throw new InvalidRequestException("Can not process collection Bundle of type: " + transactionType);
		}

		ourLog.info("Beginning storing collection with {} resources", myVersionAdapter.getEntries(theRequest).size());

		TransactionTemplate txTemplate = new TransactionTemplate(myTxManager);
		txTemplate.setPropagationBehavior(TransactionDefinition.PROPAGATION_REQUIRES_NEW);

		IBaseBundle resp = myVersionAdapter.createBundle(org.hl7.fhir.r4.model.Bundle.BundleType.BATCHRESPONSE.toCode());

		List<IBaseResource> resources = new ArrayList<>();
		for (final Object nextRequestEntry : myVersionAdapter.getEntries(theRequest)) {
			IBaseResource resource = myVersionAdapter.getResource((IBase) nextRequestEntry);
			resources.add(resource);
		}

		IBaseBundle transactionBundle = myVersionAdapter.createBundle("transaction");
		for (IBaseResource next : resources) {
			IBase entry = myVersionAdapter.addEntry(transactionBundle);
			myVersionAdapter.setResource(entry, next);
			myVersionAdapter.setRequestVerb(entry, "PUT");
			myVersionAdapter.setRequestUrl(entry, next.getIdElement().toUnqualifiedVersionless().getValue());
		}

		transaction(theRequestDetails, transactionBundle, false);

		return resp;
	}

	private void populateEntryWithOperationOutcome(BaseServerResponseException caughtEx, IBase nextEntry) {
		myVersionAdapter.populateEntryWithOperationOutcome(caughtEx, nextEntry);
	}

	private void handleTransactionCreateOrUpdateOutcome(Map<IIdType, IIdType> idSubstitutions, Map<IIdType, DaoMethodOutcome> idToPersistedOutcome,
																		 IIdType nextResourceId, DaoMethodOutcome outcome,
																		 IBase newEntry, String theResourceType,
																		 IBaseResource theRes, RequestDetails theRequestDetails) {
		IIdType newId = outcome.getId().toUnqualified();
		IIdType resourceId = isPlaceholder(nextResourceId) ? nextResourceId : nextResourceId.toUnqualifiedVersionless();
		if (newId.equals(resourceId) == false) {
			idSubstitutions.put(resourceId, newId);
			if (isPlaceholder(resourceId)) {
				/*
				 * The correct way for substitution IDs to be is to be with no resource type, but we'll accept the qualified kind too just to be lenient.
				 */
				IIdType id = myContext.getVersion().newIdType();
				id.setValue(theResourceType + '/' + resourceId.getValue());
				idSubstitutions.put(id, newId);
			}
		}
		idToPersistedOutcome.put(newId, outcome);
		if (outcome.getCreated()) {
			myVersionAdapter.setResponseStatus(newEntry, toStatusString(Constants.STATUS_HTTP_201_CREATED));
		} else {
			myVersionAdapter.setResponseStatus(newEntry, toStatusString(Constants.STATUS_HTTP_200_OK));
		}
		Date lastModifier = getLastModified(theRes);
		myVersionAdapter.setResponseLastModified(newEntry, lastModifier);

		if (theRequestDetails != null) {
			String prefer = theRequestDetails.getHeader(Constants.HEADER_PREFER);
			PreferReturnEnum preferReturn = RestfulServerUtils.parsePreferHeader(null, prefer).getReturn();
			if (preferReturn != null) {
				if (preferReturn == PreferReturnEnum.REPRESENTATION) {
					if (outcome.getResource() != null) {
						outcome.fireResourceViewCallbacks();
						myVersionAdapter.setResource(newEntry, outcome.getResource());
					}
				}
			}
		}

	}

	private Date getLastModified(IBaseResource theRes) {
		return theRes.getMeta().getLastUpdated();
	}

	private String performIdSubstitutionsInMatchUrl(Map<IIdType, IIdType> theIdSubstitutions, String theMatchUrl) {
		String matchUrl = theMatchUrl;
		if (isNotBlank(matchUrl)) {
			for (Map.Entry<IIdType, IIdType> nextSubstitutionEntry : theIdSubstitutions.entrySet()) {
				IIdType nextTemporaryId = nextSubstitutionEntry.getKey();
				IIdType nextReplacementId = nextSubstitutionEntry.getValue();
				String nextTemporaryIdPart = nextTemporaryId.getIdPart();
				String nextReplacementIdPart = nextReplacementId.getValueAsString();
				if (isUrn(nextTemporaryId) && nextTemporaryIdPart.length() > URN_PREFIX.length()) {
					matchUrl = matchUrl.replace(nextTemporaryIdPart, nextReplacementIdPart);
					String escapedUrlParam = UrlUtil.escapeUrlParam(nextTemporaryIdPart);
					if (isNotBlank(escapedUrlParam)) {
						matchUrl = matchUrl.replace(escapedUrlParam, nextReplacementIdPart);
					}
				}
			}
		}
		return matchUrl;
	}

	private boolean isUrn(IIdType theId) {
		return defaultString(theId.getValue()).startsWith(URN_PREFIX);
	}

	public void setDao(BaseHapiFhirDao theDao) {
		myDao = theDao;
	}

	private IBaseBundle processTransactionAsSubRequest(RequestDetails theRequestDetails, IBaseBundle theRequest, String theActionName, boolean theNestedMode) {
		BaseHapiFhirDao.markRequestAsProcessingSubRequest(theRequestDetails);
		try {
			return processTransaction(theRequestDetails, theRequest, theActionName, theNestedMode);
		} finally {
			BaseHapiFhirDao.clearRequestAsProcessingSubRequest(theRequestDetails);
		}
	}

	@VisibleForTesting
	public void setTxManager(PlatformTransactionManager theTxManager) {
		myTxManager = theTxManager;
	}

	private IBaseBundle batch(final RequestDetails theRequestDetails, IBaseBundle theRequest, boolean theNestedMode) {
		ourLog.info("Beginning batch with {} resources", myVersionAdapter.getEntries(theRequest).size());

		long start = System.currentTimeMillis();

		TransactionTemplate txTemplate = new TransactionTemplate(myTxManager);
		txTemplate.setPropagationBehavior(TransactionDefinition.PROPAGATION_REQUIRES_NEW);

		IBaseBundle response = myVersionAdapter.createBundle(org.hl7.fhir.r4.model.Bundle.BundleType.BATCHRESPONSE.toCode());
		Map<Integer, Object> responseMap = new ConcurrentHashMap<>();
				
		List<IBase> requestEntries = myVersionAdapter.getEntries(theRequest);
		int requestEntriesSize = requestEntries.size();

		// And execute for each entry in parallel as a mini-transaction in its 
		// own database transaction so that if one fails, it doesn't prevent others.
		// The result is keep in the map to save the original position

		CountDownLatch completionLatch = new CountDownLatch(requestEntriesSize);
		IBase nextRequestEntry = null;
		for (int i=0; i<requestEntriesSize; i++ ) {
			nextRequestEntry = requestEntries.get(i);
			RetriableBundleTask retriableBundleTask = new RetriableBundleTask(completionLatch, theRequestDetails, responseMap, i, nextRequestEntry, theNestedMode);
			getTaskExecutor().execute(retriableBundleTask);
		}

		// waiting for all tasks to be completed
		AsyncUtil.awaitLatchAndIgnoreInterrupt(completionLatch, 300L, TimeUnit.SECONDS);
		
		// Now, create the bundle response in original order
		Object nextResponseEntry;
		for (int i=0; i<requestEntriesSize; i++ )  {
			
			nextResponseEntry = responseMap.get(i);
			if (nextResponseEntry instanceof BaseServerResponseExceptionHolder) {
				BaseServerResponseExceptionHolder caughtEx = (BaseServerResponseExceptionHolder)nextResponseEntry;
				if (caughtEx.getException() != null) {
					IBase nextEntry = myVersionAdapter.addEntry(response);
					populateEntryWithOperationOutcome(caughtEx.getException(), nextEntry);
					myVersionAdapter.setResponseStatus(nextEntry, toStatusString(caughtEx.getException().getStatusCode()));
				} 
			} else {
				myVersionAdapter.addEntry(response, (IBase)nextResponseEntry);
			}
		}
		
		long delay = System.currentTimeMillis() - start;
		ourLog.info("Batch completed in {}ms", delay);

		return response;
	}

	@VisibleForTesting
	public void setHapiTransactionService(HapiTransactionService theHapiTransactionService) {
		myHapiTransactionService = theHapiTransactionService;
	}

	private IBaseBundle processTransaction(final RequestDetails theRequestDetails, final IBaseBundle theRequest,
														final String theActionName, boolean theNestedMode) {
		validateDependencies();

		String transactionType = myVersionAdapter.getBundleType(theRequest);

		if (org.hl7.fhir.r4.model.Bundle.BundleType.BATCH.toCode().equals(transactionType)) {
			return batch(theRequestDetails, theRequest, theNestedMode);
		}

		if (transactionType == null) {
			String message = "Transaction Bundle did not specify valid Bundle.type, assuming " + Bundle.BundleType.TRANSACTION.toCode();
			ourLog.warn(message);
			transactionType = org.hl7.fhir.r4.model.Bundle.BundleType.TRANSACTION.toCode();
		}
		if (!org.hl7.fhir.r4.model.Bundle.BundleType.TRANSACTION.toCode().equals(transactionType)) {
			throw new InvalidRequestException("Unable to process transaction where incoming Bundle.type = " + transactionType);
		}

		List<IBase> requestEntries = myVersionAdapter.getEntries(theRequest);
		int numberOfEntries = requestEntries.size();

		if (myDaoConfig.getMaximumTransactionBundleSize() != null && numberOfEntries > myDaoConfig.getMaximumTransactionBundleSize()) {
			throw new PayloadTooLargeException("Transaction Bundle Too large.  Transaction bundle contains " +
				numberOfEntries +
				" which exceedes the maximum permitted transaction bundle size of " + myDaoConfig.getMaximumTransactionBundleSize());
		}

		ourLog.debug("Beginning {} with {} resources", theActionName, numberOfEntries);

		final TransactionDetails transactionDetails = new TransactionDetails();
		final StopWatch transactionStopWatch = new StopWatch();

		// Do all entries have a verb?
		for (int i = 0; i < numberOfEntries; i++) {
			IBase nextReqEntry = requestEntries.get(i);
			String verb = myVersionAdapter.getEntryRequestVerb(myContext, nextReqEntry);
			if (verb == null || !isValidVerb(verb)) {
				throw new InvalidRequestException(myContext.getLocalizer().getMessage(BaseHapiFhirSystemDao.class, "transactionEntryHasInvalidVerb", verb, i));
			}
		}

		/*
		 * We want to execute the transaction request bundle elements in the order
		 * specified by the FHIR specification (see TransactionSorter) so we save the
		 * original order in the request, then sort it.
		 *
		 * Entries with a type of GET are removed from the bundle so that they
		 * can be processed at the very end. We do this because the incoming resources
		 * are saved in a two-phase way in order to deal with interdependencies, and
		 * we want the GET processing to use the final indexing state
		 */
		final IBaseBundle response = myVersionAdapter.createBundle(org.hl7.fhir.r4.model.Bundle.BundleType.TRANSACTIONRESPONSE.toCode());
		List<IBase> getEntries = new ArrayList<>();
		final IdentityHashMap<IBase, Integer> originalRequestOrder = new IdentityHashMap<>();
		for (int i = 0; i < requestEntries.size(); i++) {
			IBase requestEntry = requestEntries.get(i);
			originalRequestOrder.put(requestEntry, i);
			myVersionAdapter.addEntry(response);
			if (myVersionAdapter.getEntryRequestVerb(myContext, requestEntry).equals("GET")) {
				getEntries.add(requestEntry);
			}
		}

		/*
		 * See FhirSystemDaoDstu3Test#testTransactionWithPlaceholderIdInMatchUrl
		 * Basically if the resource has a match URL that references a placeholder,
		 * we try to handle the resource with the placeholder first.
		 */
		Set<String> placeholderIds = new HashSet<>();
		final List<IBase> entries = requestEntries;
		for (IBase nextEntry : entries) {
			String fullUrl = myVersionAdapter.getFullUrl(nextEntry);
			if (isNotBlank(fullUrl) && fullUrl.startsWith(URN_PREFIX)) {
				placeholderIds.add(fullUrl);
			}
		}
		entries.sort(new TransactionSorter(placeholderIds));

		// perform all writes
		doTransactionWriteOperations(theRequestDetails, theActionName,
			transactionDetails, transactionStopWatch,
			response, originalRequestOrder, entries);

		// perform all gets
		// (we do these last so that the gets happen on the final state of the DB;
		// see above note)
		doTransactionReadOperations(theRequestDetails, response,
			getEntries, originalRequestOrder,
			transactionStopWatch, theNestedMode);

		// Interceptor broadcast: JPA_PERFTRACE_INFO
		if (CompositeInterceptorBroadcaster.hasHooks(Pointcut.JPA_PERFTRACE_INFO, myInterceptorBroadcaster, theRequestDetails)) {
			String taskDurations = transactionStopWatch.formatTaskDurations();
			StorageProcessingMessage message = new StorageProcessingMessage();
			message.setMessage("Transaction timing:\n" + taskDurations);
			HookParams params = new HookParams()
				.add(RequestDetails.class, theRequestDetails)
				.addIfMatchesType(ServletRequestDetails.class, theRequestDetails)
				.add(StorageProcessingMessage.class, message);
			CompositeInterceptorBroadcaster.doCallHooks(myInterceptorBroadcaster, theRequestDetails, Pointcut.JPA_PERFTRACE_INFO, params);
		}

		return response;
	}

	private void doTransactionReadOperations(final RequestDetails theRequestDetails, IBaseBundle theResponse,
														  List<IBase> theGetEntries, IdentityHashMap<IBase, Integer> theOriginalRequestOrder,
														  StopWatch theTransactionStopWatch, boolean theNestedMode) {
		if (theGetEntries.size() > 0) {
			theTransactionStopWatch.startTask("Process " + theGetEntries.size() + " GET entries");

			/*
			 * Loop through the request and process any entries of type GET
			 */
			for (IBase nextReqEntry : theGetEntries) {
				if (theNestedMode) {
					throw new InvalidRequestException("Can not invoke read operation on nested transaction");
				}

				if (!(theRequestDetails instanceof ServletRequestDetails)) {
					throw new MethodNotAllowedException("Can not call transaction GET methods from this context");
				}

				ServletRequestDetails srd = (ServletRequestDetails) theRequestDetails;
				Integer originalOrder = theOriginalRequestOrder.get(nextReqEntry);
				IBase nextRespEntry = (IBase) myVersionAdapter.getEntries(theResponse).get(originalOrder);

				ArrayListMultimap<String, String> paramValues = ArrayListMultimap.create();

				String transactionUrl = extractTransactionUrlOrThrowException(nextReqEntry, "GET");

				ServletSubRequestDetails requestDetails = ServletRequestUtil.getServletSubRequestDetails(srd, transactionUrl, paramValues);

				String url = requestDetails.getRequestPath();

				BaseMethodBinding<?> method = srd.getServer().determineResourceMethod(requestDetails, url);
				if (method == null) {
					throw new IllegalArgumentException("Unable to handle GET " + url);
				}

				if (isNotBlank(myVersionAdapter.getEntryRequestIfMatch(nextReqEntry))) {
					requestDetails.addHeader(Constants.HEADER_IF_MATCH, myVersionAdapter.getEntryRequestIfMatch(nextReqEntry));
				}
				if (isNotBlank(myVersionAdapter.getEntryRequestIfNoneExist(nextReqEntry))) {
					requestDetails.addHeader(Constants.HEADER_IF_NONE_EXIST, myVersionAdapter.getEntryRequestIfNoneExist(nextReqEntry));
				}
				if (isNotBlank(myVersionAdapter.getEntryRequestIfNoneMatch(nextReqEntry))) {
					requestDetails.addHeader(Constants.HEADER_IF_NONE_MATCH, myVersionAdapter.getEntryRequestIfNoneMatch(nextReqEntry));
				}

				Validate.isTrue(method instanceof BaseResourceReturningMethodBinding, "Unable to handle GET {}", url);
				try {
					BaseResourceReturningMethodBinding methodBinding = (BaseResourceReturningMethodBinding) method;
					requestDetails.setRestOperationType(methodBinding.getRestOperationType());

					IBaseResource resource = methodBinding.doInvokeServer(srd.getServer(), requestDetails);
					if (paramValues.containsKey(Constants.PARAM_SUMMARY) || paramValues.containsKey(Constants.PARAM_CONTENT)) {
						resource = filterNestedBundle(requestDetails, resource);
					}
					myVersionAdapter.setResource(nextRespEntry, resource);
					myVersionAdapter.setResponseStatus(nextRespEntry, toStatusString(Constants.STATUS_HTTP_200_OK));
				} catch (NotModifiedException e) {
					myVersionAdapter.setResponseStatus(nextRespEntry, toStatusString(Constants.STATUS_HTTP_304_NOT_MODIFIED));
				} catch (BaseServerResponseException e) {
					ourLog.info("Failure processing transaction GET {}: {}", url, e.toString());
					myVersionAdapter.setResponseStatus(nextRespEntry, toStatusString(e.getStatusCode()));
					populateEntryWithOperationOutcome(e, nextRespEntry);
				}
			}
			theTransactionStopWatch.endCurrentTask();
		}
	}

	/**
	 * All of the write operations in the transaction (PUT, POST, etc.. basically anything
	 * except GET) are performed in their own database transaction before we do the reads.
	 * We do this because the reads (specifically the searches) often spawn their own
	 * secondary database transaction and if we allow that within the primary
	 * database transaction we can end up with deadlocks if the server is under
	 * heavy load with lots of concurrent transactions using all available
	 * database connections.
	 */
	private void doTransactionWriteOperations(RequestDetails theRequestDetails, String theActionName,
															TransactionDetails theTransactionDetails, StopWatch theTransactionStopWatch,
															IBaseBundle theResponse, IdentityHashMap<IBase, Integer> theOriginalRequestOrder,
															List<IBase> theEntries) {
		TransactionWriteOperationsDetails writeOperationsDetails = null;
		if (CompositeInterceptorBroadcaster.hasHooks(Pointcut.STORAGE_TRANSACTION_WRITE_OPERATIONS_PRE, myInterceptorBroadcaster, theRequestDetails) ||
			CompositeInterceptorBroadcaster.hasHooks(Pointcut.STORAGE_TRANSACTION_WRITE_OPERATIONS_POST, myInterceptorBroadcaster, theRequestDetails)) {

			List<String> updateRequestUrls = new ArrayList<>();
			List<String> conditionalCreateRequestUrls = new ArrayList<>();
			for (IBase nextEntry : theEntries) {
				String method = myVersionAdapter.getEntryRequestVerb(myContext, nextEntry);
				if ("PUT".equals(method)) {
					String requestUrl = myVersionAdapter.getEntryRequestUrl(nextEntry);
					if (isNotBlank(requestUrl)) {
						updateRequestUrls.add(requestUrl);
					}
				} else if ("POST".equals(method)) {
					String requestUrl = myVersionAdapter.getEntryRequestIfNoneExist(nextEntry);
					if (isNotBlank(requestUrl) && requestUrl.contains("?")) {
						conditionalCreateRequestUrls.add(requestUrl);
					}
				}
			}

			writeOperationsDetails = new TransactionWriteOperationsDetails();
			writeOperationsDetails.setUpdateRequestUrls(updateRequestUrls);
			writeOperationsDetails.setConditionalCreateRequestUrls(conditionalCreateRequestUrls);
			HookParams params = new HookParams()
				.add(TransactionDetails.class, theTransactionDetails)
				.add(TransactionWriteOperationsDetails.class, writeOperationsDetails);
			CompositeInterceptorBroadcaster.doCallHooks(myInterceptorBroadcaster, theRequestDetails, Pointcut.STORAGE_TRANSACTION_WRITE_OPERATIONS_PRE, params);
		}

		TransactionCallback<Map<IBase, IIdType>> txCallback = status -> {
			final Set<IIdType> allIds = new LinkedHashSet<>();
			final Map<IIdType, IIdType> idSubstitutions = new HashMap<>();
			final Map<IIdType, DaoMethodOutcome> idToPersistedOutcome = new HashMap<>();

			Map<IBase, IIdType> retVal = doTransactionWriteOperations(theRequestDetails, theActionName,
				theTransactionDetails, allIds,
				idSubstitutions, idToPersistedOutcome,
				theResponse, theOriginalRequestOrder,
				theEntries, theTransactionStopWatch);

			theTransactionStopWatch.startTask("Commit writes to database");
			return retVal;
		};
		Map<IBase, IIdType> entriesToProcess;

		try {
			entriesToProcess = myHapiTransactionService.execute(theRequestDetails, theTransactionDetails, txCallback);
		}
		finally {
			if (writeOperationsDetails != null) {
				HookParams params = new HookParams()
					.add(TransactionDetails.class, theTransactionDetails)
					.add(TransactionWriteOperationsDetails.class, writeOperationsDetails);
				CompositeInterceptorBroadcaster.doCallHooks(myInterceptorBroadcaster, theRequestDetails, Pointcut.STORAGE_TRANSACTION_WRITE_OPERATIONS_POST, params);
			}
		}

		theTransactionStopWatch.endCurrentTask();

		for (Map.Entry<IBase, IIdType> nextEntry : entriesToProcess.entrySet()) {
			String responseLocation = nextEntry.getValue().toUnqualified().getValue();
			String responseEtag = nextEntry.getValue().getVersionIdPart();
			myVersionAdapter.setResponseLocation(nextEntry.getKey(), responseLocation);
			myVersionAdapter.setResponseETag(nextEntry.getKey(), responseEtag);
		}
	}

	private boolean isValidVerb(String theVerb) {
		try {
			return org.hl7.fhir.r4.model.Bundle.HTTPVerb.fromCode(theVerb) != null;
		} catch (FHIRException theE) {
			return false;
		}
	}

	/**
	 * This method is called for nested bundles (e.g. if we received a transaction with an entry that
	 * was a GET search, this method is called on the bundle for the search result, that will be placed in the
	 * outer bundle). This method applies the _summary and _content parameters to the output of
	 * that bundle.
	 * <p>
	 * TODO: This isn't the most efficient way of doing this.. hopefully we can come up with something better in the future.
	 */
	private IBaseResource filterNestedBundle(RequestDetails theRequestDetails, IBaseResource theResource) {
		IParser p = myContext.newJsonParser();
		RestfulServerUtils.configureResponseParser(theRequestDetails, p);
		return p.parseResource(theResource.getClass(), p.encodeResourceToString(theResource));
	}

	protected void validateDependencies() {
		Validate.notNull(myContext);
		Validate.notNull(myTxManager);
	}

	private IIdType newIdType(String theValue) {
		return myContext.getVersion().newIdType().setValue(theValue);
	}

	@VisibleForTesting
	public void setModelConfig(ModelConfig theModelConfig) {
		myModelConfig = theModelConfig;
	}

	/**
	 * Searches for duplicate conditional creates and consolidates them.
	 *
	 * @param theEntries
	 */
	private void consolidateDuplicateConditionals(List<IBase> theEntries) {
		final HashMap<String, String> keyToUuid = new HashMap<>();
		for (int index = 0, originalIndex = 0; index < theEntries.size(); index++, originalIndex++) {
			IBase nextReqEntry = theEntries.get(index);
			IBaseResource resource = myVersionAdapter.getResource(nextReqEntry);
			if (resource != null) {
				String verb = myVersionAdapter.getEntryRequestVerb(myContext, nextReqEntry);
				String entryUrl = myVersionAdapter.getFullUrl(nextReqEntry);
				String requestUrl = myVersionAdapter.getEntryRequestUrl(nextReqEntry);
				String ifNoneExist = myVersionAdapter.getEntryRequestIfNoneExist(nextReqEntry);
				String key = verb + "|" + requestUrl + "|" + ifNoneExist;

				// Conditional UPDATE
				boolean consolidateEntry = false;
				if ("PUT".equals(verb)) {
					if (isNotBlank(entryUrl) && isNotBlank(requestUrl)) {
						int questionMarkIndex = requestUrl.indexOf('?');
						if (questionMarkIndex >= 0 && requestUrl.length() > (questionMarkIndex + 1)) {
							consolidateEntry = true;
						}
					}
				}

				// Conditional CREATE
				if ("POST".equals(verb)) {
					if (isNotBlank(entryUrl) && isNotBlank(requestUrl) && isNotBlank(ifNoneExist)) {
						if (!entryUrl.equals(requestUrl)) {
							consolidateEntry = true;
						}
					}
				}

				if (consolidateEntry) {
					if (!keyToUuid.containsKey(key)) {
						keyToUuid.put(key, entryUrl);
					} else {
						ourLog.info("Discarding transaction bundle entry {} as it contained a duplicate conditional {}", originalIndex, verb);
						theEntries.remove(index);
						index--;
						String existingUuid = keyToUuid.get(key);
						for (IBase nextEntry : theEntries) {
							IBaseResource nextResource = myVersionAdapter.getResource(nextEntry);
							for (IBaseReference nextReference : myContext.newTerser().getAllPopulatedChildElementsOfType(nextResource, IBaseReference.class)) {
								// We're interested in any references directly to the placeholder ID, but also
								// references that have a resource target that has the placeholder ID.
								String nextReferenceId = nextReference.getReferenceElement().getValue();
								if (isBlank(nextReferenceId) && nextReference.getResource() != null) {
									nextReferenceId = nextReference.getResource().getIdElement().getValue();
								}
								if (entryUrl.equals(nextReferenceId)) {
									nextReference.setReference(existingUuid);
									nextReference.setResource(null);
								}
							}
						}
					}
				}
			}
		}
	}

	/**
	 * Retrieves the next resource id (IIdType) from the base resource and next request entry.
	 * @param theBaseResource - base resource
	 * @param theNextReqEntry - next request entry
	 * @param theAllIds - set of all IIdType values
	 * @return
	 */
	private IIdType getNextResourceIdFromBaseResource(IBaseResource theBaseResource,
													  IBase theNextReqEntry,
													  Set<IIdType> theAllIds) {
		IIdType nextResourceId = null;
		if (theBaseResource != null) {
			nextResourceId = theBaseResource.getIdElement();

			String fullUrl = myVersionAdapter.getFullUrl(theNextReqEntry);
			if (isNotBlank(fullUrl)) {
				IIdType fullUrlIdType = newIdType(fullUrl);
				if (isPlaceholder(fullUrlIdType)) {
					nextResourceId = fullUrlIdType;
				} else if (!nextResourceId.hasIdPart()) {
					nextResourceId = fullUrlIdType;
				}
			}

			if (nextResourceId.hasIdPart() && nextResourceId.getIdPart().matches("[a-zA-Z]+:.*") && !isPlaceholder(nextResourceId)) {
				throw new InvalidRequestException("Invalid placeholder ID found: " + nextResourceId.getIdPart() + " - Must be of the form 'urn:uuid:[uuid]' or 'urn:oid:[oid]'");
			}

			if (nextResourceId.hasIdPart() && !nextResourceId.hasResourceType() && !isPlaceholder(nextResourceId)) {
				nextResourceId = newIdType(toResourceName(theBaseResource.getClass()), nextResourceId.getIdPart());
				theBaseResource.setId(nextResourceId);
			}

			/*
			 * Ensure that the bundle doesn't have any duplicates, since this causes all kinds of weirdness
			 */
			if (isPlaceholder(nextResourceId)) {
				if (!theAllIds.add(nextResourceId)) {
					throw new InvalidRequestException(myContext.getLocalizer().getMessage(BaseHapiFhirSystemDao.class, "transactionContainsMultipleWithDuplicateId", nextResourceId));
				}
			} else if (nextResourceId.hasResourceType() && nextResourceId.hasIdPart()) {
				IIdType nextId = nextResourceId.toUnqualifiedVersionless();
				if (!theAllIds.add(nextId)) {
					throw new InvalidRequestException(myContext.getLocalizer().getMessage(BaseHapiFhirSystemDao.class, "transactionContainsMultipleWithDuplicateId", nextId));
				}
			}

		}

		return nextResourceId;
	}

	protected Map<IBase, IIdType> doTransactionWriteOperations(final RequestDetails theRequest, String theActionName,
																				  TransactionDetails theTransactionDetails, Set<IIdType> theAllIds,
																				  Map<IIdType, IIdType> theIdSubstitutions, Map<IIdType, DaoMethodOutcome> theIdToPersistedOutcome,
																				  IBaseBundle theResponse, IdentityHashMap<IBase, Integer> theOriginalRequestOrder,
																				  List<IBase> theEntries, StopWatch theTransactionStopWatch) {

		theTransactionDetails.beginAcceptingDeferredInterceptorBroadcasts(
			Pointcut.STORAGE_PRECOMMIT_RESOURCE_CREATED,
			Pointcut.STORAGE_PRECOMMIT_RESOURCE_UPDATED,
			Pointcut.STORAGE_PRECOMMIT_RESOURCE_DELETED
		);
		try {
			Set<String> deletedResources = new HashSet<>();
			DeleteConflictList deleteConflicts = new DeleteConflictList();
			Map<IBase, IIdType> entriesToProcess = new IdentityHashMap<>();
			Set<IIdType> nonUpdatedEntities = new HashSet<>();
			Set<IBasePersistedResource> updatedEntities = new HashSet<>();
			List<IBaseResource> updatedResources = new ArrayList<>();
			Map<String, Class<? extends IBaseResource>> conditionalRequestUrls = new HashMap<>();

			/*
			 * Look for duplicate conditional creates and consolidate them
			 */
			 consolidateDuplicateConditionals(theEntries);

			/*
			 * Loop through the request and process any entries of type
			 * PUT, POST or DELETE
			 */
			for (int i = 0; i < theEntries.size(); i++) {
				if (i % 250 == 0) {
					ourLog.debug("Processed {} non-GET entries out of {} in transaction", i, theEntries.size());
				}

				IBase nextReqEntry = theEntries.get(i);
				IBaseResource res = myVersionAdapter.getResource(nextReqEntry);
				IIdType nextResourceId = getNextResourceIdFromBaseResource(res, nextReqEntry, theAllIds);

				String verb = myVersionAdapter.getEntryRequestVerb(myContext, nextReqEntry);
				String resourceType = res != null ? myContext.getResourceType(res) : null;
				Integer order = theOriginalRequestOrder.get(nextReqEntry);
				IBase nextRespEntry = (IBase) myVersionAdapter.getEntries(theResponse).get(order);

				theTransactionStopWatch.startTask("Bundle.entry[" + i + "]: " + verb + " " + defaultString(resourceType));

				switch (verb) {
					case "POST": {
						// CREATE
						validateResourcePresent(res, order, verb);
						@SuppressWarnings("rawtypes")
						IFhirResourceDao resourceDao = getDaoOrThrowException(res.getClass());
						res.setId((String) null);
						DaoMethodOutcome outcome;
						String matchUrl = myVersionAdapter.getEntryRequestIfNoneExist(nextReqEntry);
						matchUrl = performIdSubstitutionsInMatchUrl(theIdSubstitutions, matchUrl);
						outcome = resourceDao.create(res, matchUrl, false, theTransactionDetails, theRequest);
					 	res.setId(outcome.getId());
						if (nextResourceId != null) {
							handleTransactionCreateOrUpdateOutcome(theIdSubstitutions, theIdToPersistedOutcome, nextResourceId, outcome, nextRespEntry, resourceType, res, theRequest);
						}
						entriesToProcess.put(nextRespEntry, outcome.getId());
						if (outcome.getCreated() == false) {
							nonUpdatedEntities.add(outcome.getId());
						} else {
							if (isNotBlank(matchUrl)) {
								conditionalRequestUrls.put(matchUrl, res.getClass());
							}
						}

						break;
					}
					case "DELETE": {
						// DELETE
						String url = extractTransactionUrlOrThrowException(nextReqEntry, verb);
						UrlUtil.UrlParts parts = UrlUtil.parseUrl(url);
						IFhirResourceDao<? extends IBaseResource> dao = toDao(parts, verb, url);
						int status = Constants.STATUS_HTTP_204_NO_CONTENT;
						if (parts.getResourceId() != null) {
							IIdType deleteId = newIdType(parts.getResourceType(), parts.getResourceId());
							if (!deletedResources.contains(deleteId.getValueAsString())) {
								DaoMethodOutcome outcome = dao.delete(deleteId, deleteConflicts, theRequest, theTransactionDetails);
								if (outcome.getEntity() != null) {
									deletedResources.add(deleteId.getValueAsString());
									entriesToProcess.put(nextRespEntry, outcome.getId());
								}
							}
						} else {
							String matchUrl = parts.getResourceType() + '?' + parts.getParams();
							matchUrl = performIdSubstitutionsInMatchUrl(theIdSubstitutions, matchUrl);
							DeleteMethodOutcome deleteOutcome = dao.deleteByUrl(matchUrl, deleteConflicts, theRequest);
							List<ResourceTable> allDeleted = deleteOutcome.getDeletedEntities();
							for (ResourceTable deleted : allDeleted) {
								deletedResources.add(deleted.getIdDt().toUnqualifiedVersionless().getValueAsString());
							}
							if (allDeleted.isEmpty()) {
								status = Constants.STATUS_HTTP_204_NO_CONTENT;
							}

							myVersionAdapter.setResponseOutcome(nextRespEntry, deleteOutcome.getOperationOutcome());
						}

						myVersionAdapter.setResponseStatus(nextRespEntry, toStatusString(status));

						break;
					}
					case "PUT": {
						// UPDATE
						validateResourcePresent(res, order, verb);
						@SuppressWarnings("rawtypes")
						IFhirResourceDao resourceDao = getDaoOrThrowException(res.getClass());

						String url = extractTransactionUrlOrThrowException(nextReqEntry, verb);

						DaoMethodOutcome outcome;
						UrlUtil.UrlParts parts = UrlUtil.parseUrl(url);
						if (isNotBlank(parts.getResourceId())) {
							String version = null;
							if (isNotBlank(myVersionAdapter.getEntryRequestIfMatch(nextReqEntry))) {
								version = ParameterUtil.parseETagValue(myVersionAdapter.getEntryRequestIfMatch(nextReqEntry));
							}
							res.setId(newIdType(parts.getResourceType(), parts.getResourceId(), version));
							outcome = resourceDao.update(res, null, false, false, theRequest, theTransactionDetails);
						} else {
							res.setId((String) null);
							String matchUrl;
							if (isNotBlank(parts.getParams())) {
								matchUrl = parts.getResourceType() + '?' + parts.getParams();
							} else {
								matchUrl = parts.getResourceType();
							}
							matchUrl = performIdSubstitutionsInMatchUrl(theIdSubstitutions, matchUrl);
							outcome = resourceDao.update(res, matchUrl, false, false, theRequest, theTransactionDetails);
							if (Boolean.TRUE.equals(outcome.getCreated())) {
								conditionalRequestUrls.put(matchUrl, res.getClass());
							}
						}

						if (outcome.getCreated() == Boolean.FALSE
							|| (outcome.getCreated() == Boolean.TRUE && outcome.getId().getVersionIdPartAsLong() > 1)) {
							updatedEntities.add(outcome.getEntity());
							if (outcome.getResource() != null) {
								updatedResources.add(outcome.getResource());
							}
						}

						handleTransactionCreateOrUpdateOutcome(theIdSubstitutions, theIdToPersistedOutcome, nextResourceId,
							outcome, nextRespEntry, resourceType, res, theRequest);
						entriesToProcess.put(nextRespEntry, outcome.getId());
						break;
					}
					case "PATCH": {
						// PATCH
						validateResourcePresent(res, order, verb);

						String url = extractTransactionUrlOrThrowException(nextReqEntry, verb);
						UrlUtil.UrlParts parts = UrlUtil.parseUrl(url);

						String matchUrl = toMatchUrl(nextReqEntry);
						matchUrl = performIdSubstitutionsInMatchUrl(theIdSubstitutions, matchUrl);
						String patchBody = null;
						String contentType;
						IBaseParameters patchBodyParameters = null;
						PatchTypeEnum patchType = null;

						if (res instanceof IBaseBinary) {
							IBaseBinary binary = (IBaseBinary) res;
							if (binary.getContent() != null && binary.getContent().length > 0) {
								patchBody = toUtf8String(binary.getContent());
							}
							contentType = binary.getContentType();
							patchType = PatchTypeEnum.forContentTypeOrThrowInvalidRequestException(myContext, contentType);
							if (patchType == PatchTypeEnum.FHIR_PATCH_JSON || patchType == PatchTypeEnum.FHIR_PATCH_XML) {
								String msg = myContext.getLocalizer().getMessage(TransactionProcessor.class, "fhirPatchShouldNotUseBinaryResource");
								throw new InvalidRequestException(msg);
							}
						} else if (res instanceof IBaseParameters) {
							patchBodyParameters = (IBaseParameters) res;
							patchType = PatchTypeEnum.FHIR_PATCH_JSON;
						}

						if (patchBodyParameters == null) {
							if (isBlank(patchBody)) {
								String msg = myContext.getLocalizer().getMessage(TransactionProcessor.class, "missingPatchBody");
								throw new InvalidRequestException(msg);
							}
						}

						IFhirResourceDao<? extends IBaseResource> dao = toDao(parts, verb, url);
						IIdType patchId = myContext.getVersion().newIdType().setValue(parts.getResourceId());
						DaoMethodOutcome outcome = dao.patch(patchId, matchUrl, patchType, patchBody, patchBodyParameters, theRequest);
						updatedEntities.add(outcome.getEntity());
						if (outcome.getResource() != null) {
							updatedResources.add(outcome.getResource());
						}

						break;
					}
					case "GET":
						break;
					default:
						throw new InvalidRequestException("Unable to handle verb in transaction: " + verb);

				}

				theTransactionStopWatch.endCurrentTask();
			}

			/*
			 * Make sure that there are no conflicts from deletions. E.g. we can't delete something
			 * if something else has a reference to it.. Unless the thing that has a reference to it
			 * was also deleted as a part of this transaction, which is why we check this now at the
			 * end.
			 */
			checkForDeleteConflicts(deleteConflicts, deletedResources, updatedResources);

			theIdToPersistedOutcome.entrySet().forEach(idAndOutcome -> {
				theTransactionDetails.addResolvedResourceId(idAndOutcome.getKey(), idAndOutcome.getValue().getPersistentId());
			});

			/*
			 * Perform ID substitutions and then index each resource we have saved
			 */

			resolveReferencesThenSaveAndIndexResources(theRequest, theTransactionDetails,
				theIdSubstitutions, theIdToPersistedOutcome,
				theTransactionStopWatch, entriesToProcess,
				nonUpdatedEntities, updatedEntities);

			theTransactionStopWatch.endCurrentTask();

			// flush writes to db
			theTransactionStopWatch.startTask("Flush writes to database");

			flushSession(theIdToPersistedOutcome);

			theTransactionStopWatch.endCurrentTask();

			/*
			 * Double check we didn't allow any duplicates we shouldn't have
			 */
			if (conditionalRequestUrls.size() > 0) {
				theTransactionStopWatch.startTask("Check for conflicts in conditional resources");
			}
			if (!myDaoConfig.isMassIngestionMode()) {
				validateNoDuplicates(theRequest, theActionName, conditionalRequestUrls, theIdToPersistedOutcome.values());
			}
			theTransactionStopWatch.endCurrentTask();

			for (IIdType next : theAllIds) {
				IIdType replacement = theIdSubstitutions.get(next);
				if (replacement != null && !replacement.equals(next)) {
					ourLog.debug("Placeholder resource ID \"{}\" was replaced with permanent ID \"{}\"", next, replacement);
				}
			}

			ListMultimap<Pointcut, HookParams> deferredBroadcastEvents = theTransactionDetails.endAcceptingDeferredInterceptorBroadcasts();
			for (Map.Entry<Pointcut, HookParams> nextEntry : deferredBroadcastEvents.entries()) {
				Pointcut nextPointcut = nextEntry.getKey();
				HookParams nextParams = nextEntry.getValue();
				CompositeInterceptorBroadcaster.doCallHooks(myInterceptorBroadcaster, theRequest, nextPointcut, nextParams);
			}

			DeferredInterceptorBroadcasts deferredInterceptorBroadcasts = new DeferredInterceptorBroadcasts(deferredBroadcastEvents);
			HookParams params = new HookParams()
				.add(RequestDetails.class, theRequest)
				.addIfMatchesType(ServletRequestDetails.class, theRequest)
				.add(DeferredInterceptorBroadcasts.class, deferredInterceptorBroadcasts)
				.add(TransactionDetails.class, theTransactionDetails)
				.add(IBaseBundle.class, theResponse);
			CompositeInterceptorBroadcaster.doCallHooks(myInterceptorBroadcaster, theRequest, Pointcut.STORAGE_TRANSACTION_PROCESSED, params);

			theTransactionDetails.deferredBroadcastProcessingFinished();

			//finishedCallingDeferredInterceptorBroadcasts

			return entriesToProcess;

		} finally {
			if (theTransactionDetails.isAcceptingDeferredInterceptorBroadcasts()) {
				theTransactionDetails.endAcceptingDeferredInterceptorBroadcasts();
			}
		}
	}

	/**
	 * Checks for any delete conflicts.
	 * @param theDeleteConflicts - set of delete conflicts
	 * @param theDeletedResources - set of deleted resources
	 * @param theUpdatedResources - list of updated resources
	 */
	private void checkForDeleteConflicts(DeleteConflictList theDeleteConflicts,
										 Set<String> theDeletedResources,
										 List<IBaseResource> theUpdatedResources) {
		for (Iterator<DeleteConflict> iter = theDeleteConflicts.iterator(); iter.hasNext(); ) {
			DeleteConflict nextDeleteConflict = iter.next();

			/*
			 * If we have a conflict, it means we can't delete Resource/A because
			 * Resource/B has a reference to it. We'll ignore that conflict though
			 * if it turns out we're also deleting Resource/B in this transaction.
			 */
			if (theDeletedResources.contains(nextDeleteConflict.getSourceId().toUnqualifiedVersionless().getValue())) {
				iter.remove();
				continue;
			}

			/*
			 * And then, this is kind of a last ditch check. It's also ok to delete
			 * Resource/A if Resource/B isn't being deleted, but it is being UPDATED
			 * in this transaction, and the updated version of it has no references
			 * to Resource/A any more.
			 */
			String sourceId = nextDeleteConflict.getSourceId().toUnqualifiedVersionless().getValue();
			String targetId = nextDeleteConflict.getTargetId().toUnqualifiedVersionless().getValue();
			Optional<IBaseResource> updatedSource = theUpdatedResources
				.stream()
				.filter(t -> sourceId.equals(t.getIdElement().toUnqualifiedVersionless().getValue()))
				.findFirst();
			if (updatedSource.isPresent()) {
				List<ResourceReferenceInfo> referencesInSource = myContext.newTerser().getAllResourceReferences(updatedSource.get());
				boolean sourceStillReferencesTarget = referencesInSource
					.stream()
					.anyMatch(t -> targetId.equals(t.getResourceReference().getReferenceElement().toUnqualifiedVersionless().getValue()));
				if (!sourceStillReferencesTarget) {
					iter.remove();
				}
			}
		}
		DeleteConflictService.validateDeleteConflictsEmptyOrThrowException(myContext, theDeleteConflicts);
	}

	/**
	 * This method replaces any placeholder references in the
	 * source transaction Bundle with their actual targets, then stores the resource contents and indexes
	 * in the database. This is trickier than you'd think because of a couple of possibilities during the
	 * save:
	 * * There may be resources that have not changed (e.g. an update/PUT with a resource body identical
	 * to what is already in the database)
	 * * There may be resources with auto-versioned references, meaning we're replacing certain references
	 * in the resource with a versioned references, referencing the current version at the time of the
	 * transaction processing
	 * * There may by auto-versioned references pointing to these unchanged targets
	 * <p>
	 * If we're not doing any auto-versioned references, we'll just iterate through all resources in the
	 * transaction and save them one at a time.
	 * <p>
	 * However, if we have any auto-versioned references we do this in 2 passes: First the resources from the
	 * transaction that don't have any auto-versioned references are stored. We do them first since there's
	 * a chance they may be a NOP and we'll need to account for their version number not actually changing.
	 * Then we do a second pass for any resources that have auto-versioned references. These happen in a separate
	 * pass because it's too complex to try and insert the auto-versioned references and still
	 * account for NOPs, so we block NOPs in that pass.
	 */
	private void resolveReferencesThenSaveAndIndexResources(RequestDetails theRequest, TransactionDetails theTransactionDetails,
																			  Map<IIdType, IIdType> theIdSubstitutions, Map<IIdType, DaoMethodOutcome> theIdToPersistedOutcome,
																			  StopWatch theTransactionStopWatch, Map<IBase, IIdType> entriesToProcess,
																			  Set<IIdType> nonUpdatedEntities, Set<IBasePersistedResource> updatedEntities) {
		FhirTerser terser = myContext.newTerser();
		theTransactionStopWatch.startTask("Index " + theIdToPersistedOutcome.size() + " resources");
		IdentityHashMap<DaoMethodOutcome, Set<IBaseReference>> deferredIndexesForAutoVersioning = null;
		int i = 0;
		for (DaoMethodOutcome nextOutcome : theIdToPersistedOutcome.values()) {

			if (i++ % 250 == 0) {
				ourLog.debug("Have indexed {} entities out of {} in transaction", i, theIdToPersistedOutcome.values().size());
			}

			if (nextOutcome.isNop()) {
				continue;
			}

			IBaseResource nextResource = nextOutcome.getResource();
			if (nextResource == null) {
				continue;
			}

			Set<IBaseReference> referencesToAutoVersion = BaseStorageDao.extractReferencesToAutoVersion(myContext, myModelConfig, nextResource);
			if (referencesToAutoVersion.isEmpty()) {
				// no references to autoversion - we can do the resolve and save now
				resolveReferencesThenSaveAndIndexResource(theRequest, theTransactionDetails,
					theIdSubstitutions, theIdToPersistedOutcome,
					entriesToProcess, nonUpdatedEntities,
					updatedEntities, terser,
					nextOutcome, nextResource,
					referencesToAutoVersion); // this is empty
			} else {
				// we have autoversioned things to defer until later
				if (deferredIndexesForAutoVersioning == null) {
					deferredIndexesForAutoVersioning = new IdentityHashMap<>();
				}
				deferredIndexesForAutoVersioning.put(nextOutcome, referencesToAutoVersion);
			}
		}

		// If we have any resources we'll be auto-versioning, index these next
		if (deferredIndexesForAutoVersioning != null) {
			for (Map.Entry<DaoMethodOutcome, Set<IBaseReference>> nextEntry : deferredIndexesForAutoVersioning.entrySet()) {
				DaoMethodOutcome nextOutcome = nextEntry.getKey();
				Set<IBaseReference> referencesToAutoVersion = nextEntry.getValue();
				IBaseResource nextResource = nextOutcome.getResource();


				resolveReferencesThenSaveAndIndexResource(theRequest, theTransactionDetails,
					theIdSubstitutions, theIdToPersistedOutcome,
					entriesToProcess, nonUpdatedEntities,
					updatedEntities, terser,
					nextOutcome, nextResource,
					referencesToAutoVersion);
			}
		}
	}

	private void resolveReferencesThenSaveAndIndexResource(RequestDetails theRequest, TransactionDetails theTransactionDetails,
																			 Map<IIdType, IIdType> theIdSubstitutions, Map<IIdType, DaoMethodOutcome> theIdToPersistedOutcome,
																			 Map<IBase, IIdType> entriesToProcess, Set<IIdType> nonUpdatedEntities,
																			 Set<IBasePersistedResource> updatedEntities, FhirTerser terser,
																			 DaoMethodOutcome nextOutcome, IBaseResource nextResource,
																			 Set<IBaseReference> theReferencesToAutoVersion) {
		// References
		List<ResourceReferenceInfo> allRefs = terser.getAllResourceReferences(nextResource);
		for (ResourceReferenceInfo nextRef : allRefs) {
			IBaseReference resourceReference = nextRef.getResourceReference();
			IIdType nextId = resourceReference.getReferenceElement();
			IIdType newId = null;
			if (!nextId.hasIdPart()) {
				if (resourceReference.getResource() != null) {
					IIdType targetId = resourceReference.getResource().getIdElement();
					if (targetId.getValue() == null || targetId.getValue().startsWith("#")) {
						// This means it's a contained resource
						continue;
					} else if (theIdSubstitutions.containsValue(targetId)) {
						newId = targetId;
					} else {
						throw new InternalErrorException("References by resource with no reference ID are not supported in DAO layer");
					}
				} else {
					continue;
				}
			}
			if (newId != null || theIdSubstitutions.containsKey(nextId)) {
				if (newId == null) {
					newId = theIdSubstitutions.get(nextId);
				}
				if (newId != null) {
					ourLog.debug(" * Replacing resource ref {} with {}", nextId, newId);

					addRollbackReferenceRestore(theTransactionDetails, resourceReference);
					if (theReferencesToAutoVersion.contains(resourceReference)) {
						resourceReference.setReference(newId.getValue());
						resourceReference.setResource(null);
					} else {
						resourceReference.setReference(newId.toVersionless().getValue());
						resourceReference.setResource(null);
					}
				}
			} else if (nextId.getValue().startsWith("urn:")) {
				throw new InvalidRequestException("Unable to satisfy placeholder ID " + nextId.getValue() + " found in element named '" + nextRef.getName() + "' within resource of type: " + nextResource.getIdElement().getResourceType());
			} else {
				// get a map of
				// existing ids -> PID (for resources that exist in the DB)
				// should this be allPartitions?
				ResourcePersistentIdMap resourceVersionMap = myResourceVersionSvc.getLatestVersionIdsForResourceIds(RequestPartitionId.allPartitions(),
					theReferencesToAutoVersion.stream()
						.map(IBaseReference::getReferenceElement).collect(Collectors.toList()));

				for (IBaseReference baseRef : theReferencesToAutoVersion) {
					IIdType id = baseRef.getReferenceElement();
					if (!resourceVersionMap.containsKey(id)
						&& myDaoConfig.isAutoCreatePlaceholderReferenceTargets()) {
						// not in the db, but autocreateplaceholders is true
						// so the version we'll set is "1" (since it will be
						// created later)
						String newRef = id.withVersion("1").getValue();
						id.setValue(newRef);
					} else {
						// we will add the looked up info to the transaction
						// for later
						theTransactionDetails.addResolvedResourceId(id,
							resourceVersionMap.getResourcePersistentId(id));
					}
				}

				if (theReferencesToAutoVersion.contains(resourceReference)) {
					DaoMethodOutcome outcome = theIdToPersistedOutcome.get(nextId);

					if (outcome != null && !outcome.isNop() && !Boolean.TRUE.equals(outcome.getCreated())) {
						addRollbackReferenceRestore(theTransactionDetails, resourceReference);
						resourceReference.setReference(nextId.getValue());
						resourceReference.setResource(null);
					}
				}
			}
		}

		// URIs
		Class<? extends IPrimitiveType<?>> uriType = (Class<? extends IPrimitiveType<?>>) myContext.getElementDefinition("uri").getImplementingClass();
		List<? extends IPrimitiveType<?>> allUris = terser.getAllPopulatedChildElementsOfType(nextResource, uriType);
		for (IPrimitiveType<?> nextRef : allUris) {
			if (nextRef instanceof IIdType) {
				continue; // No substitution on the resource ID itself!
			}
			IIdType nextUriString = newIdType(nextRef.getValueAsString());
			if (theIdSubstitutions.containsKey(nextUriString)) {
				IIdType newId = theIdSubstitutions.get(nextUriString);
				ourLog.debug(" * Replacing resource ref {} with {}", nextUriString, newId);

				String existingValue = nextRef.getValueAsString();
				theTransactionDetails.addRollbackUndoAction(() -> nextRef.setValueAsString(existingValue));

				nextRef.setValueAsString(newId.toVersionless().getValue());
			} else {
				ourLog.debug(" * Reference [{}] does not exist in bundle", nextUriString);
			}
		}

		IPrimitiveType<Date> deletedInstantOrNull;
		if (nextResource instanceof IAnyResource) {
			deletedInstantOrNull = ResourceMetadataKeyEnum.DELETED_AT.get((IAnyResource) nextResource);
		} else {
			deletedInstantOrNull = ResourceMetadataKeyEnum.DELETED_AT.get((IResource) nextResource);
		}
		Date deletedTimestampOrNull = deletedInstantOrNull != null ? deletedInstantOrNull.getValue() : null;

		IFhirResourceDao<? extends IBaseResource> dao = myDaoRegistry.getResourceDao(nextResource.getClass());
		IJpaDao jpaDao = (IJpaDao) dao;

		IBasePersistedResource updateOutcome = null;
		if (updatedEntities.contains(nextOutcome.getEntity())) {
			boolean forceUpdateVersion = !theReferencesToAutoVersion.isEmpty();

			updateOutcome = jpaDao.updateInternal(theRequest, nextResource, true, forceUpdateVersion, nextOutcome.getEntity(), nextResource.getIdElement(), nextOutcome.getPreviousResource(), theTransactionDetails);
		} else if (!nonUpdatedEntities.contains(nextOutcome.getId())) {
			updateOutcome = jpaDao.updateEntity(theRequest, nextResource, nextOutcome.getEntity(), deletedTimestampOrNull, true, false, theTransactionDetails, false, true);
		}

		// Make sure we reflect the actual final version for the resource.
		if (updateOutcome != null) {
			IIdType newId = updateOutcome.getIdDt();
			for (IIdType nextEntry : entriesToProcess.values()) {
				if (nextEntry.getResourceType().equals(newId.getResourceType())) {
					if (nextEntry.getIdPart().equals(newId.getIdPart())) {
						if (!nextEntry.hasVersionIdPart() || !nextEntry.getVersionIdPart().equals(newId.getVersionIdPart())) {
							nextEntry.setParts(nextEntry.getBaseUrl(), nextEntry.getResourceType(), nextEntry.getIdPart(), newId.getVersionIdPart());
						}
					}
				}
			}

			nextOutcome.setId(newId);

			for (IIdType next : theIdSubstitutions.values()) {
				if (next.getResourceType().equals(newId.getResourceType())) {
					if (next.getIdPart().equals(newId.getIdPart())) {
						if (!next.getValue().equals(newId.getValue())) {
							next.setValue(newId.getValue());
						}
					}
				}
			}

		}
	}

	private void addRollbackReferenceRestore(TransactionDetails theTransactionDetails, IBaseReference resourceReference) {
		String existingValue = resourceReference.getReferenceElement().getValue();
		theTransactionDetails.addRollbackUndoAction(() -> resourceReference.setReference(existingValue));
	}

	private void validateNoDuplicates(RequestDetails theRequest, String theActionName, Map<String, Class<? extends IBaseResource>> conditionalRequestUrls, Collection<DaoMethodOutcome> thePersistedOutcomes) {

		IdentityHashMap<IBaseResource, ResourceIndexedSearchParams> resourceToIndexedParams = new IdentityHashMap<>(thePersistedOutcomes.size());
		thePersistedOutcomes
			.stream()
			.filter(t -> !t.isNop())
			.filter(t -> t.getEntity() instanceof ResourceTable)
			.filter(t -> t.getEntity().getDeleted() == null)
			.filter(t -> t.getResource() != null)
			.forEach(t -> resourceToIndexedParams.put(t.getResource(), new ResourceIndexedSearchParams((ResourceTable) t.getEntity())));

		for (Map.Entry<String, Class<? extends IBaseResource>> nextEntry : conditionalRequestUrls.entrySet()) {
			String matchUrl = nextEntry.getKey();
			if (isNotBlank(matchUrl)) {
				if (matchUrl.startsWith("?") || (!matchUrl.contains("?") && UNQUALIFIED_MATCH_URL_START.matcher(matchUrl).find())) {
					StringBuilder b = new StringBuilder();
					b.append(myContext.getResourceType(nextEntry.getValue()));
					if (!matchUrl.startsWith("?")) {
						b.append("?");
					}
					b.append(matchUrl);
					matchUrl = b.toString();
				}

				if (!myInMemoryResourceMatcher.canBeEvaluatedInMemory(matchUrl).supported()) {
					continue;
				}

				int counter = 0;
				for (Map.Entry<IBaseResource, ResourceIndexedSearchParams> entries : resourceToIndexedParams.entrySet()) {
					ResourceIndexedSearchParams indexedParams = entries.getValue();
					IBaseResource resource = entries.getKey();

					String resourceType = myContext.getResourceType(resource);
					if (!matchUrl.startsWith(resourceType + "?")) {
						continue;
					}

					if (myInMemoryResourceMatcher.match(matchUrl, resource, indexedParams).matched()) {
						counter++;
						if (counter > 1) {
							throw new InvalidRequestException(
								"Unable to process " + theActionName + " - Request would cause multiple resources to match URL: \"" + matchUrl + "\". Does transaction request contain duplicates?");
						}
					}
				}
			}
		}
	}

	protected abstract void flushSession(Map<IIdType, DaoMethodOutcome> theIdToPersistedOutcome);

	private void validateResourcePresent(IBaseResource theResource, Integer theOrder, String theVerb) {
		if (theResource == null) {
			String msg = myContext.getLocalizer().getMessage(TransactionProcessor.class, "missingMandatoryResource", theVerb, theOrder);
			throw new InvalidRequestException(msg);
		}
	}

	private IIdType newIdType(String theResourceType, String theResourceId, String theVersion) {
		org.hl7.fhir.r4.model.IdType id = new org.hl7.fhir.r4.model.IdType(theResourceType, theResourceId, theVersion);
		return myContext.getVersion().newIdType().setValue(id.getValue());
	}

	private IIdType newIdType(String theToResourceName, String theIdPart) {
		return newIdType(theToResourceName, theIdPart, null);
	}

	@VisibleForTesting
	public void setDaoRegistry(DaoRegistry theDaoRegistry) {
		myDaoRegistry = theDaoRegistry;
	}

	private IFhirResourceDao getDaoOrThrowException(Class<? extends IBaseResource> theClass) {
		IFhirResourceDao<? extends IBaseResource> dao = myDaoRegistry.getResourceDaoOrNull(theClass);
		if (dao == null) {
			Set<String> types = new TreeSet<>(myDaoRegistry.getRegisteredDaoTypes());
			String type = myContext.getResourceType(theClass);
			String msg = myContext.getLocalizer().getMessage(BaseTransactionProcessor.class, "unsupportedResourceType", type, types.toString());
			throw new InvalidRequestException(msg);
		}
		return dao;
	}

	private String toResourceName(Class<? extends IBaseResource> theResourceType) {
		return myContext.getResourceType(theResourceType);
	}

	public void setContext(FhirContext theContext) {
		myContext = theContext;
	}

	private String extractTransactionUrlOrThrowException(IBase nextEntry, String verb) {
		String url = myVersionAdapter.getEntryRequestUrl(nextEntry);
		if (isBlank(url)) {
			throw new InvalidRequestException(myContext.getLocalizer().getMessage(BaseHapiFhirSystemDao.class, "transactionMissingUrl", verb));
		}
		return url;
	}

	private IFhirResourceDao<? extends IBaseResource> toDao(UrlUtil.UrlParts theParts, String theVerb, String theUrl) {
		RuntimeResourceDefinition resType;
		try {
			resType = myContext.getResourceDefinition(theParts.getResourceType());
		} catch (DataFormatException e) {
			String msg = myContext.getLocalizer().getMessage(BaseHapiFhirSystemDao.class, "transactionInvalidUrl", theVerb, theUrl);
			throw new InvalidRequestException(msg);
		}
		IFhirResourceDao<? extends IBaseResource> dao = null;
		if (resType != null) {
			dao = myDaoRegistry.getResourceDao(resType.getImplementingClass());
		}
		if (dao == null) {
			String msg = myContext.getLocalizer().getMessage(BaseHapiFhirSystemDao.class, "transactionInvalidUrl", theVerb, theUrl);
			throw new InvalidRequestException(msg);
		}

		// if (theParts.getResourceId() == null && theParts.getParams() == null) {
		// String msg = getContext().getLocalizer().getMessage(BaseHapiFhirSystemDao.class, "transactionInvalidUrl", theVerb, theUrl);
		// throw new InvalidRequestException(msg);
		// }

		return dao;
	}

	private String toMatchUrl(IBase theEntry) {
		String verb = myVersionAdapter.getEntryRequestVerb(myContext, theEntry);
		if (verb.equals("POST")) {
			return myVersionAdapter.getEntryIfNoneExist(theEntry);
		}
		if (verb.equals("PATCH")) {
			return myVersionAdapter.getEntryRequestIfMatch(theEntry);
		}
		if (verb.equals("PUT") || verb.equals("DELETE")) {
			String url = extractTransactionUrlOrThrowException(theEntry, verb);
			UrlUtil.UrlParts parts = UrlUtil.parseUrl(url);
			if (isBlank(parts.getResourceId())) {
				return parts.getResourceType() + '?' + parts.getParams();
			}
		}
		return null;
	}

	public interface ITransactionProcessorVersionAdapter<BUNDLE extends IBaseBundle, BUNDLEENTRY extends IBase> {

		void setResponseStatus(BUNDLEENTRY theBundleEntry, String theStatus);

		void setResponseLastModified(BUNDLEENTRY theBundleEntry, Date theLastModified);

		void setResource(BUNDLEENTRY theBundleEntry, IBaseResource theResource);

		IBaseResource getResource(BUNDLEENTRY theBundleEntry);

		String getBundleType(BUNDLE theRequest);

		void populateEntryWithOperationOutcome(BaseServerResponseException theCaughtEx, BUNDLEENTRY theEntry);

		BUNDLE createBundle(String theBundleType);

		List<BUNDLEENTRY> getEntries(BUNDLE theRequest);

		void addEntry(BUNDLE theBundle, BUNDLEENTRY theEntry);

		BUNDLEENTRY addEntry(BUNDLE theBundle);

		String getEntryRequestVerb(FhirContext theContext, BUNDLEENTRY theEntry);

		String getFullUrl(BUNDLEENTRY theEntry);

		String getEntryIfNoneExist(BUNDLEENTRY theEntry);

		String getEntryRequestUrl(BUNDLEENTRY theEntry);

		void setResponseLocation(BUNDLEENTRY theEntry, String theResponseLocation);

		void setResponseETag(BUNDLEENTRY theEntry, String theEtag);

		String getEntryRequestIfMatch(BUNDLEENTRY theEntry);

		String getEntryRequestIfNoneExist(BUNDLEENTRY theEntry);

		String getEntryRequestIfNoneMatch(BUNDLEENTRY theEntry);

		void setResponseOutcome(BUNDLEENTRY theEntry, IBaseOperationOutcome theOperationOutcome);

		void setRequestVerb(BUNDLEENTRY theEntry, String theVerb);

		void setRequestUrl(BUNDLEENTRY theEntry, String theUrl);
	}

	/**
	 * Transaction Order, per the spec:
	 * <p>
	 * Process any DELETE interactions
	 * Process any POST interactions
	 * Process any PUT interactions
	 * Process any PATCH interactions
	 * Process any GET interactions
	 */
	//@formatter:off
	public class TransactionSorter implements Comparator<IBase> {

		private final Set<String> myPlaceholderIds;

		public TransactionSorter(Set<String> thePlaceholderIds) {
			myPlaceholderIds = thePlaceholderIds;
		}

		@Override
		public int compare(IBase theO1, IBase theO2) {
			int o1 = toOrder(theO1);
			int o2 = toOrder(theO2);

			if (o1 == o2) {
				String matchUrl1 = toMatchUrl(theO1);
				String matchUrl2 = toMatchUrl(theO2);
				if (isBlank(matchUrl1) && isBlank(matchUrl2)) {
					return 0;
				}
				if (isBlank(matchUrl1)) {
					return -1;
				}
				if (isBlank(matchUrl2)) {
					return 1;
				}

				boolean match1containsSubstitutions = false;
				boolean match2containsSubstitutions = false;
				for (String nextPlaceholder : myPlaceholderIds) {
					if (matchUrl1.contains(nextPlaceholder)) {
						match1containsSubstitutions = true;
					}
					if (matchUrl2.contains(nextPlaceholder)) {
						match2containsSubstitutions = true;
					}
				}

				if (match1containsSubstitutions && match2containsSubstitutions) {
					return 0;
				}
				if (!match1containsSubstitutions && !match2containsSubstitutions) {
					return 0;
				}
				if (match1containsSubstitutions) {
					return 1;
				} else {
					return -1;
				}
			}

			return o1 - o2;
		}

		private int toOrder(IBase theO1) {
			int o1 = 0;
			if (myVersionAdapter.getEntryRequestVerb(myContext, theO1) != null) {
				switch (myVersionAdapter.getEntryRequestVerb(myContext, theO1)) {
					case "DELETE":
						o1 = 1;
						break;
					case "POST":
						o1 = 2;
						break;
					case "PUT":
						o1 = 3;
						break;
					case "PATCH":
						o1 = 4;
						break;
					case "GET":
						o1 = 5;
						break;
					default:
						o1 = 0;
						break;
				}
			}
			return o1;
		}

	}

	private static class BaseServerResponseExceptionHolder {
		private BaseServerResponseException myException;

		public BaseServerResponseException getException() {
			return myException;
		}

		public void setException(BaseServerResponseException myException) {
			this.myException = myException;
		}
	}

	public static boolean isPlaceholder(IIdType theId) {
		if (theId != null && theId.getValue() != null) {
			return theId.getValue().startsWith("urn:oid:") || theId.getValue().startsWith("urn:uuid:");
		}
		return false;
	}

	private static String toStatusString(int theStatusCode) {
		return theStatusCode + " " + defaultString(Constants.HTTP_STATUS_NAMES.get(theStatusCode));
	}

	public class RetriableBundleTask implements Runnable {

<<<<<<< HEAD
		private CountDownLatch myCompletedLatch;
		private RequestDetails myRequestDetails;
		private IBase myNextReqEntry;
		private Map<Integer, Object> myResponseMap;
		private int myResponseOrder;
		private boolean myNestedMode;
		private Throwable myLastSeenException;

		protected RetriableBundleTask(CountDownLatch theCompletedLatch, RequestDetails theRequestDetails, Map<Integer, Object> theResponseMap, int theResponseOrder, IBase theNextReqEntry, boolean theNestedMode) {
=======
		private final CountDownLatch myCompletedLatch;
		private final RequestDetails myRequestDetails;
		private final IBase myNextReqEntry;
		private final Map<Integer, Object> myResponseMap;
		private final int myResponseOrder;
		private final boolean myNestedMode;

		protected BundleTask(CountDownLatch theCompletedLatch, RequestDetails theRequestDetails, Map<Integer, Object> theResponseMap, int theResponseOrder, IBase theNextReqEntry, boolean theNestedMode) {
>>>>>>> ba927108
			this.myCompletedLatch = theCompletedLatch;
			this.myRequestDetails = theRequestDetails;
			this.myNextReqEntry = theNextReqEntry;
			this.myResponseMap = theResponseMap;
			this.myResponseOrder = theResponseOrder;
			this.myNestedMode = theNestedMode;
			this.myLastSeenException = null;
		}
<<<<<<< HEAD
=======
		
		@Override
		public void run() {
			BaseServerResponseExceptionHolder caughtEx = new BaseServerResponseExceptionHolder();
			try {
				IBaseBundle subRequestBundle = myVersionAdapter.createBundle(org.hl7.fhir.r4.model.Bundle.BundleType.TRANSACTION.toCode());
				myVersionAdapter.addEntry(subRequestBundle, myNextReqEntry);
>>>>>>> ba927108

		private void processBatchEntry() {
			IBaseBundle subRequestBundle = myVersionAdapter.createBundle(org.hl7.fhir.r4.model.Bundle.BundleType.TRANSACTION.toCode());
			myVersionAdapter.addEntry(subRequestBundle, (IBase) myNextReqEntry);

			IBaseBundle nextResponseBundle = processTransactionAsSubRequest(myRequestDetails, subRequestBundle, "Batch sub-request", myNestedMode);

			IBase  subResponseEntry = (IBase) myVersionAdapter.getEntries(nextResponseBundle).get(0);
			myResponseMap.put(myResponseOrder, subResponseEntry);

			/*
			 * If the individual entry didn't have a resource in its response, bring the sub-transaction's OperationOutcome across so the client can see it
			 */
			if (myVersionAdapter.getResource(subResponseEntry) == null) {
				IBase nextResponseBundleFirstEntry = (IBase) myVersionAdapter.getEntries(nextResponseBundle).get(0);
				myResponseMap.put(myResponseOrder, nextResponseBundleFirstEntry);
			}
		}
		private boolean processBatchEntryWithRetry() {
			int maxAttempts =3;
			for (int attempt = 1;; attempt++) {
				try {
					processBatchEntry();
					return true;
				} catch (BaseServerResponseException e) {
					//If we catch a known and structured exception from HAPI, just fail.
					myLastSeenException = e;
					return false;
				} catch (Throwable t) {
					myLastSeenException = t;
					//If we have caught a non-tag-storage failure we are unfamiliar with, or we have exceeded max attempts, exit.
					if (!DaoFailureUtil.isTagStorageFailure(t) || attempt >= maxAttempts) {
						ourLog.error("Failure during BATCH sub transaction processing", t);
						return false;
					}
				}
			}
		}

		@Override
		public void run() {
			boolean success = processBatchEntryWithRetry();
			if (!success) {
				populateResponseMapWithLastSeenException();
			}

			// checking for the parallelism
<<<<<<< HEAD
			ourLog.debug("Processing batch entry for {} is completed", myVersionAdapter.getEntryRequestUrl((IBase)myNextReqEntry));
=======
			ourLog.debug("processing bacth for {} is completed", myVersionAdapter.getEntryRequestUrl(myNextReqEntry));
>>>>>>> ba927108
			myCompletedLatch.countDown();
		}

		private void populateResponseMapWithLastSeenException() {
			BaseServerResponseExceptionHolder caughtEx = new BaseServerResponseExceptionHolder();
			caughtEx.setException(new InternalErrorException(myLastSeenException));
			myResponseMap.put(myResponseOrder, caughtEx);
		}

	}
}<|MERGE_RESOLUTION|>--- conflicted
+++ resolved
@@ -80,7 +80,6 @@
 import com.google.common.annotations.VisibleForTesting;
 import com.google.common.collect.ArrayListMultimap;
 import com.google.common.collect.ListMultimap;
-import org.apache.commons.lang3.StringUtils;
 import org.apache.commons.lang3.Validate;
 import org.hl7.fhir.dstu3.model.Bundle;
 import org.hl7.fhir.exceptions.FHIRException;
@@ -116,7 +115,6 @@
 import java.util.Iterator;
 import java.util.LinkedHashSet;
 import java.util.List;
-import java.util.Locale;
 import java.util.Map;
 import java.util.Optional;
 import java.util.Set;
@@ -1687,26 +1685,15 @@
 
 	public class RetriableBundleTask implements Runnable {
 
-<<<<<<< HEAD
-		private CountDownLatch myCompletedLatch;
-		private RequestDetails myRequestDetails;
-		private IBase myNextReqEntry;
-		private Map<Integer, Object> myResponseMap;
-		private int myResponseOrder;
-		private boolean myNestedMode;
-		private Throwable myLastSeenException;
-
-		protected RetriableBundleTask(CountDownLatch theCompletedLatch, RequestDetails theRequestDetails, Map<Integer, Object> theResponseMap, int theResponseOrder, IBase theNextReqEntry, boolean theNestedMode) {
-=======
 		private final CountDownLatch myCompletedLatch;
 		private final RequestDetails myRequestDetails;
 		private final IBase myNextReqEntry;
 		private final Map<Integer, Object> myResponseMap;
 		private final int myResponseOrder;
 		private final boolean myNestedMode;
-
-		protected BundleTask(CountDownLatch theCompletedLatch, RequestDetails theRequestDetails, Map<Integer, Object> theResponseMap, int theResponseOrder, IBase theNextReqEntry, boolean theNestedMode) {
->>>>>>> ba927108
+		private Throwable myLastSeenException;
+
+		protected RetriableBundleTask(CountDownLatch theCompletedLatch, RequestDetails theRequestDetails, Map<Integer, Object> theResponseMap, int theResponseOrder, IBase theNextReqEntry, boolean theNestedMode) {
 			this.myCompletedLatch = theCompletedLatch;
 			this.myRequestDetails = theRequestDetails;
 			this.myNextReqEntry = theNextReqEntry;
@@ -1715,20 +1702,10 @@
 			this.myNestedMode = theNestedMode;
 			this.myLastSeenException = null;
 		}
-<<<<<<< HEAD
-=======
-		
-		@Override
-		public void run() {
-			BaseServerResponseExceptionHolder caughtEx = new BaseServerResponseExceptionHolder();
-			try {
-				IBaseBundle subRequestBundle = myVersionAdapter.createBundle(org.hl7.fhir.r4.model.Bundle.BundleType.TRANSACTION.toCode());
-				myVersionAdapter.addEntry(subRequestBundle, myNextReqEntry);
->>>>>>> ba927108
 
 		private void processBatchEntry() {
 			IBaseBundle subRequestBundle = myVersionAdapter.createBundle(org.hl7.fhir.r4.model.Bundle.BundleType.TRANSACTION.toCode());
-			myVersionAdapter.addEntry(subRequestBundle, (IBase) myNextReqEntry);
+			myVersionAdapter.addEntry(subRequestBundle, myNextReqEntry);
 
 			IBaseBundle nextResponseBundle = processTransactionAsSubRequest(myRequestDetails, subRequestBundle, "Batch sub-request", myNestedMode);
 
@@ -1772,11 +1749,7 @@
 			}
 
 			// checking for the parallelism
-<<<<<<< HEAD
-			ourLog.debug("Processing batch entry for {} is completed", myVersionAdapter.getEntryRequestUrl((IBase)myNextReqEntry));
-=======
-			ourLog.debug("processing bacth for {} is completed", myVersionAdapter.getEntryRequestUrl(myNextReqEntry));
->>>>>>> ba927108
+			ourLog.debug("processing batch for {} is completed", myVersionAdapter.getEntryRequestUrl(myNextReqEntry));
 			myCompletedLatch.countDown();
 		}
 
