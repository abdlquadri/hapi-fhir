--- conflicted
+++ resolved
@@ -1,8 +1,5 @@
 package ca.uhn.fhir.jpa.bulk.api;
 
-<<<<<<< HEAD
-import org.hl7.fhir.instance.model.api.IIdType;
-=======
 /*-
  * #%L
  * HAPI FHIR JPA Server
@@ -22,7 +19,8 @@
  * limitations under the License.
  * #L%
  */
->>>>>>> 9f5786ba
+
+import org.hl7.fhir.instance.model.api.IIdType;
 
 import java.util.Date;
 import java.util.Set;
