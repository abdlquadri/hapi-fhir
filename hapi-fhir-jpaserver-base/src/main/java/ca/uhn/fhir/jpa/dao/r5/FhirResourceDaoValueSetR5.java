--- conflicted
+++ resolved
@@ -27,15 +27,8 @@
 import ca.uhn.fhir.jpa.model.cross.IBasePersistedResource;
 import ca.uhn.fhir.jpa.model.entity.ResourceTable;
 import ca.uhn.fhir.rest.api.server.RequestDetails;
-<<<<<<< HEAD
-import ca.uhn.fhir.rest.server.exceptions.InvalidRequestException;
-import ca.uhn.fhir.util.ElementUtil;
-import ca.uhn.fhir.util.StringUtil;
-
-=======
 import ca.uhn.fhir.rest.api.server.storage.TransactionDetails;
 import org.hl7.fhir.convertors.conv40_50.ValueSet40_50;
->>>>>>> fb8658da
 import org.hl7.fhir.instance.model.api.IBaseResource;
 import org.hl7.fhir.instance.model.api.IIdType;
 import org.hl7.fhir.instance.model.api.IPrimitiveType;
@@ -84,61 +77,10 @@
 
 	@Override
 	public ValueSet expand(ValueSet theSource, String theFilter, int theOffset, int theCount) {
-<<<<<<< HEAD
-		ValueSet toExpand = new ValueSet();
-		toExpand.setId(theSource.getId());
-		toExpand.setUrl(theSource.getUrl());
-		if (theSource.getVersion() != null) {
-			toExpand.setVersion(theSource.getVersion());
-		}
-
-		for (ConceptSetComponent next : theSource.getCompose().getInclude()) {
-			toExpand.getCompose().addInclude(next);
-			addFilterIfPresent(theFilter, next);
-		}
-
-		if (toExpand.getCompose().isEmpty()) {
-			throw new InvalidRequestException("ValueSet does not have any compose.include or compose.import values, can not expand");
-		}
-
-		toExpand.getCompose().getExclude().addAll(theSource.getCompose().getExclude());
-
-		ValueSet retVal = doExpand(toExpand, theOffset, theCount);
-
-		if (isNotBlank(theFilter)) {
-			applyFilter(retVal.getExpansion().getTotalElement(), retVal.getExpansion().getContains(), theFilter);
-		}
-
-		return retVal;
-	}
-
-	private void applyFilter(IntegerType theTotalElement, List<ValueSetExpansionContainsComponent> theContains, String theFilter) {
-
-		for (int idx = 0; idx < theContains.size(); idx++) {
-			ValueSetExpansionContainsComponent next = theContains.get(idx);
-			if (isBlank(next.getDisplay()) || !StringUtil.isStartsWithIgnoreCase(next.getDisplay(), theFilter)) {
-				theContains.remove(idx);
-				idx--;
-				if (theTotalElement.getValue() != null) {
-					theTotalElement.setValue(theTotalElement.getValue() - 1);
-				}
-			}
-			applyFilter(theTotalElement, next.getContains(), theFilter);
-		}
-	}
-
-	private void addFilterIfPresent(String theFilter, ConceptSetComponent include) {
-		if (ElementUtil.isEmpty(include.getConcept())) {
-			if (isNotBlank(theFilter)) {
-				include.addFilter().setProperty("display").setOp(Enumerations.FilterOperator.EQUAL).setValue(theFilter);
-			}
-		}
-=======
 		ValueSetExpansionOptions options = ValueSetExpansionOptions.forOffsetAndCount(theOffset, theCount);
 		org.hl7.fhir.r4.model.ValueSet canonicalInput = ValueSet40_50.convertValueSet(theSource);
 		org.hl7.fhir.r4.model.ValueSet canonicalOutput = myTerminologySvc.expandValueSet(options, canonicalInput, theFilter);
 		return ValueSet40_50.convertValueSet(canonicalOutput);
->>>>>>> fb8658da
 	}
 
 	@Override
