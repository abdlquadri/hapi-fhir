package ca.uhn.fhir.jpa.term.api;

/*-
 * #%L
 * HAPI FHIR JPA Server
 * %%
 * Copyright (C) 2014 - 2020 University Health Network
 * %%
 * Licensed under the Apache License, Version 2.0 (the "License");
 * you may not use this file except in compliance with the License.
 * You may obtain a copy of the License at
 *
 *      http://www.apache.org/licenses/LICENSE-2.0
 *
 * Unless required by applicable law or agreed to in writing, software
 * distributed under the License is distributed on an "AS IS" BASIS,
 * WITHOUT WARRANTIES OR CONDITIONS OF ANY KIND, either express or implied.
 * See the License for the specific language governing permissions and
 * limitations under the License.
 * #L%
 */

import ca.uhn.fhir.jpa.entity.TermCodeSystem;
import ca.uhn.fhir.jpa.entity.TermCodeSystemVersion;
import ca.uhn.fhir.jpa.entity.TermConcept;
import ca.uhn.fhir.jpa.entity.TermConceptParentChildLink;
import ca.uhn.fhir.jpa.model.entity.ResourceTable;
import org.hl7.fhir.r4.model.ConceptMap;
import org.hl7.fhir.r4.model.ValueSet;

import java.util.List;

/**
 * This service handles processing "deferred" concept writes, meaning concepts that have neen
 * queued for storage because there are too many of them to handle in a single transaction.
 */
public interface ITermDeferredStorageSvc {

	void saveDeferred();

	boolean isStorageQueueEmpty();

	/**
	 * This is mostly for unit tests - we can disable processing of deferred concepts
	 * by changing this flag
	 */
	void setProcessDeferred(boolean theProcessDeferred);

	void addConceptToStorageQueue(TermConcept theConcept);

	void addConceptLinkToStorageQueue(TermConceptParentChildLink theConceptLink);

	void addConceptMapsToStorageQueue(List<ConceptMap> theConceptMaps);

	void addValueSetsToStorageQueue(List<ValueSet> theValueSets);

	void deleteCodeSystem(TermCodeSystem theCodeSystem);

<<<<<<< HEAD
	void deleteCodeSystemVersion(TermCodeSystemVersion theCodeSystemVersion);
=======
	void deleteCodeSystemForResource(ResourceTable theCodeSystemResourceToDelete);
>>>>>>> ca0bdc8e

	/**
	 * This is mostly here for unit tests - Saves any and all deferred concepts and links
	 */
	void saveAllDeferred();

}<|MERGE_RESOLUTION|>--- conflicted
+++ resolved
@@ -56,11 +56,7 @@
 
 	void deleteCodeSystem(TermCodeSystem theCodeSystem);
 
-<<<<<<< HEAD
-	void deleteCodeSystemVersion(TermCodeSystemVersion theCodeSystemVersion);
-=======
 	void deleteCodeSystemForResource(ResourceTable theCodeSystemResourceToDelete);
->>>>>>> ca0bdc8e
 
 	/**
 	 * This is mostly here for unit tests - Saves any and all deferred concepts and links
