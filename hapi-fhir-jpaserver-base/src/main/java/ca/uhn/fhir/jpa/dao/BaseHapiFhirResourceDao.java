--- conflicted
+++ resolved
@@ -98,7 +98,7 @@
 import ca.uhn.fhir.model.base.composite.BaseQuantityDt;
 import ca.uhn.fhir.model.base.composite.BaseResourceReferenceDt;
 import ca.uhn.fhir.model.dstu.resource.OperationOutcome;
-import ca.uhn.fhir.model.dstu.valueset.IssueSeverityEnum;
+import ca.uhn.fhir.model.dstu.resource.OperationOutcome.Issue;
 import ca.uhn.fhir.model.dstu.valueset.QuantityCompararatorEnum;
 import ca.uhn.fhir.model.dstu2.composite.CodingDt;
 import ca.uhn.fhir.model.dstu2.composite.MetaDt;
@@ -131,6 +131,7 @@
 @Transactional(propagation = Propagation.REQUIRED)
 public abstract class BaseHapiFhirResourceDao<T extends IResource> extends BaseHapiFhirDao implements IFhirResourceDao<T> {
 
+	static final String OO_SEVERITY_WARN = "warning";
 	static final String OO_SEVERITY_INFO = "information";
 	static final String OO_SEVERITY_ERROR = "error";
 
@@ -962,19 +963,11 @@
 	}
 
 	protected IBaseOperationOutcome createErrorOperationOutcome(String theMessage) {
-<<<<<<< HEAD
 		return createOperationOutcome(OO_SEVERITY_ERROR, theMessage);
 	}
 
 	protected IBaseOperationOutcome createInfoOperationOutcome(String theMessage) {
 		return createOperationOutcome(OO_SEVERITY_INFO, theMessage);
-=======
-		return createOperationOutcome("error", theMessage);
-	}
-
-	protected IBaseOperationOutcome createInfoOperationOutcome(String theMessage) {
-		return createOperationOutcome("information", theMessage);
->>>>>>> b28dba35
 	}
 
 	protected abstract IBaseOperationOutcome createOperationOutcome(String theSeverity, String theMessage);
@@ -1900,7 +1893,9 @@
 
 							if (previouslyLoadedPids.size() >= getConfig().getIncludeLimit()) {
 								OperationOutcome oo = new OperationOutcome();
-								oo.addIssue().setSeverity(IssueSeverityEnum.WARNING).setDetails("Not all _include resources were actually included as the request surpassed the limit of " + getConfig().getIncludeLimit() + " resources");
+								Issue issue = oo.addIssue();
+								issue.getSeverity().setValue(OO_SEVERITY_WARN);
+								issue.setDetails("Not all _include resources were actually included as the request surpassed the limit of " + getConfig().getIncludeLimit() + " resources");
 								retVal.add(0, oo);
 							}
 						}
