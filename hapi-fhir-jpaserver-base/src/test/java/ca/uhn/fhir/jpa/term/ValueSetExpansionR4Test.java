--- conflicted
+++ resolved
@@ -192,12 +192,7 @@
 		// Make sure we used the pre-expanded version
 		List<SqlQuery> selectQueries = myCaptureQueriesListener.getSelectQueries();
 		String lastSelectQuery = selectQueries.get(selectQueries.size() - 1).getSql(true, true).toLowerCase();
-<<<<<<< HEAD
-		assertThat(lastSelectQuery, containsString(" like 'display value 9%'"));
-=======
 		assertThat(lastSelectQuery, containsString(" like '%display value 9%'"));
-
->>>>>>> aa584d5b
 	}
 
 	@Test
@@ -284,12 +279,7 @@
 		// Make sure we used the pre-expanded version
 		List<SqlQuery> selectQueries = myCaptureQueriesListener.getSelectQueries();
 		String lastSelectQuery = selectQueries.get(selectQueries.size() - 1).getSql(true, true).toLowerCase();
-<<<<<<< HEAD
-		assertThat(lastSelectQuery, containsString(" like 'display value 9%'"));
-=======
 		assertThat(lastSelectQuery, containsString(" like '%display value 9%'"));
-
->>>>>>> aa584d5b
 	}
 
 	@Test
