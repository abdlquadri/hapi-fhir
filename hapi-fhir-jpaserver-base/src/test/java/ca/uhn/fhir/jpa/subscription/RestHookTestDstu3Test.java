
package ca.uhn.fhir.jpa.subscription;

import static org.junit.Assert.assertEquals;
import static org.junit.Assert.fail;

import java.util.ArrayList;
import java.util.List;

import javax.servlet.http.HttpServletRequest;
<<<<<<< HEAD
import ca.uhn.fhir.rest.api.Constants;
=======

import ca.uhn.fhir.model.dstu2.valueset.SubscriptionChannelTypeEnum;
import ca.uhn.fhir.model.dstu2.valueset.SubscriptionStatusEnum;
import ca.uhn.fhir.util.PortUtil;
>>>>>>> 1e158311
import org.eclipse.jetty.server.Server;
import org.eclipse.jetty.servlet.ServletContextHandler;
import org.eclipse.jetty.servlet.ServletHolder;
import org.hl7.fhir.dstu3.model.*;
import org.hl7.fhir.instance.model.api.IBaseResource;
import org.hl7.fhir.instance.model.api.IIdType;
import org.junit.*;

import com.google.common.collect.Lists;

import ca.uhn.fhir.context.FhirContext;
import ca.uhn.fhir.jpa.dao.DaoConfig;
import ca.uhn.fhir.jpa.provider.dstu3.BaseResourceProviderDstu3Test;
import ca.uhn.fhir.jpa.testutil.RandomServerPortProvider;
import ca.uhn.fhir.model.primitive.IdDt;
import ca.uhn.fhir.rest.annotation.*;
import ca.uhn.fhir.rest.api.MethodOutcome;
import ca.uhn.fhir.rest.server.IResourceProvider;
import ca.uhn.fhir.rest.server.RestfulServer;
import ca.uhn.fhir.rest.server.exceptions.InvalidRequestException;

/**
 * Test the rest-hook subscriptions
 */
public class RestHookTestDstu3Test extends BaseResourceProviderDstu3Test {

	private static List<Observation> ourCreatedObservations = Lists.newArrayList();
	private static int ourListenerPort;
	private static RestfulServer ourListenerRestServer;
	private static Server ourListenerServer;
	private static String ourListenerServerBase;
	private static final org.slf4j.Logger ourLog = org.slf4j.LoggerFactory.getLogger(RestHookTestDstu2Test.class);
	private static List<Observation> ourUpdatedObservations = Lists.newArrayList();
	private List<IIdType> mySubscriptionIds = new ArrayList<IIdType>();

	@After
	public void afterUnregisterRestHookListener() {
		for (IIdType next : mySubscriptionIds){
			ourClient.delete().resourceById(next).execute();
		}
		mySubscriptionIds.clear();

		myDaoConfig.setAllowMultipleDelete(true);
		ourLog.info("Deleting all subscriptions");
		ourClient.delete().resourceConditionalByUrl("Subscription?status=active").execute();
		ourClient.delete().resourceConditionalByUrl("Observation?code:missing=false").execute();
		ourLog.info("Done deleting all subscriptions");
		myDaoConfig.setAllowMultipleDelete(new DaoConfig().isAllowMultipleDelete());

		ourRestServer.unregisterInterceptor(ourRestHookSubscriptionInterceptor);
	}

	@Before
	public void beforeRegisterRestHookListener() {
		ourRestServer.registerInterceptor(ourRestHookSubscriptionInterceptor);
	}

	@Before
	public void beforeReset() {
		ourCreatedObservations.clear();
		ourUpdatedObservations.clear();
	}

	private Subscription createSubscription(String criteria, String payload, String endpoint) {
		Subscription subscription = new Subscription();
		subscription.setReason("Monitor new neonatal function (note, age will be determined by the monitor)");
		subscription.setStatus(Subscription.SubscriptionStatus.REQUESTED);
		subscription.setCriteria(criteria);

		Subscription.SubscriptionChannelComponent channel = new Subscription.SubscriptionChannelComponent();
		channel.setType(Subscription.SubscriptionChannelType.RESTHOOK);
		channel.setPayload(payload);
		channel.setEndpoint(endpoint);
		subscription.setChannel(channel);

		MethodOutcome methodOutcome = ourClient.create().resource(subscription).execute();
		subscription.setId(methodOutcome.getId().getIdPart());
		mySubscriptionIds.add(methodOutcome.getId());

		return subscription;
	}

	private Observation sendObservation(String code, String system) {
		Observation observation = new Observation();
		CodeableConcept codeableConcept = new CodeableConcept();
		observation.setCode(codeableConcept);
		Coding coding = codeableConcept.addCoding();
		coding.setCode(code);
		coding.setSystem(system);

		observation.setStatus(Observation.ObservationStatus.FINAL);

		MethodOutcome methodOutcome = ourClient.create().resource(observation).execute();

		String observationId = methodOutcome.getId().getIdPart();
		observation.setId(observationId);

		return observation;
	}

	@Test
	public void testRestHookSubscriptionJson() throws Exception {
		String payload = "application/json";

		String code = "1000000050";
		String criteria1 = "Observation?code=SNOMED-CT|" + code + "&_format=xml";
		String criteria2 = "Observation?code=SNOMED-CT|" + code + "111&_format=xml";

		Subscription subscription1 = createSubscription(criteria1, payload, ourListenerServerBase);
		Subscription subscription2 = createSubscription(criteria2, payload, ourListenerServerBase);

		Observation observation1 = sendObservation(code, "SNOMED-CT");

		// Should see 1 subscription notification
		Thread.sleep(500);
		assertEquals(1, ourCreatedObservations.size());
		assertEquals(0, ourUpdatedObservations.size());

		Subscription subscriptionTemp = ourClient.read(Subscription.class, subscription2.getId());
		Assert.assertNotNull(subscriptionTemp);

		subscriptionTemp.setCriteria(criteria1);
		ourClient.update().resource(subscriptionTemp).withId(subscriptionTemp.getIdElement()).execute();

		Observation observation2 = sendObservation(code, "SNOMED-CT");

		// Should see one subscription notification
		Thread.sleep(500);
		assertEquals(2, ourCreatedObservations.size());
		assertEquals(0, ourUpdatedObservations.size());

		ourClient.delete().resourceById(new IdType("Subscription/" + subscription2.getId())).execute();

		Observation observationTemp3 = sendObservation(code, "SNOMED-CT");

		// Should see only one subscription notification
		Thread.sleep(500);
		assertEquals(3, ourCreatedObservations.size());
		assertEquals(0, ourUpdatedObservations.size());

		Observation observation3 = ourClient.read(Observation.class, observationTemp3.getId());
		CodeableConcept codeableConcept = new CodeableConcept();
		observation3.setCode(codeableConcept);
		Coding coding = codeableConcept.addCoding();
		coding.setCode(code + "111");
		coding.setSystem("SNOMED-CT");
		ourClient.update().resource(observation3).withId(observation3.getIdElement()).execute();

		// Should see no subscription notification
		Thread.sleep(500);
		assertEquals(3, ourCreatedObservations.size());
		assertEquals(0, ourUpdatedObservations.size());

		Observation observation3a = ourClient.read(Observation.class, observationTemp3.getId());

		CodeableConcept codeableConcept1 = new CodeableConcept();
		observation3a.setCode(codeableConcept1);
		Coding coding1 = codeableConcept1.addCoding();
		coding1.setCode(code);
		coding1.setSystem("SNOMED-CT");
		ourClient.update().resource(observation3a).withId(observation3a.getIdElement()).execute();

		// Should see only one subscription notification
		Thread.sleep(500);
		assertEquals(3, ourCreatedObservations.size());
		assertEquals(1, ourUpdatedObservations.size());

		Assert.assertFalse(subscription1.getId().equals(subscription2.getId()));
		Assert.assertFalse(observation1.getId().isEmpty());
		Assert.assertFalse(observation2.getId().isEmpty());
	}

	@Test
	public void testRestHookSubscriptionInvalidCriteria() throws Exception {
		String payload = "application/xml";

		String criteria1 = "Observation?codeeeee=SNOMED-CT";

		try {
			createSubscription(criteria1, payload, ourListenerServerBase);
			fail();
		} catch (InvalidRequestException e) {
			assertEquals("HTTP 400 Bad Request: Invalid criteria: Failed to parse match URL[Observation?codeeeee=SNOMED-CT] - Resource type Observation does not have a parameter with name: codeeeee", e.getMessage());
		}
	}

	@Test
	public void testRestHookSubscriptionXml() throws Exception {
		String payload = "application/xml";

		String code = "1000000050";
		String criteria1 = "Observation?code=SNOMED-CT|" + code + "&_format=xml";
		String criteria2 = "Observation?code=SNOMED-CT|" + code + "111&_format=xml";

		Subscription subscription1 = createSubscription(criteria1, payload, ourListenerServerBase);
		Subscription subscription2 = createSubscription(criteria2, payload, ourListenerServerBase);

		Observation observation1 = sendObservation(code, "SNOMED-CT");

		// Should see 1 subscription notification
		Thread.sleep(500);
		assertEquals(1, ourCreatedObservations.size());
		assertEquals(0, ourUpdatedObservations.size());

		Subscription subscriptionTemp = ourClient.read(Subscription.class, subscription2.getId());
		Assert.assertNotNull(subscriptionTemp);

		subscriptionTemp.setCriteria(criteria1);
		ourClient.update().resource(subscriptionTemp).withId(subscriptionTemp.getIdElement()).execute();

		Observation observation2 = sendObservation(code, "SNOMED-CT");

		// Should see one subscription notification
		Thread.sleep(500);
		assertEquals(ourCreatedObservations.toString(), 2, ourCreatedObservations.size());
		assertEquals(0, ourUpdatedObservations.size());

		ourClient.delete().resourceById(new IdType("Subscription/" + subscription2.getId())).execute();

		Observation observationTemp3 = sendObservation(code, "SNOMED-CT");

		// Should see only one subscription notification
		Thread.sleep(500);
		assertEquals(3, ourCreatedObservations.size());
		assertEquals(0, ourUpdatedObservations.size());

		Observation observation3 = ourClient.read(Observation.class, observationTemp3.getId());
		CodeableConcept codeableConcept = new CodeableConcept();
		observation3.setCode(codeableConcept);
		Coding coding = codeableConcept.addCoding();
		coding.setCode(code + "111");
		coding.setSystem("SNOMED-CT");
		ourClient.update().resource(observation3).withId(observation3.getIdElement()).execute();

		// Should see no subscription notification
		Thread.sleep(500);
		assertEquals(3, ourCreatedObservations.size());
		assertEquals(0, ourUpdatedObservations.size());

		Observation observation3a = ourClient.read(Observation.class, observationTemp3.getId());

		CodeableConcept codeableConcept1 = new CodeableConcept();
		observation3a.setCode(codeableConcept1);
		Coding coding1 = codeableConcept1.addCoding();
		coding1.setCode(code);
		coding1.setSystem("SNOMED-CT");
		ourClient.update().resource(observation3a).withId(observation3a.getIdElement()).execute();

		// Should see only one subscription notification
		Thread.sleep(500);
		assertEquals(3, ourCreatedObservations.size());
		assertEquals(1, ourUpdatedObservations.size());

		Assert.assertFalse(subscription1.getId().equals(subscription2.getId()));
		Assert.assertFalse(observation1.getId().isEmpty());
		Assert.assertFalse(observation2.getId().isEmpty());
	}

	@BeforeClass
	public static void startListenerServer() throws Exception {
		ourListenerPort = PortUtil.findFreePort();
		ourListenerRestServer = new RestfulServer(FhirContext.forDstu3());
		ourListenerServerBase = "http://localhost:" + ourListenerPort + "/fhir/context";

		ObservationListener obsListener = new ObservationListener();
		ourListenerRestServer.setResourceProviders(obsListener);

		ourListenerServer = new Server(ourListenerPort);

		ServletContextHandler proxyHandler = new ServletContextHandler();
		proxyHandler.setContextPath("/");

		ServletHolder servletHolder = new ServletHolder();
		servletHolder.setServlet(ourListenerRestServer);
		proxyHandler.addServlet(servletHolder, "/fhir/context/*");

		ourListenerServer.setHandler(proxyHandler);
		ourListenerServer.start();
	}

	@AfterClass
	public static void stopListenerServer() throws Exception {
		ourListenerServer.stop();
	}

	public static class ObservationListener implements IResourceProvider {

		@Create
		public MethodOutcome create(@ResourceParam Observation theObservation) {
			ourLog.info("Received Listener Create");
			ourCreatedObservations.add(theObservation);
			return new MethodOutcome(new IdType("Observation/1"), true);
		}

		@Override
		public Class<? extends IBaseResource> getResourceType() {
			return Observation.class;
		}

		@Update
		public MethodOutcome update(@ResourceParam Observation theObservation) {
			ourLog.info("Received Listener Update");
			ourUpdatedObservations.add(theObservation);
			return new MethodOutcome(new IdType("Observation/1"), false);
		}

	}

}<|MERGE_RESOLUTION|>--- conflicted
+++ resolved
@@ -1,21 +1,19 @@
 
 package ca.uhn.fhir.jpa.subscription;
 
-import static org.junit.Assert.assertEquals;
-import static org.junit.Assert.fail;
-
-import java.util.ArrayList;
-import java.util.List;
-
-import javax.servlet.http.HttpServletRequest;
-<<<<<<< HEAD
+import ca.uhn.fhir.context.FhirContext;
+import ca.uhn.fhir.jpa.dao.DaoConfig;
+import ca.uhn.fhir.jpa.provider.dstu3.BaseResourceProviderDstu3Test;
+import ca.uhn.fhir.rest.annotation.Create;
+import ca.uhn.fhir.rest.annotation.ResourceParam;
+import ca.uhn.fhir.rest.annotation.Update;
 import ca.uhn.fhir.rest.api.Constants;
-=======
-
-import ca.uhn.fhir.model.dstu2.valueset.SubscriptionChannelTypeEnum;
-import ca.uhn.fhir.model.dstu2.valueset.SubscriptionStatusEnum;
+import ca.uhn.fhir.rest.api.MethodOutcome;
+import ca.uhn.fhir.rest.server.IResourceProvider;
+import ca.uhn.fhir.rest.server.RestfulServer;
+import ca.uhn.fhir.rest.server.exceptions.InvalidRequestException;
 import ca.uhn.fhir.util.PortUtil;
->>>>>>> 1e158311
+import com.google.common.collect.Lists;
 import org.eclipse.jetty.server.Server;
 import org.eclipse.jetty.servlet.ServletContextHandler;
 import org.eclipse.jetty.servlet.ServletHolder;
@@ -24,18 +22,12 @@
 import org.hl7.fhir.instance.model.api.IIdType;
 import org.junit.*;
 
-import com.google.common.collect.Lists;
-
-import ca.uhn.fhir.context.FhirContext;
-import ca.uhn.fhir.jpa.dao.DaoConfig;
-import ca.uhn.fhir.jpa.provider.dstu3.BaseResourceProviderDstu3Test;
-import ca.uhn.fhir.jpa.testutil.RandomServerPortProvider;
-import ca.uhn.fhir.model.primitive.IdDt;
-import ca.uhn.fhir.rest.annotation.*;
-import ca.uhn.fhir.rest.api.MethodOutcome;
-import ca.uhn.fhir.rest.server.IResourceProvider;
-import ca.uhn.fhir.rest.server.RestfulServer;
-import ca.uhn.fhir.rest.server.exceptions.InvalidRequestException;
+import javax.servlet.http.HttpServletRequest;
+import java.util.ArrayList;
+import java.util.List;
+
+import static org.junit.Assert.assertEquals;
+import static org.junit.Assert.fail;
 
 /**
  * Test the rest-hook subscriptions
@@ -49,7 +41,8 @@
 	private static String ourListenerServerBase;
 	private static final org.slf4j.Logger ourLog = org.slf4j.LoggerFactory.getLogger(RestHookTestDstu2Test.class);
 	private static List<Observation> ourUpdatedObservations = Lists.newArrayList();
-	private List<IIdType> mySubscriptionIds = new ArrayList<IIdType>();
+	private List<IIdType> mySubscriptionIds = new ArrayList<>();
+	private static List<String> ourContentTypes = new ArrayList<>();
 
 	@After
 	public void afterUnregisterRestHookListener() {
@@ -77,18 +70,34 @@
 	public void beforeReset() {
 		ourCreatedObservations.clear();
 		ourUpdatedObservations.clear();
-	}
-
-	private Subscription createSubscription(String criteria, String payload, String endpoint) {
+		ourContentTypes.clear();
+	}
+	
+	@Test
+	public void testRestHookSubscriptionInvalidCriteria() throws Exception {
+		String payload = "application/xml";
+
+		String criteria1 = "Observation?codeeeee=SNOMED-CT";
+
+		try {
+			createSubscription(criteria1, payload, ourListenerServerBase);
+			fail();
+		} catch (InvalidRequestException e) {
+			assertEquals("HTTP 400 Bad Request: Invalid criteria: Failed to parse match URL[Observation?codeeeee=SNOMED-CT] - Resource type Observation does not have a parameter with name: codeeeee", e.getMessage());
+		}
+	}
+
+
+	private Subscription createSubscription(String theCriteria, String thePayload, String theEndpoint) {
 		Subscription subscription = new Subscription();
 		subscription.setReason("Monitor new neonatal function (note, age will be determined by the monitor)");
 		subscription.setStatus(Subscription.SubscriptionStatus.REQUESTED);
-		subscription.setCriteria(criteria);
+		subscription.setCriteria(theCriteria);
 
 		Subscription.SubscriptionChannelComponent channel = new Subscription.SubscriptionChannelComponent();
 		channel.setType(Subscription.SubscriptionChannelType.RESTHOOK);
-		channel.setPayload(payload);
-		channel.setEndpoint(endpoint);
+		channel.setPayload(thePayload);
+		channel.setEndpoint(theEndpoint);
 		subscription.setChannel(channel);
 
 		MethodOutcome methodOutcome = ourClient.create().resource(subscription).execute();
@@ -115,15 +124,35 @@
 
 		return observation;
 	}
-
-	@Test
-	public void testRestHookSubscriptionJson() throws Exception {
-		String payload = "application/json";
+	
+	@Test
+	public void testRestHookSubscriptionApplicationFhirJson() throws Exception {
+		String payload = "application/fhir+json";
 
 		String code = "1000000050";
 		String criteria1 = "Observation?code=SNOMED-CT|" + code + "&_format=xml";
 		String criteria2 = "Observation?code=SNOMED-CT|" + code + "111&_format=xml";
 
+		createSubscription(criteria1, payload, ourListenerServerBase);
+		createSubscription(criteria2, payload, ourListenerServerBase);
+
+		sendObservation(code, "SNOMED-CT");
+
+		// Should see 1 subscription notification
+		Thread.sleep(500);
+		assertEquals(1, ourCreatedObservations.size());
+		assertEquals(0, ourUpdatedObservations.size());
+		assertEquals(Constants.CT_FHIR_JSON_NEW, ourContentTypes.get(0));
+	}
+	
+	@Test
+	public void testRestHookSubscriptionApplicationJson() throws Exception {
+		String payload = "application/json";
+
+		String code = "1000000050";
+		String criteria1 = "Observation?code=SNOMED-CT|" + code + "&_format=xml";
+		String criteria2 = "Observation?code=SNOMED-CT|" + code + "111&_format=xml";
+
 		Subscription subscription1 = createSubscription(criteria1, payload, ourListenerServerBase);
 		Subscription subscription2 = createSubscription(criteria2, payload, ourListenerServerBase);
 
@@ -133,7 +162,8 @@
 		Thread.sleep(500);
 		assertEquals(1, ourCreatedObservations.size());
 		assertEquals(0, ourUpdatedObservations.size());
-
+		assertEquals(Constants.CT_FHIR_JSON_NEW, ourContentTypes.get(0));
+		
 		Subscription subscriptionTemp = ourClient.read(Subscription.class, subscription2.getId());
 		Assert.assertNotNull(subscriptionTemp);
 
@@ -189,22 +219,8 @@
 	}
 
 	@Test
-	public void testRestHookSubscriptionInvalidCriteria() throws Exception {
-		String payload = "application/xml";
-
-		String criteria1 = "Observation?codeeeee=SNOMED-CT";
-
-		try {
-			createSubscription(criteria1, payload, ourListenerServerBase);
-			fail();
-		} catch (InvalidRequestException e) {
-			assertEquals("HTTP 400 Bad Request: Invalid criteria: Failed to parse match URL[Observation?codeeeee=SNOMED-CT] - Resource type Observation does not have a parameter with name: codeeeee", e.getMessage());
-		}
-	}
-
-	@Test
-	public void testRestHookSubscriptionXml() throws Exception {
-		String payload = "application/xml";
+	public void testRestHookSubscriptionApplicationXmlJson() throws Exception {
+		String payload = "application/fhir+xml";
 
 		String code = "1000000050";
 		String criteria1 = "Observation?code=SNOMED-CT|" + code + "&_format=xml";
@@ -219,7 +235,28 @@
 		Thread.sleep(500);
 		assertEquals(1, ourCreatedObservations.size());
 		assertEquals(0, ourUpdatedObservations.size());
-
+		assertEquals(Constants.CT_FHIR_XML_NEW, ourContentTypes.get(0));
+	}
+
+	@Test
+	public void testRestHookSubscriptionApplicationXml() throws Exception {
+		String payload = "application/xml";
+
+		String code = "1000000050";
+		String criteria1 = "Observation?code=SNOMED-CT|" + code + "&_format=xml";
+		String criteria2 = "Observation?code=SNOMED-CT|" + code + "111&_format=xml";
+
+		Subscription subscription1 = createSubscription(criteria1, payload, ourListenerServerBase);
+		Subscription subscription2 = createSubscription(criteria2, payload, ourListenerServerBase);
+
+		Observation observation1 = sendObservation(code, "SNOMED-CT");
+
+		// Should see 1 subscription notification
+		Thread.sleep(500);
+		assertEquals(1, ourCreatedObservations.size());
+		assertEquals(0, ourUpdatedObservations.size());
+		assertEquals(Constants.CT_FHIR_XML_NEW, ourContentTypes.get(0));
+		
 		Subscription subscriptionTemp = ourClient.read(Subscription.class, subscription2.getId());
 		Assert.assertNotNull(subscriptionTemp);
 
@@ -304,8 +341,9 @@
 	public static class ObservationListener implements IResourceProvider {
 
 		@Create
-		public MethodOutcome create(@ResourceParam Observation theObservation) {
+		public MethodOutcome create(@ResourceParam Observation theObservation, HttpServletRequest theRequest) {
 			ourLog.info("Received Listener Create");
+			ourContentTypes.add(theRequest.getHeader(Constants.HEADER_CONTENT_TYPE).replaceAll(";.*", ""));
 			ourCreatedObservations.add(theObservation);
 			return new MethodOutcome(new IdType("Observation/1"), true);
 		}
@@ -316,9 +354,10 @@
 		}
 
 		@Update
-		public MethodOutcome update(@ResourceParam Observation theObservation) {
+		public MethodOutcome update(@ResourceParam Observation theObservation, HttpServletRequest theRequest) {
 			ourLog.info("Received Listener Update");
 			ourUpdatedObservations.add(theObservation);
+			ourContentTypes.add(theRequest.getHeader(Constants.HEADER_CONTENT_TYPE).replaceAll(";.*", ""));
 			return new MethodOutcome(new IdType("Observation/1"), false);
 		}
 
