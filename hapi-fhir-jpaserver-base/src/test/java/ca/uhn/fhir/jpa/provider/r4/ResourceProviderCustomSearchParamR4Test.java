package ca.uhn.fhir.jpa.provider.r4;

import ca.uhn.fhir.interceptor.api.Hook;
import ca.uhn.fhir.interceptor.api.Pointcut;
import ca.uhn.fhir.jpa.dao.BaseHapiFhirDao;
import ca.uhn.fhir.jpa.dao.DaoConfig;
import ca.uhn.fhir.jpa.entity.ResourceReindexJobEntity;
import ca.uhn.fhir.jpa.entity.Search;
import ca.uhn.fhir.jpa.model.entity.ModelConfig;
import ca.uhn.fhir.jpa.model.entity.ResourceTable;
import ca.uhn.fhir.jpa.model.search.SearchStatusEnum;
<<<<<<< HEAD
import ca.uhn.fhir.jpa.search.ISearchCoordinatorSvc;
import ca.uhn.fhir.jpa.search.SearchCoordinatorSvcImpl;
=======
>>>>>>> 056756db
import ca.uhn.fhir.jpa.searchparam.SearchParameterMap;
import ca.uhn.fhir.jpa.util.SpringObjectCaster;
import ca.uhn.fhir.rest.api.Constants;
import ca.uhn.fhir.rest.api.server.IBundleProvider;
import ca.uhn.fhir.rest.gclient.ReferenceClientParam;
import ca.uhn.fhir.rest.gclient.TokenClientParam;
import ca.uhn.fhir.rest.server.exceptions.UnprocessableEntityException;
import ca.uhn.fhir.util.BundleUtil;
import ca.uhn.fhir.util.TestUtil;
import org.apache.commons.io.IOUtils;
import org.apache.http.client.methods.CloseableHttpResponse;
import org.apache.http.client.methods.HttpGet;
import org.hl7.fhir.instance.model.api.IBaseResource;
import org.hl7.fhir.instance.model.api.IIdType;
import org.hl7.fhir.r4.model.*;
import org.hl7.fhir.r4.model.CapabilityStatement.CapabilityStatementRestComponent;
import org.hl7.fhir.r4.model.CapabilityStatement.CapabilityStatementRestResourceComponent;
import org.hl7.fhir.r4.model.CapabilityStatement.CapabilityStatementRestResourceSearchParamComponent;
import org.hl7.fhir.r4.model.Enumerations.AdministrativeGender;
import org.hl7.fhir.r4.model.Observation.ObservationStatus;
import org.hl7.fhir.r4.model.SearchParameter.XPathUsageType;
import org.junit.After;
import org.junit.AfterClass;
import org.junit.Before;
import org.junit.Test;
import org.springframework.aop.support.AopUtils;
import org.springframework.beans.factory.annotation.Autowired;
import org.springframework.data.util.ProxyUtils;
import org.springframework.transaction.TransactionStatus;
import org.springframework.transaction.support.TransactionCallbackWithoutResult;
import org.springframework.transaction.support.TransactionTemplate;

import java.io.IOException;
import java.util.ArrayList;
import java.util.HashMap;
import java.util.List;
import java.util.Map;

import static org.hamcrest.Matchers.contains;
import static org.hamcrest.Matchers.containsString;
import static org.junit.Assert.*;

public class ResourceProviderCustomSearchParamR4Test extends BaseResourceProviderR4Test {

	private static final org.slf4j.Logger ourLog = org.slf4j.LoggerFactory.getLogger(ResourceProviderCustomSearchParamR4Test.class);


	@Override
	@After
	public void after() throws Exception {
		super.after();

		myModelConfig.setDefaultSearchParamsCanBeOverridden(new ModelConfig().isDefaultSearchParamsCanBeOverridden());
		myDaoConfig.setAllowContainsSearches(new DaoConfig().isAllowContainsSearches());

	}

	@Override
	public void before() throws Exception {
		super.before();
	}

	@Override
	@Before
	public void beforeResetConfig() {
		super.beforeResetConfig();

		myModelConfig.setDefaultSearchParamsCanBeOverridden(new ModelConfig().isDefaultSearchParamsCanBeOverridden());
		mySearchParamRegistry.forceRefresh();
	}

	private Map<String, CapabilityStatementRestResourceSearchParamComponent> extractSearchParams(CapabilityStatement conformance, String resType) {
		Map<String, CapabilityStatementRestResourceSearchParamComponent> map = new HashMap<String, CapabilityStatement.CapabilityStatementRestResourceSearchParamComponent>();
		for (CapabilityStatementRestComponent nextRest : conformance.getRest()) {
			for (CapabilityStatementRestResourceComponent nextResource : nextRest.getResource()) {
				if (!resType.equals(nextResource.getType())) {
					continue;
				}
				for (CapabilityStatementRestResourceSearchParamComponent nextParam : nextResource.getSearchParam()) {
					map.put(nextParam.getName(), nextParam);
				}
			}
		}
		return map;
	}

	@Test
	public void saveCreateSearchParamInvalidWithMissingStatus() throws IOException {
		SearchParameter sp = new SearchParameter();
		sp.setCode("foo");
		sp.setExpression("Patient.gender");
		sp.setXpathUsage(XPathUsageType.NORMAL);
		sp.setTitle("Foo Param");

		try {
			ourClient.create().resource(sp).execute();
			fail();
		} catch (UnprocessableEntityException e) {
			assertEquals("HTTP 422 Unprocessable Entity: SearchParameter.status is missing or invalid", e.getMessage());
		}
	}

	@Test
	public void testConformanceOverrideAllowed() {
		myModelConfig.setDefaultSearchParamsCanBeOverridden(true);

		CapabilityStatement conformance = ourClient
				.fetchConformance()
				.ofType(CapabilityStatement.class)
				.execute();
		Map<String, CapabilityStatementRestResourceSearchParamComponent> map = extractSearchParams(conformance, "Patient");

		CapabilityStatementRestResourceSearchParamComponent param = map.get("foo");
		assertNull(param);

		param = map.get("gender");
		assertNotNull(param);

		TransactionTemplate txTemplate = newTxTemplate();
		txTemplate.execute(new TransactionCallbackWithoutResult() {
			@Override
			protected void doInTransactionWithoutResult(TransactionStatus theStatus) {
				// Add a custom search parameter
				SearchParameter fooSp = new SearchParameter();
				fooSp.addBase("Patient");
				fooSp.setCode("foo");
				fooSp.setType(org.hl7.fhir.r4.model.Enumerations.SearchParamType.TOKEN);
				fooSp.setTitle("FOO SP");
				fooSp.setExpression("Patient.gender");
				fooSp.setXpathUsage(org.hl7.fhir.r4.model.SearchParameter.XPathUsageType.NORMAL);
				fooSp.setStatus(org.hl7.fhir.r4.model.Enumerations.PublicationStatus.ACTIVE);
				mySearchParameterDao.create(fooSp, mySrd);
			}
		});

		// Disable an existing parameter
		txTemplate.execute(new TransactionCallbackWithoutResult() {
			@Override
			protected void doInTransactionWithoutResult(TransactionStatus theStatus) {
				SearchParameter fooSp = new SearchParameter();
				fooSp.addBase("Patient");
				fooSp.setCode("gender");
				fooSp.setType(org.hl7.fhir.r4.model.Enumerations.SearchParamType.TOKEN);
				fooSp.setTitle("Gender");
				fooSp.setExpression("Patient.gender");
				fooSp.setXpathUsage(org.hl7.fhir.r4.model.SearchParameter.XPathUsageType.NORMAL);
				fooSp.setStatus(org.hl7.fhir.r4.model.Enumerations.PublicationStatus.RETIRED);
				mySearchParameterDao.create(fooSp, mySrd);
			}
		});

		txTemplate.execute(new TransactionCallbackWithoutResult() {
			@Override
			protected void doInTransactionWithoutResult(TransactionStatus theStatus) {
				mySearchParamRegistry.forceRefresh();
			}
		});

		conformance = ourClient
				.fetchConformance()
				.ofType(CapabilityStatement.class)
				.execute();
		map = extractSearchParams(conformance, "Patient");

		param = map.get("foo");
		assertEquals("foo", param.getName());

		param = map.get("gender");
		assertNull(param);

	}

	@Test
	public void testConformanceOverrideNotAllowed() {
		myModelConfig.setDefaultSearchParamsCanBeOverridden(false);

		CapabilityStatement conformance = ourClient
				.fetchConformance()
				.ofType(CapabilityStatement.class)
				.execute();
		Map<String, CapabilityStatementRestResourceSearchParamComponent> map = extractSearchParams(conformance, "Patient");

		CapabilityStatementRestResourceSearchParamComponent param = map.get("foo");
		assertNull(param);

		param = map.get("gender");
		assertNotNull(param);

		// Add a custom search parameter
		SearchParameter fooSp = new SearchParameter();
		fooSp.addBase("Patient");
		fooSp.setCode("foo");
		fooSp.setName("foo");
		fooSp.setType(org.hl7.fhir.r4.model.Enumerations.SearchParamType.TOKEN);
		fooSp.setTitle("FOO SP");
		fooSp.setExpression("Patient.gender");
		fooSp.setXpathUsage(org.hl7.fhir.r4.model.SearchParameter.XPathUsageType.NORMAL);
		fooSp.setStatus(org.hl7.fhir.r4.model.Enumerations.PublicationStatus.ACTIVE);
		mySearchParameterDao.create(fooSp, mySrd);

		// Disable an existing parameter
		fooSp = new SearchParameter();
		fooSp.addBase("Patient");
		fooSp.setCode("gender");
		fooSp.setType(org.hl7.fhir.r4.model.Enumerations.SearchParamType.TOKEN);
		fooSp.setTitle("Gender");
		fooSp.setExpression("Patient.gender");
		fooSp.setXpathUsage(org.hl7.fhir.r4.model.SearchParameter.XPathUsageType.NORMAL);
		fooSp.setStatus(org.hl7.fhir.r4.model.Enumerations.PublicationStatus.RETIRED);
		mySearchParameterDao.create(fooSp, mySrd);

		mySearchParamRegistry.forceRefresh();

		conformance = ourClient
				.fetchConformance()
				.ofType(CapabilityStatement.class)
				.execute();
		map = extractSearchParams(conformance, "Patient");

		param = map.get("foo");
		assertEquals("foo", param.getName());

		param = map.get("gender");
		assertNotNull(param);

	}

	@Test
	public void testCreatingParamMarksCorrectResourcesForReindexing() {
		Patient pat = new Patient();
		pat.setGender(AdministrativeGender.MALE);
		IIdType patId = myPatientDao.create(pat, mySrd).getId().toUnqualifiedVersionless();

		Observation obs2 = new Observation();
		obs2.setStatus(ObservationStatus.FINAL);
		IIdType obsId = myObservationDao.create(obs2, mySrd).getId().toUnqualifiedVersionless();

		ResourceTable res = myResourceTableDao.findById(patId.getIdPartAsLong()).orElseThrow(IllegalStateException::new);
		assertEquals(BaseHapiFhirDao.INDEX_STATUS_INDEXED, res.getIndexStatus().longValue());
		res = myResourceTableDao.findById(obsId.getIdPartAsLong()).orElseThrow(IllegalStateException::new);
		assertEquals(BaseHapiFhirDao.INDEX_STATUS_INDEXED, res.getIndexStatus().longValue());

		SearchParameter fooSp = new SearchParameter();
		fooSp.addBase("Patient");
		fooSp.setCode("foo");
		fooSp.setName("foo");
		fooSp.setType(org.hl7.fhir.r4.model.Enumerations.SearchParamType.TOKEN);
		fooSp.setTitle("FOO SP");
		fooSp.setExpression("Patient.gender");
		fooSp.setXpathUsage(org.hl7.fhir.r4.model.SearchParameter.XPathUsageType.NORMAL);
		fooSp.setStatus(org.hl7.fhir.r4.model.Enumerations.PublicationStatus.ACTIVE);
		mySearchParameterDao.create(fooSp, mySrd);

		runInTransaction(()->{
			List<ResourceReindexJobEntity> allJobs = myResourceReindexJobDao.findAll();
			assertEquals(1, allJobs.size());
			assertEquals("Patient", allJobs.get(0).getResourceType());
		});

	}

	@Test
	public void testIncludeExtensionReferenceAsRecurse() throws Exception {
		SearchParameter attendingSp = new SearchParameter();
		attendingSp.addBase("Patient");
		attendingSp.setCode("attending");
		attendingSp.setType(org.hl7.fhir.r4.model.Enumerations.SearchParamType.REFERENCE);
		attendingSp.setTitle("Attending");
		attendingSp.setExpression("Patient.extension('http://acme.org/attending')");
		attendingSp.setXpathUsage(org.hl7.fhir.r4.model.SearchParameter.XPathUsageType.NORMAL);
		attendingSp.setStatus(org.hl7.fhir.r4.model.Enumerations.PublicationStatus.ACTIVE);
		attendingSp.getTarget().add(new CodeType("Practitioner"));
		IIdType spId = mySearchParameterDao.create(attendingSp, mySrd).getId().toUnqualifiedVersionless();

		mySearchParamRegistry.forceRefresh();

		Practitioner p1 = new Practitioner();
		p1.addName().setFamily("P1");
		IIdType p1id = myPractitionerDao.create(p1).getId().toUnqualifiedVersionless();

		Patient p2 = new Patient();
		p2.addName().setFamily("P2");
		p2.addExtension().setUrl("http://acme.org/attending").setValue(new Reference(p1id));
		IIdType p2id = myPatientDao.create(p2).getId().toUnqualifiedVersionless();

		Appointment app = new Appointment();
		app.addParticipant().getActor().setReference(p2id.getValue());
		IIdType appId = myAppointmentDao.create(app).getId().toUnqualifiedVersionless();

		SearchParameterMap map;
		IBundleProvider results;
		List<String> foundResources;

		HttpGet get = new HttpGet(ourServerBase + "/Appointment?_include:recurse=Appointment:patient&_include:recurse=Appointment:location&_include:recurse=Patient:attending&_pretty=true");
		CloseableHttpResponse response = ourHttpClient.execute(get);
		try {
			String resp = IOUtils.toString(response.getEntity().getContent(), Constants.CHARSET_UTF8);
			ourLog.info(resp);
			assertEquals(200, response.getStatusLine().getStatusCode());

			assertThat(resp, containsString("<fullUrl value=\"http://localhost:" + ourPort + "/fhir/context/Practitioner/"));
		} finally {
			IOUtils.closeQuietly(response);
		}
	}

	@Test
	public void testSearchForExtension() {
		SearchParameter eyeColourSp = new SearchParameter();
		eyeColourSp.addBase("Patient");
		eyeColourSp.setCode("eyecolour");
		eyeColourSp.setType(org.hl7.fhir.r4.model.Enumerations.SearchParamType.TOKEN);
		eyeColourSp.setTitle("Eye Colour");
		eyeColourSp.setExpression("Patient.extension('http://acme.org/eyecolour')");
		eyeColourSp.setXpathUsage(org.hl7.fhir.r4.model.SearchParameter.XPathUsageType.NORMAL);
		eyeColourSp.setStatus(org.hl7.fhir.r4.model.Enumerations.PublicationStatus.ACTIVE);

		ourLog.info(myFhirCtx.newJsonParser().setPrettyPrint(true).encodeResourceToString(eyeColourSp));

		ourClient
				.create()
				.resource(eyeColourSp)
				.execute();

		mySearchParamRegistry.forceRefresh();

		Patient p1 = new Patient();
		p1.setActive(true);
		p1.addExtension().setUrl("http://acme.org/eyecolour").setValue(new CodeType("blue"));
		IIdType p1id = myPatientDao.create(p1).getId().toUnqualifiedVersionless();

		ourLog.info(myFhirCtx.newJsonParser().setPrettyPrint(true).encodeResourceToString(p1));

		Patient p2 = new Patient();
		p2.setActive(true);
		p2.addExtension().setUrl("http://acme.org/eyecolour").setValue(new CodeType("green"));
		IIdType p2id = myPatientDao.create(p2).getId().toUnqualifiedVersionless();

		Bundle bundle = ourClient
				.search()
				.forResource(Patient.class)
				.where(new TokenClientParam("eyecolour").exactly().code("blue"))
				.returnBundle(Bundle.class)
				.execute();

		ourLog.info(myFhirCtx.newJsonParser().setPrettyPrint(true).encodeResourceToString(bundle));

		List<String> foundResources = toUnqualifiedVersionlessIdValues(bundle);
		assertThat(foundResources, contains(p1id.getValue()));

	}

	@SuppressWarnings("unused")
	@Test
	public void testSearchQualifiedWithCustomReferenceParam() {

		SearchParameter fooSp = new SearchParameter();
		fooSp.addBase("Observation");
		fooSp.setCode("foo");
		fooSp.setType(org.hl7.fhir.r4.model.Enumerations.SearchParamType.REFERENCE);
		fooSp.setTitle("FOO SP");
		fooSp.setExpression("Observation.subject");
		fooSp.setXpathUsage(org.hl7.fhir.r4.model.SearchParameter.XPathUsageType.NORMAL);
		fooSp.setStatus(org.hl7.fhir.r4.model.Enumerations.PublicationStatus.ACTIVE);
		mySearchParameterDao.create(fooSp, mySrd);

		mySearchParamRegistry.forceRefresh();

		Patient pat = new Patient();
		pat.setGender(AdministrativeGender.MALE);
		IIdType patId = myPatientDao.create(pat, mySrd).getId().toUnqualifiedVersionless();

		Observation obs1 = new Observation();
		obs1.getSubject().setReferenceElement(patId);
		IIdType obsId1 = myObservationDao.create(obs1, mySrd).getId().toUnqualifiedVersionless();

		Observation obs2 = new Observation();
		obs2.setStatus(org.hl7.fhir.r4.model.Observation.ObservationStatus.FINAL);
		IIdType obsId2 = myObservationDao.create(obs2, mySrd).getId().toUnqualifiedVersionless();

		SearchParameterMap map;
		IBundleProvider results;
		List<String> foundResources;
		Bundle result;

		result = ourClient
				.search()
				.forResource(Observation.class)
				.where(new ReferenceClientParam("foo").hasChainedProperty(Patient.GENDER.exactly().code("male")))
				.returnBundle(Bundle.class)
				.execute();
		foundResources = toUnqualifiedVersionlessIdValues(result);
		assertThat(foundResources, contains(obsId1.getValue()));

	}

	@SuppressWarnings("unused")
	@Test
	public void testSearchWithCustomParam() {

		SearchParameter fooSp = new SearchParameter();
		fooSp.addBase("Patient");
		fooSp.setCode("foo");
		fooSp.setType(org.hl7.fhir.r4.model.Enumerations.SearchParamType.TOKEN);
		fooSp.setTitle("FOO SP");
		fooSp.setExpression("Patient.gender");
		fooSp.setXpathUsage(org.hl7.fhir.r4.model.SearchParameter.XPathUsageType.NORMAL);
		fooSp.setStatus(org.hl7.fhir.r4.model.Enumerations.PublicationStatus.ACTIVE);
		mySearchParameterDao.create(fooSp, mySrd);

		mySearchParamRegistry.forceRefresh();

		Patient pat = new Patient();
		pat.setGender(AdministrativeGender.MALE);
		IIdType patId = myPatientDao.create(pat, mySrd).getId().toUnqualifiedVersionless();

		Patient pat2 = new Patient();
		pat2.setGender(AdministrativeGender.FEMALE);
		IIdType patId2 = myPatientDao.create(pat2, mySrd).getId().toUnqualifiedVersionless();

		SearchParameterMap map;
		IBundleProvider results;
		List<String> foundResources;
		Bundle result;

		result = ourClient
				.search()
				.forResource(Patient.class)
				.where(new TokenClientParam("foo").exactly().code("male"))
				.returnBundle(Bundle.class)
				.execute();

		foundResources = toUnqualifiedVersionlessIdValues(result);
		assertThat(foundResources, contains(patId.getValue()));

	}

	/**
	 * See #1300
	 */
	@Test
	public void testCustomParameterMatchingManyValues() {
<<<<<<< HEAD

=======
>>>>>>> 056756db
		myDaoConfig.setAllowContainsSearches(true);

		// Add a custom search parameter
		SearchParameter fooSp = new SearchParameter();
		fooSp.addBase("Questionnaire");
		fooSp.setCode("item-text");
		fooSp.setName("item-text");
		fooSp.setType(Enumerations.SearchParamType.STRING);
		fooSp.setTitle("FOO SP");
		fooSp.setExpression("Questionnaire.item.text | Questionnaire.item.item.text | Questionnaire.item.item.item.text");
		fooSp.setXpathUsage(org.hl7.fhir.r4.model.SearchParameter.XPathUsageType.NORMAL);
		fooSp.setStatus(org.hl7.fhir.r4.model.Enumerations.PublicationStatus.ACTIVE);
		mySearchParameterDao.create(fooSp, mySrd);
		mySearchParamRegistry.forceRefresh();

		int textIndex = 0;
<<<<<<< HEAD
		List<Long> ids = new ArrayList<>();
=======
>>>>>>> 056756db
		for (int i = 0; i < 200; i++) {
			//Lots and lots of matches
			Questionnaire q = new Questionnaire();
			q
				.addItem()
				.setText("Section " + (textIndex++))
				.addItem()
				.setText("Section " + (textIndex++))
				.addItem()
				.setText("Section " + (textIndex++));
			q
				.addItem()
				.setText("Section " + (textIndex++))
				.addItem()
				.setText("Section " + (textIndex++))
				.addItem()
				.setText("Section " + (textIndex++));
			q
				.addItem()
				.setText("Section " + (textIndex++))
				.addItem()
				.setText("Section " + (textIndex++))
				.addItem()
				.setText("Section " + (textIndex++));
			q
				.addItem()
				.setText("Section " + (textIndex++))
				.addItem()
				.setText("Section " + (textIndex++))
				.addItem()
				.setText("Section " + (textIndex++));
			q
				.addItem()
				.setText("Section " + (textIndex++))
				.addItem()
				.setText("Section " + (textIndex++))
				.addItem()
				.setText("Section " + (textIndex++));
<<<<<<< HEAD
			ids.add(myQuestionnaireDao.create(q).getId().getIdPartAsLong());
=======
			myQuestionnaireDao.create(q);
>>>>>>> 056756db
		}

		int foundCount = 0;
		Bundle bundle = null;
<<<<<<< HEAD
		List<Long> actualIds = new ArrayList<>();
=======
>>>>>>> 056756db
		do {

			if (bundle == null) {
				bundle = ourClient
					.search()
					.byUrl(ourServerBase + "/Questionnaire?item-text:contains=Section")
					.returnBundle(Bundle.class)
					.execute();
			} else {
				bundle = ourClient
					.loadPage()
					.next(bundle)
					.execute();
			}
<<<<<<< HEAD
			List<IBaseResource> resources = BundleUtil.toListOfResources(myFhirCtx, bundle);
			resources.forEach(t->actualIds.add(t.getIdElement().getIdPartAsLong()));
			foundCount += resources.size();

		} while (bundle.getLink("next") != null);


		runInTransaction(()->{

			List<Search> searches = mySearchEntityDao.findAll();
			assertEquals(1, searches.size());
			Search search = searches.get(0);
			String message = "\nWanted: " + ids + "\n" +
			"Actual: " + actualIds + "\n" +
				search.toString();
			assertEquals(message, 200, search.getNumFound());
			assertEquals(message, 200, search.getTotalCount().intValue());
			assertEquals(message, SearchStatusEnum.FINISHED, search.getStatus());
=======
			foundCount += BundleUtil.toListOfResources(myFhirCtx, bundle).size();

		} while (bundle.getLink("next") != null);

		runInTransaction(()->{
			List<Search> searches = mySearchEntityDao.findAll();
			assertEquals(1, searches.size());
			Search search = searches.get(0);
			assertEquals(search.toString(), 200, search.getNumFound());
			assertEquals(search.toString(), 200, search.getTotalCount().intValue());
			assertEquals(search.toString(), SearchStatusEnum.FINISHED, search.getStatus());
>>>>>>> 056756db
		});

		assertEquals(200, foundCount);

	}


	@AfterClass
	public static void afterClassClearContext() {
		TestUtil.clearAllStaticFieldsForUnitTest();
	}

}<|MERGE_RESOLUTION|>--- conflicted
+++ resolved
@@ -1,7 +1,5 @@
 package ca.uhn.fhir.jpa.provider.r4;
 
-import ca.uhn.fhir.interceptor.api.Hook;
-import ca.uhn.fhir.interceptor.api.Pointcut;
 import ca.uhn.fhir.jpa.dao.BaseHapiFhirDao;
 import ca.uhn.fhir.jpa.dao.DaoConfig;
 import ca.uhn.fhir.jpa.entity.ResourceReindexJobEntity;
@@ -9,13 +7,7 @@
 import ca.uhn.fhir.jpa.model.entity.ModelConfig;
 import ca.uhn.fhir.jpa.model.entity.ResourceTable;
 import ca.uhn.fhir.jpa.model.search.SearchStatusEnum;
-<<<<<<< HEAD
-import ca.uhn.fhir.jpa.search.ISearchCoordinatorSvc;
-import ca.uhn.fhir.jpa.search.SearchCoordinatorSvcImpl;
-=======
->>>>>>> 056756db
 import ca.uhn.fhir.jpa.searchparam.SearchParameterMap;
-import ca.uhn.fhir.jpa.util.SpringObjectCaster;
 import ca.uhn.fhir.rest.api.Constants;
 import ca.uhn.fhir.rest.api.server.IBundleProvider;
 import ca.uhn.fhir.rest.gclient.ReferenceClientParam;
@@ -39,9 +31,6 @@
 import org.junit.AfterClass;
 import org.junit.Before;
 import org.junit.Test;
-import org.springframework.aop.support.AopUtils;
-import org.springframework.beans.factory.annotation.Autowired;
-import org.springframework.data.util.ProxyUtils;
 import org.springframework.transaction.TransactionStatus;
 import org.springframework.transaction.support.TransactionCallbackWithoutResult;
 import org.springframework.transaction.support.TransactionTemplate;
@@ -54,7 +43,11 @@
 
 import static org.hamcrest.Matchers.contains;
 import static org.hamcrest.Matchers.containsString;
-import static org.junit.Assert.*;
+import static org.junit.Assert.assertEquals;
+import static org.junit.Assert.assertNotNull;
+import static org.junit.Assert.assertNull;
+import static org.junit.Assert.assertThat;
+import static org.junit.Assert.fail;
 
 public class ResourceProviderCustomSearchParamR4Test extends BaseResourceProviderR4Test {
 
@@ -86,7 +79,7 @@
 	}
 
 	private Map<String, CapabilityStatementRestResourceSearchParamComponent> extractSearchParams(CapabilityStatement conformance, String resType) {
-		Map<String, CapabilityStatementRestResourceSearchParamComponent> map = new HashMap<String, CapabilityStatement.CapabilityStatementRestResourceSearchParamComponent>();
+		Map<String, CapabilityStatementRestResourceSearchParamComponent> map = new HashMap<>();
 		for (CapabilityStatementRestComponent nextRest : conformance.getRest()) {
 			for (CapabilityStatementRestResourceComponent nextResource : nextRest.getResource()) {
 				if (!resType.equals(nextResource.getType())) {
@@ -101,7 +94,7 @@
 	}
 
 	@Test
-	public void saveCreateSearchParamInvalidWithMissingStatus() throws IOException {
+	public void saveCreateSearchParamInvalidWithMissingStatus() {
 		SearchParameter sp = new SearchParameter();
 		sp.setCode("foo");
 		sp.setExpression("Patient.gender");
@@ -456,10 +449,7 @@
 	 */
 	@Test
 	public void testCustomParameterMatchingManyValues() {
-<<<<<<< HEAD
-
-=======
->>>>>>> 056756db
+
 		myDaoConfig.setAllowContainsSearches(true);
 
 		// Add a custom search parameter
@@ -476,10 +466,7 @@
 		mySearchParamRegistry.forceRefresh();
 
 		int textIndex = 0;
-<<<<<<< HEAD
 		List<Long> ids = new ArrayList<>();
-=======
->>>>>>> 056756db
 		for (int i = 0; i < 200; i++) {
 			//Lots and lots of matches
 			Questionnaire q = new Questionnaire();
@@ -518,19 +505,12 @@
 				.setText("Section " + (textIndex++))
 				.addItem()
 				.setText("Section " + (textIndex++));
-<<<<<<< HEAD
 			ids.add(myQuestionnaireDao.create(q).getId().getIdPartAsLong());
-=======
-			myQuestionnaireDao.create(q);
->>>>>>> 056756db
 		}
 
 		int foundCount = 0;
 		Bundle bundle = null;
-<<<<<<< HEAD
 		List<Long> actualIds = new ArrayList<>();
-=======
->>>>>>> 056756db
 		do {
 
 			if (bundle == null) {
@@ -545,7 +525,6 @@
 					.next(bundle)
 					.execute();
 			}
-<<<<<<< HEAD
 			List<IBaseResource> resources = BundleUtil.toListOfResources(myFhirCtx, bundle);
 			resources.forEach(t->actualIds.add(t.getIdElement().getIdPartAsLong()));
 			foundCount += resources.size();
@@ -564,19 +543,6 @@
 			assertEquals(message, 200, search.getNumFound());
 			assertEquals(message, 200, search.getTotalCount().intValue());
 			assertEquals(message, SearchStatusEnum.FINISHED, search.getStatus());
-=======
-			foundCount += BundleUtil.toListOfResources(myFhirCtx, bundle).size();
-
-		} while (bundle.getLink("next") != null);
-
-		runInTransaction(()->{
-			List<Search> searches = mySearchEntityDao.findAll();
-			assertEquals(1, searches.size());
-			Search search = searches.get(0);
-			assertEquals(search.toString(), 200, search.getNumFound());
-			assertEquals(search.toString(), 200, search.getTotalCount().intValue());
-			assertEquals(search.toString(), SearchStatusEnum.FINISHED, search.getStatus());
->>>>>>> 056756db
 		});
 
 		assertEquals(200, foundCount);
