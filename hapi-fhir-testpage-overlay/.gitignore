--- conflicted
+++ resolved
@@ -1,5 +1,3 @@
-<<<<<<< HEAD
-=======
 /target/
 
 # Created by https://www.gitignore.io
@@ -127,5 +125,4 @@
 # TeXlipse plugin
 .texlipse
 
->>>>>>> 91167733
 /build/