package org.hl7.fhir.instance.model;

/*
  Copyright (c) 2011+, HL7, Inc.
  All rights reserved.
  
  Redistribution and use in source and binary forms, with or without modification, 
  are permitted provided that the following conditions are met:
  
   * Redistributions of source code must retain the above copyright notice, this 
     list of conditions and the following disclaimer.
   * Redistributions in binary form must reproduce the above copyright notice, 
     this list of conditions and the following disclaimer in the documentation 
     and/or other materials provided with the distribution.
   * Neither the name of HL7 nor the names of its contributors may be used to 
     endorse or promote products derived from this software without specific 
     prior written permission.
  
  THIS SOFTWARE IS PROVIDED BY THE COPYRIGHT HOLDERS AND CONTRIBUTORS "AS IS" AND 
  ANY EXPRESS OR IMPLIED WARRANTIES, INCLUDING, BUT NOT LIMITED TO, THE IMPLIED 
  WARRANTIES OF MERCHANTABILITY AND FITNESS FOR A PARTICULAR PURPOSE ARE DISCLAIMED. 
  IN NO EVENT SHALL THE COPYRIGHT HOLDER OR CONTRIBUTORS BE LIABLE FOR ANY DIRECT, 
  INDIRECT, INCIDENTAL, SPECIAL, EXEMPLARY, OR CONSEQUENTIAL DAMAGES (INCLUDING, BUT 
  NOT LIMITED TO, PROCUREMENT OF SUBSTITUTE GOODS OR SERVICES; LOSS OF USE, DATA, OR 
  PROFITS; OR BUSINESS INTERRUPTION) HOWEVER CAUSED AND ON ANY THEORY OF LIABILITY, 
  WHETHER IN CONTRACT, STRICT LIABILITY, OR TORT (INCLUDING NEGLIGENCE OR OTHERWISE) 
  ARISING IN ANY WAY OUT OF THE USE OF THIS SOFTWARE, EVEN IF ADVISED OF THE 
  POSSIBILITY OF SUCH DAMAGE.
  
*/

// Generated on Tue, May 5, 2015 16:13-0400 for FHIR v0.5.0

import java.util.*;

import java.math.*;
import org.hl7.fhir.utilities.Utilities;
import org.hl7.fhir.instance.model.annotations.ResourceDef;
import org.hl7.fhir.instance.model.annotations.SearchParamDefinition;
import org.hl7.fhir.instance.model.annotations.Child;
import org.hl7.fhir.instance.model.annotations.Description;
import org.hl7.fhir.instance.model.annotations.Block;
import org.hl7.fhir.instance.model.api.*;
/**
 * Details and position information for a physical place where services are provided  and resources and participants may be stored, found, contained or accommodated.
 */
@ResourceDef(name="Location", profile="http://hl7.org/fhir/Profile/Location")
public class Location extends DomainResource {

    public enum LocationMode {
        /**
         * The Location resource represents a specific instance of a Location (e.g. Operating Theatre 1A).
         */
        INSTANCE, 
        /**
         * The Location represents a class of Locations (e.g. Any Operating Theatre). Although this class of locations could be constrained within a specific boundary (such as organization, or parent location, address etc).
         */
        KIND, 
        /**
         * added to help the parsers
         */
        NULL;
        public static LocationMode fromCode(String codeString) throws Exception {
            if (codeString == null || "".equals(codeString))
                return null;
        if ("instance".equals(codeString))
          return INSTANCE;
        if ("kind".equals(codeString))
          return KIND;
        throw new Exception("Unknown LocationMode code '"+codeString+"'");
        }
        public String toCode() {
          switch (this) {
            case INSTANCE: return "instance";
            case KIND: return "kind";
            default: return "?";
          }
        }
        public String getSystem() {
          switch (this) {
            case INSTANCE: return "";
            case KIND: return "";
            default: return "?";
          }
        }
        public String getDefinition() {
          switch (this) {
            case INSTANCE: return "The Location resource represents a specific instance of a Location (e.g. Operating Theatre 1A).";
            case KIND: return "The Location represents a class of Locations (e.g. Any Operating Theatre). Although this class of locations could be constrained within a specific boundary (such as organization, or parent location, address etc).";
            default: return "?";
          }
        }
        public String getDisplay() {
          switch (this) {
            case INSTANCE: return "Instance";
            case KIND: return "Kind";
            default: return "?";
          }
        }
    }

  public static class LocationModeEnumFactory implements EnumFactory<LocationMode> {
    public LocationMode fromCode(String codeString) throws IllegalArgumentException {
      if (codeString == null || "".equals(codeString))
            if (codeString == null || "".equals(codeString))
                return null;
        if ("instance".equals(codeString))
          return LocationMode.INSTANCE;
        if ("kind".equals(codeString))
          return LocationMode.KIND;
        throw new IllegalArgumentException("Unknown LocationMode code '"+codeString+"'");
        }
    public String toCode(LocationMode code) {
      if (code == LocationMode.INSTANCE)
        return "instance";
      if (code == LocationMode.KIND)
        return "kind";
      return "?";
      }
    }

    public enum LocationStatus {
        /**
         * The location is operational.
         */
        ACTIVE, 
        /**
         * The location is temporarily closed.
         */
        SUSPENDED, 
        /**
         * The location is no longer used.
         */
        INACTIVE, 
        /**
         * added to help the parsers
         */
        NULL;
        public static LocationStatus fromCode(String codeString) throws Exception {
            if (codeString == null || "".equals(codeString))
                return null;
        if ("active".equals(codeString))
          return ACTIVE;
        if ("suspended".equals(codeString))
          return SUSPENDED;
        if ("inactive".equals(codeString))
          return INACTIVE;
        throw new Exception("Unknown LocationStatus code '"+codeString+"'");
        }
        public String toCode() {
          switch (this) {
            case ACTIVE: return "active";
            case SUSPENDED: return "suspended";
            case INACTIVE: return "inactive";
            default: return "?";
          }
        }
        public String getSystem() {
          switch (this) {
            case ACTIVE: return "";
            case SUSPENDED: return "";
            case INACTIVE: return "";
            default: return "?";
          }
        }
        public String getDefinition() {
          switch (this) {
            case ACTIVE: return "The location is operational.";
            case SUSPENDED: return "The location is temporarily closed.";
            case INACTIVE: return "The location is no longer used.";
            default: return "?";
          }
        }
        public String getDisplay() {
          switch (this) {
            case ACTIVE: return "Active";
            case SUSPENDED: return "Suspended";
            case INACTIVE: return "Inactive";
            default: return "?";
          }
        }
    }

  public static class LocationStatusEnumFactory implements EnumFactory<LocationStatus> {
    public LocationStatus fromCode(String codeString) throws IllegalArgumentException {
      if (codeString == null || "".equals(codeString))
            if (codeString == null || "".equals(codeString))
                return null;
        if ("active".equals(codeString))
          return LocationStatus.ACTIVE;
        if ("suspended".equals(codeString))
          return LocationStatus.SUSPENDED;
        if ("inactive".equals(codeString))
          return LocationStatus.INACTIVE;
        throw new IllegalArgumentException("Unknown LocationStatus code '"+codeString+"'");
        }
    public String toCode(LocationStatus code) {
      if (code == LocationStatus.ACTIVE)
        return "active";
      if (code == LocationStatus.SUSPENDED)
        return "suspended";
      if (code == LocationStatus.INACTIVE)
        return "inactive";
      return "?";
      }
    }

    @Block()
    public static class LocationPositionComponent extends BackboneElement implements IBaseBackboneElement {
        /**
         * Longitude. The value domain and the interpretation are the same as for the text of the longitude element in KML (see notes below).
         */
        @Child(name = "longitude", type = {DecimalType.class}, order=1, min=1, max=1)
        @Description(shortDefinition="Longitude with WGS84 datum", formalDefinition="Longitude. The value domain and the interpretation are the same as for the text of the longitude element in KML (see notes below)." )
        protected DecimalType longitude;

        /**
         * Latitude. The value domain and the interpretation are the same as for the text of the latitude element in KML (see notes below).
         */
        @Child(name = "latitude", type = {DecimalType.class}, order=2, min=1, max=1)
        @Description(shortDefinition="Latitude with WGS84 datum", formalDefinition="Latitude. The value domain and the interpretation are the same as for the text of the latitude element in KML (see notes below)." )
        protected DecimalType latitude;

        /**
         * Altitude. The value domain and the interpretation are the same as for the text of the altitude element in KML (see notes below).
         */
        @Child(name = "altitude", type = {DecimalType.class}, order=3, min=0, max=1)
        @Description(shortDefinition="Altitude with WGS84 datum", formalDefinition="Altitude. The value domain and the interpretation are the same as for the text of the altitude element in KML (see notes below)." )
        protected DecimalType altitude;

        private static final long serialVersionUID = -74276134L;

    /*
     * Constructor
     */
      public LocationPositionComponent() {
        super();
      }

    /*
     * Constructor
     */
      public LocationPositionComponent(DecimalType longitude, DecimalType latitude) {
        super();
        this.longitude = longitude;
        this.latitude = latitude;
      }

        /**
         * @return {@link #longitude} (Longitude. The value domain and the interpretation are the same as for the text of the longitude element in KML (see notes below).). This is the underlying object with id, value and extensions. The accessor "getLongitude" gives direct access to the value
         */
        public DecimalType getLongitudeElement() { 
          if (this.longitude == null)
            if (Configuration.errorOnAutoCreate())
              throw new Error("Attempt to auto-create LocationPositionComponent.longitude");
            else if (Configuration.doAutoCreate())
              this.longitude = new DecimalType(); // bb
          return this.longitude;
        }

        public boolean hasLongitudeElement() { 
          return this.longitude != null && !this.longitude.isEmpty();
        }

        public boolean hasLongitude() { 
          return this.longitude != null && !this.longitude.isEmpty();
        }

        /**
         * @param value {@link #longitude} (Longitude. The value domain and the interpretation are the same as for the text of the longitude element in KML (see notes below).). This is the underlying object with id, value and extensions. The accessor "getLongitude" gives direct access to the value
         */
        public LocationPositionComponent setLongitudeElement(DecimalType value) { 
          this.longitude = value;
          return this;
        }

        /**
         * @return Longitude. The value domain and the interpretation are the same as for the text of the longitude element in KML (see notes below).
         */
        public BigDecimal getLongitude() { 
          return this.longitude == null ? null : this.longitude.getValue();
        }

        /**
         * @param value Longitude. The value domain and the interpretation are the same as for the text of the longitude element in KML (see notes below).
         */
        public LocationPositionComponent setLongitude(BigDecimal value) { 
            if (this.longitude == null)
              this.longitude = new DecimalType();
            this.longitude.setValue(value);
          return this;
        }

        /**
         * @return {@link #latitude} (Latitude. The value domain and the interpretation are the same as for the text of the latitude element in KML (see notes below).). This is the underlying object with id, value and extensions. The accessor "getLatitude" gives direct access to the value
         */
        public DecimalType getLatitudeElement() { 
          if (this.latitude == null)
            if (Configuration.errorOnAutoCreate())
              throw new Error("Attempt to auto-create LocationPositionComponent.latitude");
            else if (Configuration.doAutoCreate())
              this.latitude = new DecimalType(); // bb
          return this.latitude;
        }

        public boolean hasLatitudeElement() { 
          return this.latitude != null && !this.latitude.isEmpty();
        }

        public boolean hasLatitude() { 
          return this.latitude != null && !this.latitude.isEmpty();
        }

        /**
         * @param value {@link #latitude} (Latitude. The value domain and the interpretation are the same as for the text of the latitude element in KML (see notes below).). This is the underlying object with id, value and extensions. The accessor "getLatitude" gives direct access to the value
         */
        public LocationPositionComponent setLatitudeElement(DecimalType value) { 
          this.latitude = value;
          return this;
        }

        /**
         * @return Latitude. The value domain and the interpretation are the same as for the text of the latitude element in KML (see notes below).
         */
        public BigDecimal getLatitude() { 
          return this.latitude == null ? null : this.latitude.getValue();
        }

        /**
         * @param value Latitude. The value domain and the interpretation are the same as for the text of the latitude element in KML (see notes below).
         */
        public LocationPositionComponent setLatitude(BigDecimal value) { 
            if (this.latitude == null)
              this.latitude = new DecimalType();
            this.latitude.setValue(value);
          return this;
        }

        /**
         * @return {@link #altitude} (Altitude. The value domain and the interpretation are the same as for the text of the altitude element in KML (see notes below).). This is the underlying object with id, value and extensions. The accessor "getAltitude" gives direct access to the value
         */
        public DecimalType getAltitudeElement() { 
          if (this.altitude == null)
            if (Configuration.errorOnAutoCreate())
              throw new Error("Attempt to auto-create LocationPositionComponent.altitude");
            else if (Configuration.doAutoCreate())
              this.altitude = new DecimalType(); // bb
          return this.altitude;
        }

        public boolean hasAltitudeElement() { 
          return this.altitude != null && !this.altitude.isEmpty();
        }

        public boolean hasAltitude() { 
          return this.altitude != null && !this.altitude.isEmpty();
        }

        /**
         * @param value {@link #altitude} (Altitude. The value domain and the interpretation are the same as for the text of the altitude element in KML (see notes below).). This is the underlying object with id, value and extensions. The accessor "getAltitude" gives direct access to the value
         */
        public LocationPositionComponent setAltitudeElement(DecimalType value) { 
          this.altitude = value;
          return this;
        }

        /**
         * @return Altitude. The value domain and the interpretation are the same as for the text of the altitude element in KML (see notes below).
         */
        public BigDecimal getAltitude() { 
          return this.altitude == null ? null : this.altitude.getValue();
        }

        /**
         * @param value Altitude. The value domain and the interpretation are the same as for the text of the altitude element in KML (see notes below).
         */
        public LocationPositionComponent setAltitude(BigDecimal value) { 
          if (value == null)
            this.altitude = null;
          else {
            if (this.altitude == null)
              this.altitude = new DecimalType();
            this.altitude.setValue(value);
          }
          return this;
        }

        protected void listChildren(List<Property> childrenList) {
          super.listChildren(childrenList);
          childrenList.add(new Property("longitude", "decimal", "Longitude. The value domain and the interpretation are the same as for the text of the longitude element in KML (see notes below).", 0, java.lang.Integer.MAX_VALUE, longitude));
          childrenList.add(new Property("latitude", "decimal", "Latitude. The value domain and the interpretation are the same as for the text of the latitude element in KML (see notes below).", 0, java.lang.Integer.MAX_VALUE, latitude));
          childrenList.add(new Property("altitude", "decimal", "Altitude. The value domain and the interpretation are the same as for the text of the altitude element in KML (see notes below).", 0, java.lang.Integer.MAX_VALUE, altitude));
        }

      public LocationPositionComponent copy() {
        LocationPositionComponent dst = new LocationPositionComponent();
        copyValues(dst);
        dst.longitude = longitude == null ? null : longitude.copy();
        dst.latitude = latitude == null ? null : latitude.copy();
        dst.altitude = altitude == null ? null : altitude.copy();
        return dst;
      }

      @Override
      public boolean equalsDeep(Base other) {
        if (!super.equalsDeep(other))
          return false;
        if (!(other instanceof LocationPositionComponent))
          return false;
        LocationPositionComponent o = (LocationPositionComponent) other;
        return compareDeep(longitude, o.longitude, true) && compareDeep(latitude, o.latitude, true) && compareDeep(altitude, o.altitude, true)
          ;
      }

      @Override
      public boolean equalsShallow(Base other) {
        if (!super.equalsShallow(other))
          return false;
        if (!(other instanceof LocationPositionComponent))
          return false;
        LocationPositionComponent o = (LocationPositionComponent) other;
        return compareValues(longitude, o.longitude, true) && compareValues(latitude, o.latitude, true) && compareValues(altitude, o.altitude, true)
          ;
      }

      public boolean isEmpty() {
        return super.isEmpty() && (longitude == null || longitude.isEmpty()) && (latitude == null || latitude.isEmpty())
           && (altitude == null || altitude.isEmpty());
      }

  }

    /**
     * Unique code or number identifying the location to its users.
     */
    @Child(name = "identifier", type = {Identifier.class}, order=0, min=0, max=Child.MAX_UNLIMITED)
    @Description(shortDefinition="Unique code or number identifying the location to its users", formalDefinition="Unique code or number identifying the location to its users." )
    protected List<Identifier> identifier;

    /**
     * Name of the location as used by humans. Does not need to be unique.
     */
    @Child(name = "name", type = {StringType.class}, order=1, min=0, max=1)
    @Description(shortDefinition="Name of the location as used by humans", formalDefinition="Name of the location as used by humans. Does not need to be unique." )
    protected StringType name;

    /**
     * Description of the Location, which helps in finding or referencing the place.
     */
    @Child(name = "description", type = {StringType.class}, order=2, min=0, max=1)
    @Description(shortDefinition="Description of the Location, which helps in finding or referencing the place", formalDefinition="Description of the Location, which helps in finding or referencing the place." )
    protected StringType description;

    /**
     * Indicates whether a resource instance represents a specific location or a class of locations.
     */
    @Child(name = "mode", type = {CodeType.class}, order=3, min=0, max=1)
    @Description(shortDefinition="instance | kind", formalDefinition="Indicates whether a resource instance represents a specific location or a class of locations." )
    protected Enumeration<LocationMode> mode;

    /**
     * Indicates the type of function performed at the location.
     */
    @Child(name = "type", type = {CodeableConcept.class}, order=4, min=0, max=1)
    @Description(shortDefinition="Indicates the type of function performed at the location", formalDefinition="Indicates the type of function performed at the location." )
    protected CodeableConcept type;

    /**
     * The contact details of communication devices available at the location. This can include phone numbers, fax numbers, mobile numbers, email addresses and web sites.
     */
    @Child(name = "telecom", type = {ContactPoint.class}, order=5, min=0, max=Child.MAX_UNLIMITED)
    @Description(shortDefinition="Contact details of the location", formalDefinition="The contact details of communication devices available at the location. This can include phone numbers, fax numbers, mobile numbers, email addresses and web sites." )
    protected List<ContactPoint> telecom;

    /**
     * Physical location.
     */
<<<<<<< HEAD
    @Child(name = "address", type = {AddressType.class}, order = 5, min = 0, max = 1)
=======
    @Child(name = "address", type = {Address.class}, order=6, min=0, max=1)
>>>>>>> 3a5d2e89
    @Description(shortDefinition="Physical location", formalDefinition="Physical location." )
    protected AddressType address;

    /**
     * Physical form of the location, e.g. building, room, vehicle, road.
     */
    @Child(name = "physicalType", type = {CodeableConcept.class}, order=7, min=0, max=1)
    @Description(shortDefinition="Physical form of the location", formalDefinition="Physical form of the location, e.g. building, room, vehicle, road." )
    protected CodeableConcept physicalType;

    /**
     * The absolute geographic location of the Location, expressed in with the WGS84 datum (This is the same co-ordinate system used in KML).
     */
    @Child(name = "position", type = {}, order=8, min=0, max=1)
    @Description(shortDefinition="The absolute geographic location", formalDefinition="The absolute geographic location of the Location, expressed in with the WGS84 datum (This is the same co-ordinate system used in KML)." )
    protected LocationPositionComponent position;

    /**
     * The organization that is responsible for the provisioning and upkeep of the location.
     */
    @Child(name = "managingOrganization", type = {Organization.class}, order=9, min=0, max=1)
    @Description(shortDefinition="The organization that is responsible for the provisioning and upkeep of the location", formalDefinition="The organization that is responsible for the provisioning and upkeep of the location." )
    protected Reference managingOrganization;

    /**
     * The actual object that is the target of the reference (The organization that is responsible for the provisioning and upkeep of the location.)
     */
    protected Organization managingOrganizationTarget;

    /**
     * Another Location which this Location is physically part of.
     */
    @Child(name = "partOf", type = {Location.class}, order=10, min=0, max=1)
    @Description(shortDefinition="Another Location which this Location is physically part of", formalDefinition="Another Location which this Location is physically part of." )
    protected Reference partOf;

    /**
     * The actual object that is the target of the reference (Another Location which this Location is physically part of.)
     */
    protected Location partOfTarget;

    /**
     * active | suspended | inactive.
     */
    @Child(name = "status", type = {CodeType.class}, order=11, min=0, max=1)
    @Description(shortDefinition="active | suspended | inactive", formalDefinition="active | suspended | inactive." )
    protected Enumeration<LocationStatus> status;

    private static final long serialVersionUID = -520735603L;

  /*
   * Constructor
   */
    public Location() {
      super();
    }

    /**
     * @return {@link #identifier} (Unique code or number identifying the location to its users.)
     */
    public List<Identifier> getIdentifier() { 
      if (this.identifier == null)
        this.identifier = new ArrayList<Identifier>();
      return this.identifier;
    }

    public boolean hasIdentifier() { 
      if (this.identifier == null)
        return false;
      for (Identifier item : this.identifier)
        if (!item.isEmpty())
          return true;
      return false;
    }

    /**
     * @return {@link #identifier} (Unique code or number identifying the location to its users.)
     */
    // syntactic sugar
    public Identifier addIdentifier() { //3
      Identifier t = new Identifier();
      if (this.identifier == null)
        this.identifier = new ArrayList<Identifier>();
      this.identifier.add(t);
      return t;
    }

    // syntactic sugar
    public Location addIdentifier(Identifier t) { //3
      if (t == null)
        return this;
      if (this.identifier == null)
        this.identifier = new ArrayList<Identifier>();
      this.identifier.add(t);
      return this;
    }

    /**
     * @return {@link #name} (Name of the location as used by humans. Does not need to be unique.). This is the underlying object with id, value and extensions. The accessor "getName" gives direct access to the value
     */
    public StringType getNameElement() { 
      if (this.name == null)
        if (Configuration.errorOnAutoCreate())
          throw new Error("Attempt to auto-create Location.name");
        else if (Configuration.doAutoCreate())
          this.name = new StringType(); // bb
      return this.name;
    }

    public boolean hasNameElement() { 
      return this.name != null && !this.name.isEmpty();
    }

    public boolean hasName() { 
      return this.name != null && !this.name.isEmpty();
    }

    /**
     * @param value {@link #name} (Name of the location as used by humans. Does not need to be unique.). This is the underlying object with id, value and extensions. The accessor "getName" gives direct access to the value
     */
    public Location setNameElement(StringType value) { 
      this.name = value;
      return this;
    }

    /**
     * @return Name of the location as used by humans. Does not need to be unique.
     */
    public String getName() { 
      return this.name == null ? null : this.name.getValue();
    }

    /**
     * @param value Name of the location as used by humans. Does not need to be unique.
     */
    public Location setName(String value) { 
      if (Utilities.noString(value))
        this.name = null;
      else {
        if (this.name == null)
          this.name = new StringType();
        this.name.setValue(value);
      }
      return this;
    }

    /**
     * @return {@link #description} (Description of the Location, which helps in finding or referencing the place.). This is the underlying object with id, value and extensions. The accessor "getDescription" gives direct access to the value
     */
    public StringType getDescriptionElement() { 
      if (this.description == null)
        if (Configuration.errorOnAutoCreate())
          throw new Error("Attempt to auto-create Location.description");
        else if (Configuration.doAutoCreate())
          this.description = new StringType(); // bb
      return this.description;
    }

    public boolean hasDescriptionElement() { 
      return this.description != null && !this.description.isEmpty();
    }

    public boolean hasDescription() { 
      return this.description != null && !this.description.isEmpty();
    }

    /**
     * @param value {@link #description} (Description of the Location, which helps in finding or referencing the place.). This is the underlying object with id, value and extensions. The accessor "getDescription" gives direct access to the value
     */
    public Location setDescriptionElement(StringType value) { 
      this.description = value;
      return this;
    }

    /**
     * @return Description of the Location, which helps in finding or referencing the place.
     */
    public String getDescription() { 
      return this.description == null ? null : this.description.getValue();
    }

    /**
     * @param value Description of the Location, which helps in finding or referencing the place.
     */
    public Location setDescription(String value) { 
      if (Utilities.noString(value))
        this.description = null;
      else {
        if (this.description == null)
          this.description = new StringType();
        this.description.setValue(value);
      }
      return this;
    }

    /**
     * @return {@link #mode} (Indicates whether a resource instance represents a specific location or a class of locations.). This is the underlying object with id, value and extensions. The accessor "getMode" gives direct access to the value
     */
    public Enumeration<LocationMode> getModeElement() { 
      if (this.mode == null)
        if (Configuration.errorOnAutoCreate())
          throw new Error("Attempt to auto-create Location.mode");
        else if (Configuration.doAutoCreate())
          this.mode = new Enumeration<LocationMode>(new LocationModeEnumFactory()); // bb
      return this.mode;
    }

    public boolean hasModeElement() { 
      return this.mode != null && !this.mode.isEmpty();
    }

    public boolean hasMode() { 
      return this.mode != null && !this.mode.isEmpty();
    }

    /**
     * @param value {@link #mode} (Indicates whether a resource instance represents a specific location or a class of locations.). This is the underlying object with id, value and extensions. The accessor "getMode" gives direct access to the value
     */
    public Location setModeElement(Enumeration<LocationMode> value) { 
      this.mode = value;
      return this;
    }

    /**
     * @return Indicates whether a resource instance represents a specific location or a class of locations.
     */
    public LocationMode getMode() { 
      return this.mode == null ? null : this.mode.getValue();
    }

    /**
     * @param value Indicates whether a resource instance represents a specific location or a class of locations.
     */
    public Location setMode(LocationMode value) { 
      if (value == null)
        this.mode = null;
      else {
        if (this.mode == null)
          this.mode = new Enumeration<LocationMode>(new LocationModeEnumFactory());
        this.mode.setValue(value);
      }
      return this;
    }

    /**
     * @return {@link #type} (Indicates the type of function performed at the location.)
     */
    public CodeableConcept getType() { 
      if (this.type == null)
        if (Configuration.errorOnAutoCreate())
          throw new Error("Attempt to auto-create Location.type");
        else if (Configuration.doAutoCreate())
          this.type = new CodeableConcept(); // cc
      return this.type;
    }

    public boolean hasType() { 
      return this.type != null && !this.type.isEmpty();
    }

    /**
     * @param value {@link #type} (Indicates the type of function performed at the location.)
     */
    public Location setType(CodeableConcept value) { 
      this.type = value;
      return this;
    }

    /**
     * @return {@link #telecom} (The contact details of communication devices available at the location. This can include phone numbers, fax numbers, mobile numbers, email addresses and web sites.)
     */
    public List<ContactPoint> getTelecom() { 
      if (this.telecom == null)
        this.telecom = new ArrayList<ContactPoint>();
      return this.telecom;
    }

    public boolean hasTelecom() { 
      if (this.telecom == null)
        return false;
      for (ContactPoint item : this.telecom)
        if (!item.isEmpty())
          return true;
      return false;
    }

    /**
     * @return {@link #telecom} (The contact details of communication devices available at the location. This can include phone numbers, fax numbers, mobile numbers, email addresses and web sites.)
     */
    // syntactic sugar
    public ContactPoint addTelecom() { //3
      ContactPoint t = new ContactPoint();
      if (this.telecom == null)
        this.telecom = new ArrayList<ContactPoint>();
      this.telecom.add(t);
      return t;
    }

    // syntactic sugar
    public Location addTelecom(ContactPoint t) { //3
      if (t == null)
        return this;
      if (this.telecom == null)
        this.telecom = new ArrayList<ContactPoint>();
      this.telecom.add(t);
      return this;
    }

    /**
     * @return {@link #address} (Physical location.)
     */
    public AddressType getAddress() { 
      if (this.address == null)
        if (Configuration.errorOnAutoCreate())
          throw new Error("Attempt to auto-create Location.address");
        else if (Configuration.doAutoCreate())
          this.address = new AddressType(); // cc
      return this.address;
    }

    public boolean hasAddress() { 
      return this.address != null && !this.address.isEmpty();
    }

    /**
     * @param value {@link #address} (Physical location.)
     */
    public Location setAddress(AddressType value) { 
      this.address = value;
      return this;
    }

    /**
     * @return {@link #physicalType} (Physical form of the location, e.g. building, room, vehicle, road.)
     */
    public CodeableConcept getPhysicalType() { 
      if (this.physicalType == null)
        if (Configuration.errorOnAutoCreate())
          throw new Error("Attempt to auto-create Location.physicalType");
        else if (Configuration.doAutoCreate())
          this.physicalType = new CodeableConcept(); // cc
      return this.physicalType;
    }

    public boolean hasPhysicalType() { 
      return this.physicalType != null && !this.physicalType.isEmpty();
    }

    /**
     * @param value {@link #physicalType} (Physical form of the location, e.g. building, room, vehicle, road.)
     */
    public Location setPhysicalType(CodeableConcept value) { 
      this.physicalType = value;
      return this;
    }

    /**
     * @return {@link #position} (The absolute geographic location of the Location, expressed in with the WGS84 datum (This is the same co-ordinate system used in KML).)
     */
    public LocationPositionComponent getPosition() { 
      if (this.position == null)
        if (Configuration.errorOnAutoCreate())
          throw new Error("Attempt to auto-create Location.position");
        else if (Configuration.doAutoCreate())
          this.position = new LocationPositionComponent(); // cc
      return this.position;
    }

    public boolean hasPosition() { 
      return this.position != null && !this.position.isEmpty();
    }

    /**
     * @param value {@link #position} (The absolute geographic location of the Location, expressed in with the WGS84 datum (This is the same co-ordinate system used in KML).)
     */
    public Location setPosition(LocationPositionComponent value) { 
      this.position = value;
      return this;
    }

    /**
     * @return {@link #managingOrganization} (The organization that is responsible for the provisioning and upkeep of the location.)
     */
    public Reference getManagingOrganization() { 
      if (this.managingOrganization == null)
        if (Configuration.errorOnAutoCreate())
          throw new Error("Attempt to auto-create Location.managingOrganization");
        else if (Configuration.doAutoCreate())
          this.managingOrganization = new Reference(); // cc
      return this.managingOrganization;
    }

    public boolean hasManagingOrganization() { 
      return this.managingOrganization != null && !this.managingOrganization.isEmpty();
    }

    /**
     * @param value {@link #managingOrganization} (The organization that is responsible for the provisioning and upkeep of the location.)
     */
    public Location setManagingOrganization(Reference value) { 
      this.managingOrganization = value;
      return this;
    }

    /**
     * @return {@link #managingOrganization} The actual object that is the target of the reference. The reference library doesn't populate this, but you can use it to hold the resource if you resolve it. (The organization that is responsible for the provisioning and upkeep of the location.)
     */
    public Organization getManagingOrganizationTarget() { 
      if (this.managingOrganizationTarget == null)
        if (Configuration.errorOnAutoCreate())
          throw new Error("Attempt to auto-create Location.managingOrganization");
        else if (Configuration.doAutoCreate())
          this.managingOrganizationTarget = new Organization(); // aa
      return this.managingOrganizationTarget;
    }

    /**
     * @param value {@link #managingOrganization} The actual object that is the target of the reference. The reference library doesn't use these, but you can use it to hold the resource if you resolve it. (The organization that is responsible for the provisioning and upkeep of the location.)
     */
    public Location setManagingOrganizationTarget(Organization value) { 
      this.managingOrganizationTarget = value;
      return this;
    }

    /**
     * @return {@link #partOf} (Another Location which this Location is physically part of.)
     */
    public Reference getPartOf() { 
      if (this.partOf == null)
        if (Configuration.errorOnAutoCreate())
          throw new Error("Attempt to auto-create Location.partOf");
        else if (Configuration.doAutoCreate())
          this.partOf = new Reference(); // cc
      return this.partOf;
    }

    public boolean hasPartOf() { 
      return this.partOf != null && !this.partOf.isEmpty();
    }

    /**
     * @param value {@link #partOf} (Another Location which this Location is physically part of.)
     */
    public Location setPartOf(Reference value) { 
      this.partOf = value;
      return this;
    }

    /**
     * @return {@link #partOf} The actual object that is the target of the reference. The reference library doesn't populate this, but you can use it to hold the resource if you resolve it. (Another Location which this Location is physically part of.)
     */
    public Location getPartOfTarget() { 
      if (this.partOfTarget == null)
        if (Configuration.errorOnAutoCreate())
          throw new Error("Attempt to auto-create Location.partOf");
        else if (Configuration.doAutoCreate())
          this.partOfTarget = new Location(); // aa
      return this.partOfTarget;
    }

    /**
     * @param value {@link #partOf} The actual object that is the target of the reference. The reference library doesn't use these, but you can use it to hold the resource if you resolve it. (Another Location which this Location is physically part of.)
     */
    public Location setPartOfTarget(Location value) { 
      this.partOfTarget = value;
      return this;
    }

    /**
     * @return {@link #status} (active | suspended | inactive.). This is the underlying object with id, value and extensions. The accessor "getStatus" gives direct access to the value
     */
    public Enumeration<LocationStatus> getStatusElement() { 
      if (this.status == null)
        if (Configuration.errorOnAutoCreate())
          throw new Error("Attempt to auto-create Location.status");
        else if (Configuration.doAutoCreate())
          this.status = new Enumeration<LocationStatus>(new LocationStatusEnumFactory()); // bb
      return this.status;
    }

    public boolean hasStatusElement() { 
      return this.status != null && !this.status.isEmpty();
    }

    public boolean hasStatus() { 
      return this.status != null && !this.status.isEmpty();
    }

    /**
     * @param value {@link #status} (active | suspended | inactive.). This is the underlying object with id, value and extensions. The accessor "getStatus" gives direct access to the value
     */
    public Location setStatusElement(Enumeration<LocationStatus> value) { 
      this.status = value;
      return this;
    }

    /**
     * @return active | suspended | inactive.
     */
    public LocationStatus getStatus() { 
      return this.status == null ? null : this.status.getValue();
    }

    /**
     * @param value active | suspended | inactive.
     */
    public Location setStatus(LocationStatus value) { 
      if (value == null)
        this.status = null;
      else {
        if (this.status == null)
          this.status = new Enumeration<LocationStatus>(new LocationStatusEnumFactory());
        this.status.setValue(value);
      }
      return this;
    }

      protected void listChildren(List<Property> childrenList) {
        super.listChildren(childrenList);
        childrenList.add(new Property("identifier", "Identifier", "Unique code or number identifying the location to its users.", 0, java.lang.Integer.MAX_VALUE, identifier));
        childrenList.add(new Property("name", "string", "Name of the location as used by humans. Does not need to be unique.", 0, java.lang.Integer.MAX_VALUE, name));
        childrenList.add(new Property("description", "string", "Description of the Location, which helps in finding or referencing the place.", 0, java.lang.Integer.MAX_VALUE, description));
        childrenList.add(new Property("mode", "code", "Indicates whether a resource instance represents a specific location or a class of locations.", 0, java.lang.Integer.MAX_VALUE, mode));
        childrenList.add(new Property("type", "CodeableConcept", "Indicates the type of function performed at the location.", 0, java.lang.Integer.MAX_VALUE, type));
        childrenList.add(new Property("telecom", "ContactPoint", "The contact details of communication devices available at the location. This can include phone numbers, fax numbers, mobile numbers, email addresses and web sites.", 0, java.lang.Integer.MAX_VALUE, telecom));
        childrenList.add(new Property("address", "Address", "Physical location.", 0, java.lang.Integer.MAX_VALUE, address));
        childrenList.add(new Property("physicalType", "CodeableConcept", "Physical form of the location, e.g. building, room, vehicle, road.", 0, java.lang.Integer.MAX_VALUE, physicalType));
        childrenList.add(new Property("position", "", "The absolute geographic location of the Location, expressed in with the WGS84 datum (This is the same co-ordinate system used in KML).", 0, java.lang.Integer.MAX_VALUE, position));
        childrenList.add(new Property("managingOrganization", "Reference(Organization)", "The organization that is responsible for the provisioning and upkeep of the location.", 0, java.lang.Integer.MAX_VALUE, managingOrganization));
        childrenList.add(new Property("partOf", "Reference(Location)", "Another Location which this Location is physically part of.", 0, java.lang.Integer.MAX_VALUE, partOf));
        childrenList.add(new Property("status", "code", "active | suspended | inactive.", 0, java.lang.Integer.MAX_VALUE, status));
      }

      public Location copy() {
        Location dst = new Location();
        copyValues(dst);
        if (identifier != null) {
          dst.identifier = new ArrayList<Identifier>();
          for (Identifier i : identifier)
            dst.identifier.add(i.copy());
        };
        dst.name = name == null ? null : name.copy();
        dst.description = description == null ? null : description.copy();
        dst.mode = mode == null ? null : mode.copy();
        dst.type = type == null ? null : type.copy();
        if (telecom != null) {
          dst.telecom = new ArrayList<ContactPoint>();
          for (ContactPoint i : telecom)
            dst.telecom.add(i.copy());
        };
        dst.address = address == null ? null : address.copy();
        dst.physicalType = physicalType == null ? null : physicalType.copy();
        dst.position = position == null ? null : position.copy();
        dst.managingOrganization = managingOrganization == null ? null : managingOrganization.copy();
        dst.partOf = partOf == null ? null : partOf.copy();
        dst.status = status == null ? null : status.copy();
        return dst;
      }

      protected Location typedCopy() {
        return copy();
      }

      @Override
      public boolean equalsDeep(Base other) {
        if (!super.equalsDeep(other))
          return false;
        if (!(other instanceof Location))
          return false;
        Location o = (Location) other;
        return compareDeep(identifier, o.identifier, true) && compareDeep(name, o.name, true) && compareDeep(description, o.description, true)
           && compareDeep(mode, o.mode, true) && compareDeep(type, o.type, true) && compareDeep(telecom, o.telecom, true)
           && compareDeep(address, o.address, true) && compareDeep(physicalType, o.physicalType, true) && compareDeep(position, o.position, true)
           && compareDeep(managingOrganization, o.managingOrganization, true) && compareDeep(partOf, o.partOf, true)
           && compareDeep(status, o.status, true);
      }

      @Override
      public boolean equalsShallow(Base other) {
        if (!super.equalsShallow(other))
          return false;
        if (!(other instanceof Location))
          return false;
        Location o = (Location) other;
        return compareValues(name, o.name, true) && compareValues(description, o.description, true) && compareValues(mode, o.mode, true)
           && compareValues(status, o.status, true);
      }

      public boolean isEmpty() {
        return super.isEmpty() && (identifier == null || identifier.isEmpty()) && (name == null || name.isEmpty())
           && (description == null || description.isEmpty()) && (mode == null || mode.isEmpty()) && (type == null || type.isEmpty())
           && (telecom == null || telecom.isEmpty()) && (address == null || address.isEmpty()) && (physicalType == null || physicalType.isEmpty())
           && (position == null || position.isEmpty()) && (managingOrganization == null || managingOrganization.isEmpty())
           && (partOf == null || partOf.isEmpty()) && (status == null || status.isEmpty());
      }

  @Override
  public ResourceType getResourceType() {
    return ResourceType.Location;
   }

  @SearchParamDefinition(name="organization", path="Location.managingOrganization", description="Searches for locations that are managed by the provided organization", type="reference" )
  public static final String SP_ORGANIZATION = "organization";
  @SearchParamDefinition(name="near", path="", description="The coordinates expressed as [lat],[long] (using the WGS84 datum, see notes) to find locations near to (servers may search using a square rather than a circle for efficiency)", type="token" )
  public static final String SP_NEAR = "near";
  @SearchParamDefinition(name="partof", path="Location.partOf", description="The location of which this location is a part", type="reference" )
  public static final String SP_PARTOF = "partof";
  @SearchParamDefinition(name="status", path="Location.status", description="Searches for locations with a specific kind of status", type="token" )
  public static final String SP_STATUS = "status";
  @SearchParamDefinition(name="address", path="Location.address", description="A (part of the) address of the location", type="string" )
  public static final String SP_ADDRESS = "address";
  @SearchParamDefinition(name="name", path="Location.name", description="A (portion of the) name of the location", type="string" )
  public static final String SP_NAME = "name";
  @SearchParamDefinition(name="near-distance", path="", description="A distance quantity to limit the near search to locations within a specific distance", type="token" )
  public static final String SP_NEARDISTANCE = "near-distance";
  @SearchParamDefinition(name="type", path="Location.type", description="A code for the type of location", type="token" )
  public static final String SP_TYPE = "type";
  @SearchParamDefinition(name="identifier", path="Location.identifier", description="Unique code or number identifying the location to its users", type="token" )
  public static final String SP_IDENTIFIER = "identifier";

}

<|MERGE_RESOLUTION|>--- conflicted
+++ resolved
@@ -1,1104 +1,1100 @@
-package org.hl7.fhir.instance.model;
-
-/*
-  Copyright (c) 2011+, HL7, Inc.
-  All rights reserved.
-  
-  Redistribution and use in source and binary forms, with or without modification, 
-  are permitted provided that the following conditions are met:
-  
-   * Redistributions of source code must retain the above copyright notice, this 
-     list of conditions and the following disclaimer.
-   * Redistributions in binary form must reproduce the above copyright notice, 
-     this list of conditions and the following disclaimer in the documentation 
-     and/or other materials provided with the distribution.
-   * Neither the name of HL7 nor the names of its contributors may be used to 
-     endorse or promote products derived from this software without specific 
-     prior written permission.
-  
-  THIS SOFTWARE IS PROVIDED BY THE COPYRIGHT HOLDERS AND CONTRIBUTORS "AS IS" AND 
-  ANY EXPRESS OR IMPLIED WARRANTIES, INCLUDING, BUT NOT LIMITED TO, THE IMPLIED 
-  WARRANTIES OF MERCHANTABILITY AND FITNESS FOR A PARTICULAR PURPOSE ARE DISCLAIMED. 
-  IN NO EVENT SHALL THE COPYRIGHT HOLDER OR CONTRIBUTORS BE LIABLE FOR ANY DIRECT, 
-  INDIRECT, INCIDENTAL, SPECIAL, EXEMPLARY, OR CONSEQUENTIAL DAMAGES (INCLUDING, BUT 
-  NOT LIMITED TO, PROCUREMENT OF SUBSTITUTE GOODS OR SERVICES; LOSS OF USE, DATA, OR 
-  PROFITS; OR BUSINESS INTERRUPTION) HOWEVER CAUSED AND ON ANY THEORY OF LIABILITY, 
-  WHETHER IN CONTRACT, STRICT LIABILITY, OR TORT (INCLUDING NEGLIGENCE OR OTHERWISE) 
-  ARISING IN ANY WAY OUT OF THE USE OF THIS SOFTWARE, EVEN IF ADVISED OF THE 
-  POSSIBILITY OF SUCH DAMAGE.
-  
-*/
-
-// Generated on Tue, May 5, 2015 16:13-0400 for FHIR v0.5.0
-
-import java.util.*;
-
-import java.math.*;
-import org.hl7.fhir.utilities.Utilities;
-import org.hl7.fhir.instance.model.annotations.ResourceDef;
-import org.hl7.fhir.instance.model.annotations.SearchParamDefinition;
-import org.hl7.fhir.instance.model.annotations.Child;
-import org.hl7.fhir.instance.model.annotations.Description;
-import org.hl7.fhir.instance.model.annotations.Block;
-import org.hl7.fhir.instance.model.api.*;
-/**
- * Details and position information for a physical place where services are provided  and resources and participants may be stored, found, contained or accommodated.
- */
-@ResourceDef(name="Location", profile="http://hl7.org/fhir/Profile/Location")
-public class Location extends DomainResource {
-
-    public enum LocationMode {
-        /**
-         * The Location resource represents a specific instance of a Location (e.g. Operating Theatre 1A).
-         */
-        INSTANCE, 
-        /**
-         * The Location represents a class of Locations (e.g. Any Operating Theatre). Although this class of locations could be constrained within a specific boundary (such as organization, or parent location, address etc).
-         */
-        KIND, 
-        /**
-         * added to help the parsers
-         */
-        NULL;
-        public static LocationMode fromCode(String codeString) throws Exception {
-            if (codeString == null || "".equals(codeString))
-                return null;
-        if ("instance".equals(codeString))
-          return INSTANCE;
-        if ("kind".equals(codeString))
-          return KIND;
-        throw new Exception("Unknown LocationMode code '"+codeString+"'");
-        }
-        public String toCode() {
-          switch (this) {
-            case INSTANCE: return "instance";
-            case KIND: return "kind";
-            default: return "?";
-          }
-        }
-        public String getSystem() {
-          switch (this) {
-            case INSTANCE: return "";
-            case KIND: return "";
-            default: return "?";
-          }
-        }
-        public String getDefinition() {
-          switch (this) {
-            case INSTANCE: return "The Location resource represents a specific instance of a Location (e.g. Operating Theatre 1A).";
-            case KIND: return "The Location represents a class of Locations (e.g. Any Operating Theatre). Although this class of locations could be constrained within a specific boundary (such as organization, or parent location, address etc).";
-            default: return "?";
-          }
-        }
-        public String getDisplay() {
-          switch (this) {
-            case INSTANCE: return "Instance";
-            case KIND: return "Kind";
-            default: return "?";
-          }
-        }
-    }
-
-  public static class LocationModeEnumFactory implements EnumFactory<LocationMode> {
-    public LocationMode fromCode(String codeString) throws IllegalArgumentException {
-      if (codeString == null || "".equals(codeString))
-            if (codeString == null || "".equals(codeString))
-                return null;
-        if ("instance".equals(codeString))
-          return LocationMode.INSTANCE;
-        if ("kind".equals(codeString))
-          return LocationMode.KIND;
-        throw new IllegalArgumentException("Unknown LocationMode code '"+codeString+"'");
-        }
-    public String toCode(LocationMode code) {
-      if (code == LocationMode.INSTANCE)
-        return "instance";
-      if (code == LocationMode.KIND)
-        return "kind";
-      return "?";
-      }
-    }
-
-    public enum LocationStatus {
-        /**
-         * The location is operational.
-         */
-        ACTIVE, 
-        /**
-         * The location is temporarily closed.
-         */
-        SUSPENDED, 
-        /**
-         * The location is no longer used.
-         */
-        INACTIVE, 
-        /**
-         * added to help the parsers
-         */
-        NULL;
-        public static LocationStatus fromCode(String codeString) throws Exception {
-            if (codeString == null || "".equals(codeString))
-                return null;
-        if ("active".equals(codeString))
-          return ACTIVE;
-        if ("suspended".equals(codeString))
-          return SUSPENDED;
-        if ("inactive".equals(codeString))
-          return INACTIVE;
-        throw new Exception("Unknown LocationStatus code '"+codeString+"'");
-        }
-        public String toCode() {
-          switch (this) {
-            case ACTIVE: return "active";
-            case SUSPENDED: return "suspended";
-            case INACTIVE: return "inactive";
-            default: return "?";
-          }
-        }
-        public String getSystem() {
-          switch (this) {
-            case ACTIVE: return "";
-            case SUSPENDED: return "";
-            case INACTIVE: return "";
-            default: return "?";
-          }
-        }
-        public String getDefinition() {
-          switch (this) {
-            case ACTIVE: return "The location is operational.";
-            case SUSPENDED: return "The location is temporarily closed.";
-            case INACTIVE: return "The location is no longer used.";
-            default: return "?";
-          }
-        }
-        public String getDisplay() {
-          switch (this) {
-            case ACTIVE: return "Active";
-            case SUSPENDED: return "Suspended";
-            case INACTIVE: return "Inactive";
-            default: return "?";
-          }
-        }
-    }
-
-  public static class LocationStatusEnumFactory implements EnumFactory<LocationStatus> {
-    public LocationStatus fromCode(String codeString) throws IllegalArgumentException {
-      if (codeString == null || "".equals(codeString))
-            if (codeString == null || "".equals(codeString))
-                return null;
-        if ("active".equals(codeString))
-          return LocationStatus.ACTIVE;
-        if ("suspended".equals(codeString))
-          return LocationStatus.SUSPENDED;
-        if ("inactive".equals(codeString))
-          return LocationStatus.INACTIVE;
-        throw new IllegalArgumentException("Unknown LocationStatus code '"+codeString+"'");
-        }
-    public String toCode(LocationStatus code) {
-      if (code == LocationStatus.ACTIVE)
-        return "active";
-      if (code == LocationStatus.SUSPENDED)
-        return "suspended";
-      if (code == LocationStatus.INACTIVE)
-        return "inactive";
-      return "?";
-      }
-    }
-
-    @Block()
-    public static class LocationPositionComponent extends BackboneElement implements IBaseBackboneElement {
-        /**
-         * Longitude. The value domain and the interpretation are the same as for the text of the longitude element in KML (see notes below).
-         */
-        @Child(name = "longitude", type = {DecimalType.class}, order=1, min=1, max=1)
-        @Description(shortDefinition="Longitude with WGS84 datum", formalDefinition="Longitude. The value domain and the interpretation are the same as for the text of the longitude element in KML (see notes below)." )
-        protected DecimalType longitude;
-
-        /**
-         * Latitude. The value domain and the interpretation are the same as for the text of the latitude element in KML (see notes below).
-         */
-        @Child(name = "latitude", type = {DecimalType.class}, order=2, min=1, max=1)
-        @Description(shortDefinition="Latitude with WGS84 datum", formalDefinition="Latitude. The value domain and the interpretation are the same as for the text of the latitude element in KML (see notes below)." )
-        protected DecimalType latitude;
-
-        /**
-         * Altitude. The value domain and the interpretation are the same as for the text of the altitude element in KML (see notes below).
-         */
-        @Child(name = "altitude", type = {DecimalType.class}, order=3, min=0, max=1)
-        @Description(shortDefinition="Altitude with WGS84 datum", formalDefinition="Altitude. The value domain and the interpretation are the same as for the text of the altitude element in KML (see notes below)." )
-        protected DecimalType altitude;
-
-        private static final long serialVersionUID = -74276134L;
-
-    /*
-     * Constructor
-     */
-      public LocationPositionComponent() {
-        super();
-      }
-
-    /*
-     * Constructor
-     */
-      public LocationPositionComponent(DecimalType longitude, DecimalType latitude) {
-        super();
-        this.longitude = longitude;
-        this.latitude = latitude;
-      }
-
-        /**
-         * @return {@link #longitude} (Longitude. The value domain and the interpretation are the same as for the text of the longitude element in KML (see notes below).). This is the underlying object with id, value and extensions. The accessor "getLongitude" gives direct access to the value
-         */
-        public DecimalType getLongitudeElement() { 
-          if (this.longitude == null)
-            if (Configuration.errorOnAutoCreate())
-              throw new Error("Attempt to auto-create LocationPositionComponent.longitude");
-            else if (Configuration.doAutoCreate())
-              this.longitude = new DecimalType(); // bb
-          return this.longitude;
-        }
-
-        public boolean hasLongitudeElement() { 
-          return this.longitude != null && !this.longitude.isEmpty();
-        }
-
-        public boolean hasLongitude() { 
-          return this.longitude != null && !this.longitude.isEmpty();
-        }
-
-        /**
-         * @param value {@link #longitude} (Longitude. The value domain and the interpretation are the same as for the text of the longitude element in KML (see notes below).). This is the underlying object with id, value and extensions. The accessor "getLongitude" gives direct access to the value
-         */
-        public LocationPositionComponent setLongitudeElement(DecimalType value) { 
-          this.longitude = value;
-          return this;
-        }
-
-        /**
-         * @return Longitude. The value domain and the interpretation are the same as for the text of the longitude element in KML (see notes below).
-         */
-        public BigDecimal getLongitude() { 
-          return this.longitude == null ? null : this.longitude.getValue();
-        }
-
-        /**
-         * @param value Longitude. The value domain and the interpretation are the same as for the text of the longitude element in KML (see notes below).
-         */
-        public LocationPositionComponent setLongitude(BigDecimal value) { 
-            if (this.longitude == null)
-              this.longitude = new DecimalType();
-            this.longitude.setValue(value);
-          return this;
-        }
-
-        /**
-         * @return {@link #latitude} (Latitude. The value domain and the interpretation are the same as for the text of the latitude element in KML (see notes below).). This is the underlying object with id, value and extensions. The accessor "getLatitude" gives direct access to the value
-         */
-        public DecimalType getLatitudeElement() { 
-          if (this.latitude == null)
-            if (Configuration.errorOnAutoCreate())
-              throw new Error("Attempt to auto-create LocationPositionComponent.latitude");
-            else if (Configuration.doAutoCreate())
-              this.latitude = new DecimalType(); // bb
-          return this.latitude;
-        }
-
-        public boolean hasLatitudeElement() { 
-          return this.latitude != null && !this.latitude.isEmpty();
-        }
-
-        public boolean hasLatitude() { 
-          return this.latitude != null && !this.latitude.isEmpty();
-        }
-
-        /**
-         * @param value {@link #latitude} (Latitude. The value domain and the interpretation are the same as for the text of the latitude element in KML (see notes below).). This is the underlying object with id, value and extensions. The accessor "getLatitude" gives direct access to the value
-         */
-        public LocationPositionComponent setLatitudeElement(DecimalType value) { 
-          this.latitude = value;
-          return this;
-        }
-
-        /**
-         * @return Latitude. The value domain and the interpretation are the same as for the text of the latitude element in KML (see notes below).
-         */
-        public BigDecimal getLatitude() { 
-          return this.latitude == null ? null : this.latitude.getValue();
-        }
-
-        /**
-         * @param value Latitude. The value domain and the interpretation are the same as for the text of the latitude element in KML (see notes below).
-         */
-        public LocationPositionComponent setLatitude(BigDecimal value) { 
-            if (this.latitude == null)
-              this.latitude = new DecimalType();
-            this.latitude.setValue(value);
-          return this;
-        }
-
-        /**
-         * @return {@link #altitude} (Altitude. The value domain and the interpretation are the same as for the text of the altitude element in KML (see notes below).). This is the underlying object with id, value and extensions. The accessor "getAltitude" gives direct access to the value
-         */
-        public DecimalType getAltitudeElement() { 
-          if (this.altitude == null)
-            if (Configuration.errorOnAutoCreate())
-              throw new Error("Attempt to auto-create LocationPositionComponent.altitude");
-            else if (Configuration.doAutoCreate())
-              this.altitude = new DecimalType(); // bb
-          return this.altitude;
-        }
-
-        public boolean hasAltitudeElement() { 
-          return this.altitude != null && !this.altitude.isEmpty();
-        }
-
-        public boolean hasAltitude() { 
-          return this.altitude != null && !this.altitude.isEmpty();
-        }
-
-        /**
-         * @param value {@link #altitude} (Altitude. The value domain and the interpretation are the same as for the text of the altitude element in KML (see notes below).). This is the underlying object with id, value and extensions. The accessor "getAltitude" gives direct access to the value
-         */
-        public LocationPositionComponent setAltitudeElement(DecimalType value) { 
-          this.altitude = value;
-          return this;
-        }
-
-        /**
-         * @return Altitude. The value domain and the interpretation are the same as for the text of the altitude element in KML (see notes below).
-         */
-        public BigDecimal getAltitude() { 
-          return this.altitude == null ? null : this.altitude.getValue();
-        }
-
-        /**
-         * @param value Altitude. The value domain and the interpretation are the same as for the text of the altitude element in KML (see notes below).
-         */
-        public LocationPositionComponent setAltitude(BigDecimal value) { 
-          if (value == null)
-            this.altitude = null;
-          else {
-            if (this.altitude == null)
-              this.altitude = new DecimalType();
-            this.altitude.setValue(value);
-          }
-          return this;
-        }
-
-        protected void listChildren(List<Property> childrenList) {
-          super.listChildren(childrenList);
-          childrenList.add(new Property("longitude", "decimal", "Longitude. The value domain and the interpretation are the same as for the text of the longitude element in KML (see notes below).", 0, java.lang.Integer.MAX_VALUE, longitude));
-          childrenList.add(new Property("latitude", "decimal", "Latitude. The value domain and the interpretation are the same as for the text of the latitude element in KML (see notes below).", 0, java.lang.Integer.MAX_VALUE, latitude));
-          childrenList.add(new Property("altitude", "decimal", "Altitude. The value domain and the interpretation are the same as for the text of the altitude element in KML (see notes below).", 0, java.lang.Integer.MAX_VALUE, altitude));
-        }
-
-      public LocationPositionComponent copy() {
-        LocationPositionComponent dst = new LocationPositionComponent();
-        copyValues(dst);
-        dst.longitude = longitude == null ? null : longitude.copy();
-        dst.latitude = latitude == null ? null : latitude.copy();
-        dst.altitude = altitude == null ? null : altitude.copy();
-        return dst;
-      }
-
-      @Override
-      public boolean equalsDeep(Base other) {
-        if (!super.equalsDeep(other))
-          return false;
-        if (!(other instanceof LocationPositionComponent))
-          return false;
-        LocationPositionComponent o = (LocationPositionComponent) other;
-        return compareDeep(longitude, o.longitude, true) && compareDeep(latitude, o.latitude, true) && compareDeep(altitude, o.altitude, true)
-          ;
-      }
-
-      @Override
-      public boolean equalsShallow(Base other) {
-        if (!super.equalsShallow(other))
-          return false;
-        if (!(other instanceof LocationPositionComponent))
-          return false;
-        LocationPositionComponent o = (LocationPositionComponent) other;
-        return compareValues(longitude, o.longitude, true) && compareValues(latitude, o.latitude, true) && compareValues(altitude, o.altitude, true)
-          ;
-      }
-
-      public boolean isEmpty() {
-        return super.isEmpty() && (longitude == null || longitude.isEmpty()) && (latitude == null || latitude.isEmpty())
-           && (altitude == null || altitude.isEmpty());
-      }
-
-  }
-
-    /**
-     * Unique code or number identifying the location to its users.
-     */
-    @Child(name = "identifier", type = {Identifier.class}, order=0, min=0, max=Child.MAX_UNLIMITED)
-    @Description(shortDefinition="Unique code or number identifying the location to its users", formalDefinition="Unique code or number identifying the location to its users." )
-    protected List<Identifier> identifier;
-
-    /**
-     * Name of the location as used by humans. Does not need to be unique.
-     */
-    @Child(name = "name", type = {StringType.class}, order=1, min=0, max=1)
-    @Description(shortDefinition="Name of the location as used by humans", formalDefinition="Name of the location as used by humans. Does not need to be unique." )
-    protected StringType name;
-
-    /**
-     * Description of the Location, which helps in finding or referencing the place.
-     */
-    @Child(name = "description", type = {StringType.class}, order=2, min=0, max=1)
-    @Description(shortDefinition="Description of the Location, which helps in finding or referencing the place", formalDefinition="Description of the Location, which helps in finding or referencing the place." )
-    protected StringType description;
-
-    /**
-     * Indicates whether a resource instance represents a specific location or a class of locations.
-     */
-    @Child(name = "mode", type = {CodeType.class}, order=3, min=0, max=1)
-    @Description(shortDefinition="instance | kind", formalDefinition="Indicates whether a resource instance represents a specific location or a class of locations." )
-    protected Enumeration<LocationMode> mode;
-
-    /**
-     * Indicates the type of function performed at the location.
-     */
-    @Child(name = "type", type = {CodeableConcept.class}, order=4, min=0, max=1)
-    @Description(shortDefinition="Indicates the type of function performed at the location", formalDefinition="Indicates the type of function performed at the location." )
-    protected CodeableConcept type;
-
-    /**
-     * The contact details of communication devices available at the location. This can include phone numbers, fax numbers, mobile numbers, email addresses and web sites.
-     */
-    @Child(name = "telecom", type = {ContactPoint.class}, order=5, min=0, max=Child.MAX_UNLIMITED)
-    @Description(shortDefinition="Contact details of the location", formalDefinition="The contact details of communication devices available at the location. This can include phone numbers, fax numbers, mobile numbers, email addresses and web sites." )
-    protected List<ContactPoint> telecom;
-
-    /**
-     * Physical location.
-     */
-<<<<<<< HEAD
-    @Child(name = "address", type = {AddressType.class}, order = 5, min = 0, max = 1)
-=======
-    @Child(name = "address", type = {Address.class}, order=6, min=0, max=1)
->>>>>>> 3a5d2e89
-    @Description(shortDefinition="Physical location", formalDefinition="Physical location." )
-    protected AddressType address;
-
-    /**
-     * Physical form of the location, e.g. building, room, vehicle, road.
-     */
-    @Child(name = "physicalType", type = {CodeableConcept.class}, order=7, min=0, max=1)
-    @Description(shortDefinition="Physical form of the location", formalDefinition="Physical form of the location, e.g. building, room, vehicle, road." )
-    protected CodeableConcept physicalType;
-
-    /**
-     * The absolute geographic location of the Location, expressed in with the WGS84 datum (This is the same co-ordinate system used in KML).
-     */
-    @Child(name = "position", type = {}, order=8, min=0, max=1)
-    @Description(shortDefinition="The absolute geographic location", formalDefinition="The absolute geographic location of the Location, expressed in with the WGS84 datum (This is the same co-ordinate system used in KML)." )
-    protected LocationPositionComponent position;
-
-    /**
-     * The organization that is responsible for the provisioning and upkeep of the location.
-     */
-    @Child(name = "managingOrganization", type = {Organization.class}, order=9, min=0, max=1)
-    @Description(shortDefinition="The organization that is responsible for the provisioning and upkeep of the location", formalDefinition="The organization that is responsible for the provisioning and upkeep of the location." )
-    protected Reference managingOrganization;
-
-    /**
-     * The actual object that is the target of the reference (The organization that is responsible for the provisioning and upkeep of the location.)
-     */
-    protected Organization managingOrganizationTarget;
-
-    /**
-     * Another Location which this Location is physically part of.
-     */
-    @Child(name = "partOf", type = {Location.class}, order=10, min=0, max=1)
-    @Description(shortDefinition="Another Location which this Location is physically part of", formalDefinition="Another Location which this Location is physically part of." )
-    protected Reference partOf;
-
-    /**
-     * The actual object that is the target of the reference (Another Location which this Location is physically part of.)
-     */
-    protected Location partOfTarget;
-
-    /**
-     * active | suspended | inactive.
-     */
-    @Child(name = "status", type = {CodeType.class}, order=11, min=0, max=1)
-    @Description(shortDefinition="active | suspended | inactive", formalDefinition="active | suspended | inactive." )
-    protected Enumeration<LocationStatus> status;
-
-    private static final long serialVersionUID = -520735603L;
-
-  /*
-   * Constructor
-   */
-    public Location() {
-      super();
-    }
-
-    /**
-     * @return {@link #identifier} (Unique code or number identifying the location to its users.)
-     */
-    public List<Identifier> getIdentifier() { 
-      if (this.identifier == null)
-        this.identifier = new ArrayList<Identifier>();
-      return this.identifier;
-    }
-
-    public boolean hasIdentifier() { 
-      if (this.identifier == null)
-        return false;
-      for (Identifier item : this.identifier)
-        if (!item.isEmpty())
-          return true;
-      return false;
-    }
-
-    /**
-     * @return {@link #identifier} (Unique code or number identifying the location to its users.)
-     */
-    // syntactic sugar
-    public Identifier addIdentifier() { //3
-      Identifier t = new Identifier();
-      if (this.identifier == null)
-        this.identifier = new ArrayList<Identifier>();
-      this.identifier.add(t);
-      return t;
-    }
-
-    // syntactic sugar
-    public Location addIdentifier(Identifier t) { //3
-      if (t == null)
-        return this;
-      if (this.identifier == null)
-        this.identifier = new ArrayList<Identifier>();
-      this.identifier.add(t);
-      return this;
-    }
-
-    /**
-     * @return {@link #name} (Name of the location as used by humans. Does not need to be unique.). This is the underlying object with id, value and extensions. The accessor "getName" gives direct access to the value
-     */
-    public StringType getNameElement() { 
-      if (this.name == null)
-        if (Configuration.errorOnAutoCreate())
-          throw new Error("Attempt to auto-create Location.name");
-        else if (Configuration.doAutoCreate())
-          this.name = new StringType(); // bb
-      return this.name;
-    }
-
-    public boolean hasNameElement() { 
-      return this.name != null && !this.name.isEmpty();
-    }
-
-    public boolean hasName() { 
-      return this.name != null && !this.name.isEmpty();
-    }
-
-    /**
-     * @param value {@link #name} (Name of the location as used by humans. Does not need to be unique.). This is the underlying object with id, value and extensions. The accessor "getName" gives direct access to the value
-     */
-    public Location setNameElement(StringType value) { 
-      this.name = value;
-      return this;
-    }
-
-    /**
-     * @return Name of the location as used by humans. Does not need to be unique.
-     */
-    public String getName() { 
-      return this.name == null ? null : this.name.getValue();
-    }
-
-    /**
-     * @param value Name of the location as used by humans. Does not need to be unique.
-     */
-    public Location setName(String value) { 
-      if (Utilities.noString(value))
-        this.name = null;
-      else {
-        if (this.name == null)
-          this.name = new StringType();
-        this.name.setValue(value);
-      }
-      return this;
-    }
-
-    /**
-     * @return {@link #description} (Description of the Location, which helps in finding or referencing the place.). This is the underlying object with id, value and extensions. The accessor "getDescription" gives direct access to the value
-     */
-    public StringType getDescriptionElement() { 
-      if (this.description == null)
-        if (Configuration.errorOnAutoCreate())
-          throw new Error("Attempt to auto-create Location.description");
-        else if (Configuration.doAutoCreate())
-          this.description = new StringType(); // bb
-      return this.description;
-    }
-
-    public boolean hasDescriptionElement() { 
-      return this.description != null && !this.description.isEmpty();
-    }
-
-    public boolean hasDescription() { 
-      return this.description != null && !this.description.isEmpty();
-    }
-
-    /**
-     * @param value {@link #description} (Description of the Location, which helps in finding or referencing the place.). This is the underlying object with id, value and extensions. The accessor "getDescription" gives direct access to the value
-     */
-    public Location setDescriptionElement(StringType value) { 
-      this.description = value;
-      return this;
-    }
-
-    /**
-     * @return Description of the Location, which helps in finding or referencing the place.
-     */
-    public String getDescription() { 
-      return this.description == null ? null : this.description.getValue();
-    }
-
-    /**
-     * @param value Description of the Location, which helps in finding or referencing the place.
-     */
-    public Location setDescription(String value) { 
-      if (Utilities.noString(value))
-        this.description = null;
-      else {
-        if (this.description == null)
-          this.description = new StringType();
-        this.description.setValue(value);
-      }
-      return this;
-    }
-
-    /**
-     * @return {@link #mode} (Indicates whether a resource instance represents a specific location or a class of locations.). This is the underlying object with id, value and extensions. The accessor "getMode" gives direct access to the value
-     */
-    public Enumeration<LocationMode> getModeElement() { 
-      if (this.mode == null)
-        if (Configuration.errorOnAutoCreate())
-          throw new Error("Attempt to auto-create Location.mode");
-        else if (Configuration.doAutoCreate())
-          this.mode = new Enumeration<LocationMode>(new LocationModeEnumFactory()); // bb
-      return this.mode;
-    }
-
-    public boolean hasModeElement() { 
-      return this.mode != null && !this.mode.isEmpty();
-    }
-
-    public boolean hasMode() { 
-      return this.mode != null && !this.mode.isEmpty();
-    }
-
-    /**
-     * @param value {@link #mode} (Indicates whether a resource instance represents a specific location or a class of locations.). This is the underlying object with id, value and extensions. The accessor "getMode" gives direct access to the value
-     */
-    public Location setModeElement(Enumeration<LocationMode> value) { 
-      this.mode = value;
-      return this;
-    }
-
-    /**
-     * @return Indicates whether a resource instance represents a specific location or a class of locations.
-     */
-    public LocationMode getMode() { 
-      return this.mode == null ? null : this.mode.getValue();
-    }
-
-    /**
-     * @param value Indicates whether a resource instance represents a specific location or a class of locations.
-     */
-    public Location setMode(LocationMode value) { 
-      if (value == null)
-        this.mode = null;
-      else {
-        if (this.mode == null)
-          this.mode = new Enumeration<LocationMode>(new LocationModeEnumFactory());
-        this.mode.setValue(value);
-      }
-      return this;
-    }
-
-    /**
-     * @return {@link #type} (Indicates the type of function performed at the location.)
-     */
-    public CodeableConcept getType() { 
-      if (this.type == null)
-        if (Configuration.errorOnAutoCreate())
-          throw new Error("Attempt to auto-create Location.type");
-        else if (Configuration.doAutoCreate())
-          this.type = new CodeableConcept(); // cc
-      return this.type;
-    }
-
-    public boolean hasType() { 
-      return this.type != null && !this.type.isEmpty();
-    }
-
-    /**
-     * @param value {@link #type} (Indicates the type of function performed at the location.)
-     */
-    public Location setType(CodeableConcept value) { 
-      this.type = value;
-      return this;
-    }
-
-    /**
-     * @return {@link #telecom} (The contact details of communication devices available at the location. This can include phone numbers, fax numbers, mobile numbers, email addresses and web sites.)
-     */
-    public List<ContactPoint> getTelecom() { 
-      if (this.telecom == null)
-        this.telecom = new ArrayList<ContactPoint>();
-      return this.telecom;
-    }
-
-    public boolean hasTelecom() { 
-      if (this.telecom == null)
-        return false;
-      for (ContactPoint item : this.telecom)
-        if (!item.isEmpty())
-          return true;
-      return false;
-    }
-
-    /**
-     * @return {@link #telecom} (The contact details of communication devices available at the location. This can include phone numbers, fax numbers, mobile numbers, email addresses and web sites.)
-     */
-    // syntactic sugar
-    public ContactPoint addTelecom() { //3
-      ContactPoint t = new ContactPoint();
-      if (this.telecom == null)
-        this.telecom = new ArrayList<ContactPoint>();
-      this.telecom.add(t);
-      return t;
-    }
-
-    // syntactic sugar
-    public Location addTelecom(ContactPoint t) { //3
-      if (t == null)
-        return this;
-      if (this.telecom == null)
-        this.telecom = new ArrayList<ContactPoint>();
-      this.telecom.add(t);
-      return this;
-    }
-
-    /**
-     * @return {@link #address} (Physical location.)
-     */
-    public AddressType getAddress() { 
-      if (this.address == null)
-        if (Configuration.errorOnAutoCreate())
-          throw new Error("Attempt to auto-create Location.address");
-        else if (Configuration.doAutoCreate())
-          this.address = new AddressType(); // cc
-      return this.address;
-    }
-
-    public boolean hasAddress() { 
-      return this.address != null && !this.address.isEmpty();
-    }
-
-    /**
-     * @param value {@link #address} (Physical location.)
-     */
-    public Location setAddress(AddressType value) { 
-      this.address = value;
-      return this;
-    }
-
-    /**
-     * @return {@link #physicalType} (Physical form of the location, e.g. building, room, vehicle, road.)
-     */
-    public CodeableConcept getPhysicalType() { 
-      if (this.physicalType == null)
-        if (Configuration.errorOnAutoCreate())
-          throw new Error("Attempt to auto-create Location.physicalType");
-        else if (Configuration.doAutoCreate())
-          this.physicalType = new CodeableConcept(); // cc
-      return this.physicalType;
-    }
-
-    public boolean hasPhysicalType() { 
-      return this.physicalType != null && !this.physicalType.isEmpty();
-    }
-
-    /**
-     * @param value {@link #physicalType} (Physical form of the location, e.g. building, room, vehicle, road.)
-     */
-    public Location setPhysicalType(CodeableConcept value) { 
-      this.physicalType = value;
-      return this;
-    }
-
-    /**
-     * @return {@link #position} (The absolute geographic location of the Location, expressed in with the WGS84 datum (This is the same co-ordinate system used in KML).)
-     */
-    public LocationPositionComponent getPosition() { 
-      if (this.position == null)
-        if (Configuration.errorOnAutoCreate())
-          throw new Error("Attempt to auto-create Location.position");
-        else if (Configuration.doAutoCreate())
-          this.position = new LocationPositionComponent(); // cc
-      return this.position;
-    }
-
-    public boolean hasPosition() { 
-      return this.position != null && !this.position.isEmpty();
-    }
-
-    /**
-     * @param value {@link #position} (The absolute geographic location of the Location, expressed in with the WGS84 datum (This is the same co-ordinate system used in KML).)
-     */
-    public Location setPosition(LocationPositionComponent value) { 
-      this.position = value;
-      return this;
-    }
-
-    /**
-     * @return {@link #managingOrganization} (The organization that is responsible for the provisioning and upkeep of the location.)
-     */
-    public Reference getManagingOrganization() { 
-      if (this.managingOrganization == null)
-        if (Configuration.errorOnAutoCreate())
-          throw new Error("Attempt to auto-create Location.managingOrganization");
-        else if (Configuration.doAutoCreate())
-          this.managingOrganization = new Reference(); // cc
-      return this.managingOrganization;
-    }
-
-    public boolean hasManagingOrganization() { 
-      return this.managingOrganization != null && !this.managingOrganization.isEmpty();
-    }
-
-    /**
-     * @param value {@link #managingOrganization} (The organization that is responsible for the provisioning and upkeep of the location.)
-     */
-    public Location setManagingOrganization(Reference value) { 
-      this.managingOrganization = value;
-      return this;
-    }
-
-    /**
-     * @return {@link #managingOrganization} The actual object that is the target of the reference. The reference library doesn't populate this, but you can use it to hold the resource if you resolve it. (The organization that is responsible for the provisioning and upkeep of the location.)
-     */
-    public Organization getManagingOrganizationTarget() { 
-      if (this.managingOrganizationTarget == null)
-        if (Configuration.errorOnAutoCreate())
-          throw new Error("Attempt to auto-create Location.managingOrganization");
-        else if (Configuration.doAutoCreate())
-          this.managingOrganizationTarget = new Organization(); // aa
-      return this.managingOrganizationTarget;
-    }
-
-    /**
-     * @param value {@link #managingOrganization} The actual object that is the target of the reference. The reference library doesn't use these, but you can use it to hold the resource if you resolve it. (The organization that is responsible for the provisioning and upkeep of the location.)
-     */
-    public Location setManagingOrganizationTarget(Organization value) { 
-      this.managingOrganizationTarget = value;
-      return this;
-    }
-
-    /**
-     * @return {@link #partOf} (Another Location which this Location is physically part of.)
-     */
-    public Reference getPartOf() { 
-      if (this.partOf == null)
-        if (Configuration.errorOnAutoCreate())
-          throw new Error("Attempt to auto-create Location.partOf");
-        else if (Configuration.doAutoCreate())
-          this.partOf = new Reference(); // cc
-      return this.partOf;
-    }
-
-    public boolean hasPartOf() { 
-      return this.partOf != null && !this.partOf.isEmpty();
-    }
-
-    /**
-     * @param value {@link #partOf} (Another Location which this Location is physically part of.)
-     */
-    public Location setPartOf(Reference value) { 
-      this.partOf = value;
-      return this;
-    }
-
-    /**
-     * @return {@link #partOf} The actual object that is the target of the reference. The reference library doesn't populate this, but you can use it to hold the resource if you resolve it. (Another Location which this Location is physically part of.)
-     */
-    public Location getPartOfTarget() { 
-      if (this.partOfTarget == null)
-        if (Configuration.errorOnAutoCreate())
-          throw new Error("Attempt to auto-create Location.partOf");
-        else if (Configuration.doAutoCreate())
-          this.partOfTarget = new Location(); // aa
-      return this.partOfTarget;
-    }
-
-    /**
-     * @param value {@link #partOf} The actual object that is the target of the reference. The reference library doesn't use these, but you can use it to hold the resource if you resolve it. (Another Location which this Location is physically part of.)
-     */
-    public Location setPartOfTarget(Location value) { 
-      this.partOfTarget = value;
-      return this;
-    }
-
-    /**
-     * @return {@link #status} (active | suspended | inactive.). This is the underlying object with id, value and extensions. The accessor "getStatus" gives direct access to the value
-     */
-    public Enumeration<LocationStatus> getStatusElement() { 
-      if (this.status == null)
-        if (Configuration.errorOnAutoCreate())
-          throw new Error("Attempt to auto-create Location.status");
-        else if (Configuration.doAutoCreate())
-          this.status = new Enumeration<LocationStatus>(new LocationStatusEnumFactory()); // bb
-      return this.status;
-    }
-
-    public boolean hasStatusElement() { 
-      return this.status != null && !this.status.isEmpty();
-    }
-
-    public boolean hasStatus() { 
-      return this.status != null && !this.status.isEmpty();
-    }
-
-    /**
-     * @param value {@link #status} (active | suspended | inactive.). This is the underlying object with id, value and extensions. The accessor "getStatus" gives direct access to the value
-     */
-    public Location setStatusElement(Enumeration<LocationStatus> value) { 
-      this.status = value;
-      return this;
-    }
-
-    /**
-     * @return active | suspended | inactive.
-     */
-    public LocationStatus getStatus() { 
-      return this.status == null ? null : this.status.getValue();
-    }
-
-    /**
-     * @param value active | suspended | inactive.
-     */
-    public Location setStatus(LocationStatus value) { 
-      if (value == null)
-        this.status = null;
-      else {
-        if (this.status == null)
-          this.status = new Enumeration<LocationStatus>(new LocationStatusEnumFactory());
-        this.status.setValue(value);
-      }
-      return this;
-    }
-
-      protected void listChildren(List<Property> childrenList) {
-        super.listChildren(childrenList);
-        childrenList.add(new Property("identifier", "Identifier", "Unique code or number identifying the location to its users.", 0, java.lang.Integer.MAX_VALUE, identifier));
-        childrenList.add(new Property("name", "string", "Name of the location as used by humans. Does not need to be unique.", 0, java.lang.Integer.MAX_VALUE, name));
-        childrenList.add(new Property("description", "string", "Description of the Location, which helps in finding or referencing the place.", 0, java.lang.Integer.MAX_VALUE, description));
-        childrenList.add(new Property("mode", "code", "Indicates whether a resource instance represents a specific location or a class of locations.", 0, java.lang.Integer.MAX_VALUE, mode));
-        childrenList.add(new Property("type", "CodeableConcept", "Indicates the type of function performed at the location.", 0, java.lang.Integer.MAX_VALUE, type));
-        childrenList.add(new Property("telecom", "ContactPoint", "The contact details of communication devices available at the location. This can include phone numbers, fax numbers, mobile numbers, email addresses and web sites.", 0, java.lang.Integer.MAX_VALUE, telecom));
-        childrenList.add(new Property("address", "Address", "Physical location.", 0, java.lang.Integer.MAX_VALUE, address));
-        childrenList.add(new Property("physicalType", "CodeableConcept", "Physical form of the location, e.g. building, room, vehicle, road.", 0, java.lang.Integer.MAX_VALUE, physicalType));
-        childrenList.add(new Property("position", "", "The absolute geographic location of the Location, expressed in with the WGS84 datum (This is the same co-ordinate system used in KML).", 0, java.lang.Integer.MAX_VALUE, position));
-        childrenList.add(new Property("managingOrganization", "Reference(Organization)", "The organization that is responsible for the provisioning and upkeep of the location.", 0, java.lang.Integer.MAX_VALUE, managingOrganization));
-        childrenList.add(new Property("partOf", "Reference(Location)", "Another Location which this Location is physically part of.", 0, java.lang.Integer.MAX_VALUE, partOf));
-        childrenList.add(new Property("status", "code", "active | suspended | inactive.", 0, java.lang.Integer.MAX_VALUE, status));
-      }
-
-      public Location copy() {
-        Location dst = new Location();
-        copyValues(dst);
-        if (identifier != null) {
-          dst.identifier = new ArrayList<Identifier>();
-          for (Identifier i : identifier)
-            dst.identifier.add(i.copy());
-        };
-        dst.name = name == null ? null : name.copy();
-        dst.description = description == null ? null : description.copy();
-        dst.mode = mode == null ? null : mode.copy();
-        dst.type = type == null ? null : type.copy();
-        if (telecom != null) {
-          dst.telecom = new ArrayList<ContactPoint>();
-          for (ContactPoint i : telecom)
-            dst.telecom.add(i.copy());
-        };
-        dst.address = address == null ? null : address.copy();
-        dst.physicalType = physicalType == null ? null : physicalType.copy();
-        dst.position = position == null ? null : position.copy();
-        dst.managingOrganization = managingOrganization == null ? null : managingOrganization.copy();
-        dst.partOf = partOf == null ? null : partOf.copy();
-        dst.status = status == null ? null : status.copy();
-        return dst;
-      }
-
-      protected Location typedCopy() {
-        return copy();
-      }
-
-      @Override
-      public boolean equalsDeep(Base other) {
-        if (!super.equalsDeep(other))
-          return false;
-        if (!(other instanceof Location))
-          return false;
-        Location o = (Location) other;
-        return compareDeep(identifier, o.identifier, true) && compareDeep(name, o.name, true) && compareDeep(description, o.description, true)
-           && compareDeep(mode, o.mode, true) && compareDeep(type, o.type, true) && compareDeep(telecom, o.telecom, true)
-           && compareDeep(address, o.address, true) && compareDeep(physicalType, o.physicalType, true) && compareDeep(position, o.position, true)
-           && compareDeep(managingOrganization, o.managingOrganization, true) && compareDeep(partOf, o.partOf, true)
-           && compareDeep(status, o.status, true);
-      }
-
-      @Override
-      public boolean equalsShallow(Base other) {
-        if (!super.equalsShallow(other))
-          return false;
-        if (!(other instanceof Location))
-          return false;
-        Location o = (Location) other;
-        return compareValues(name, o.name, true) && compareValues(description, o.description, true) && compareValues(mode, o.mode, true)
-           && compareValues(status, o.status, true);
-      }
-
-      public boolean isEmpty() {
-        return super.isEmpty() && (identifier == null || identifier.isEmpty()) && (name == null || name.isEmpty())
-           && (description == null || description.isEmpty()) && (mode == null || mode.isEmpty()) && (type == null || type.isEmpty())
-           && (telecom == null || telecom.isEmpty()) && (address == null || address.isEmpty()) && (physicalType == null || physicalType.isEmpty())
-           && (position == null || position.isEmpty()) && (managingOrganization == null || managingOrganization.isEmpty())
-           && (partOf == null || partOf.isEmpty()) && (status == null || status.isEmpty());
-      }
-
-  @Override
-  public ResourceType getResourceType() {
-    return ResourceType.Location;
-   }
-
-  @SearchParamDefinition(name="organization", path="Location.managingOrganization", description="Searches for locations that are managed by the provided organization", type="reference" )
-  public static final String SP_ORGANIZATION = "organization";
-  @SearchParamDefinition(name="near", path="", description="The coordinates expressed as [lat],[long] (using the WGS84 datum, see notes) to find locations near to (servers may search using a square rather than a circle for efficiency)", type="token" )
-  public static final String SP_NEAR = "near";
-  @SearchParamDefinition(name="partof", path="Location.partOf", description="The location of which this location is a part", type="reference" )
-  public static final String SP_PARTOF = "partof";
-  @SearchParamDefinition(name="status", path="Location.status", description="Searches for locations with a specific kind of status", type="token" )
-  public static final String SP_STATUS = "status";
-  @SearchParamDefinition(name="address", path="Location.address", description="A (part of the) address of the location", type="string" )
-  public static final String SP_ADDRESS = "address";
-  @SearchParamDefinition(name="name", path="Location.name", description="A (portion of the) name of the location", type="string" )
-  public static final String SP_NAME = "name";
-  @SearchParamDefinition(name="near-distance", path="", description="A distance quantity to limit the near search to locations within a specific distance", type="token" )
-  public static final String SP_NEARDISTANCE = "near-distance";
-  @SearchParamDefinition(name="type", path="Location.type", description="A code for the type of location", type="token" )
-  public static final String SP_TYPE = "type";
-  @SearchParamDefinition(name="identifier", path="Location.identifier", description="Unique code or number identifying the location to its users", type="token" )
-  public static final String SP_IDENTIFIER = "identifier";
-
-}
-
+package org.hl7.fhir.instance.model;
+
+/*
+  Copyright (c) 2011+, HL7, Inc.
+  All rights reserved.
+  
+  Redistribution and use in source and binary forms, with or without modification, 
+  are permitted provided that the following conditions are met:
+  
+   * Redistributions of source code must retain the above copyright notice, this 
+     list of conditions and the following disclaimer.
+   * Redistributions in binary form must reproduce the above copyright notice, 
+     this list of conditions and the following disclaimer in the documentation 
+     and/or other materials provided with the distribution.
+   * Neither the name of HL7 nor the names of its contributors may be used to 
+     endorse or promote products derived from this software without specific 
+     prior written permission.
+  
+  THIS SOFTWARE IS PROVIDED BY THE COPYRIGHT HOLDERS AND CONTRIBUTORS "AS IS" AND 
+  ANY EXPRESS OR IMPLIED WARRANTIES, INCLUDING, BUT NOT LIMITED TO, THE IMPLIED 
+  WARRANTIES OF MERCHANTABILITY AND FITNESS FOR A PARTICULAR PURPOSE ARE DISCLAIMED. 
+  IN NO EVENT SHALL THE COPYRIGHT HOLDER OR CONTRIBUTORS BE LIABLE FOR ANY DIRECT, 
+  INDIRECT, INCIDENTAL, SPECIAL, EXEMPLARY, OR CONSEQUENTIAL DAMAGES (INCLUDING, BUT 
+  NOT LIMITED TO, PROCUREMENT OF SUBSTITUTE GOODS OR SERVICES; LOSS OF USE, DATA, OR 
+  PROFITS; OR BUSINESS INTERRUPTION) HOWEVER CAUSED AND ON ANY THEORY OF LIABILITY, 
+  WHETHER IN CONTRACT, STRICT LIABILITY, OR TORT (INCLUDING NEGLIGENCE OR OTHERWISE) 
+  ARISING IN ANY WAY OUT OF THE USE OF THIS SOFTWARE, EVEN IF ADVISED OF THE 
+  POSSIBILITY OF SUCH DAMAGE.
+  
+*/
+
+// Generated on Tue, May 5, 2015 16:13-0400 for FHIR v0.5.0
+
+import java.util.*;
+
+import java.math.*;
+import org.hl7.fhir.utilities.Utilities;
+import org.hl7.fhir.instance.model.annotations.ResourceDef;
+import org.hl7.fhir.instance.model.annotations.SearchParamDefinition;
+import org.hl7.fhir.instance.model.annotations.Child;
+import org.hl7.fhir.instance.model.annotations.Description;
+import org.hl7.fhir.instance.model.annotations.Block;
+import org.hl7.fhir.instance.model.api.*;
+/**
+ * Details and position information for a physical place where services are provided  and resources and participants may be stored, found, contained or accommodated.
+ */
+@ResourceDef(name="Location", profile="http://hl7.org/fhir/Profile/Location")
+public class Location extends DomainResource {
+
+    public enum LocationMode {
+        /**
+         * The Location resource represents a specific instance of a Location (e.g. Operating Theatre 1A).
+         */
+        INSTANCE, 
+        /**
+         * The Location represents a class of Locations (e.g. Any Operating Theatre). Although this class of locations could be constrained within a specific boundary (such as organization, or parent location, address etc).
+         */
+        KIND, 
+        /**
+         * added to help the parsers
+         */
+        NULL;
+        public static LocationMode fromCode(String codeString) throws Exception {
+            if (codeString == null || "".equals(codeString))
+                return null;
+        if ("instance".equals(codeString))
+          return INSTANCE;
+        if ("kind".equals(codeString))
+          return KIND;
+        throw new Exception("Unknown LocationMode code '"+codeString+"'");
+        }
+        public String toCode() {
+          switch (this) {
+            case INSTANCE: return "instance";
+            case KIND: return "kind";
+            default: return "?";
+          }
+        }
+        public String getSystem() {
+          switch (this) {
+            case INSTANCE: return "";
+            case KIND: return "";
+            default: return "?";
+          }
+        }
+        public String getDefinition() {
+          switch (this) {
+            case INSTANCE: return "The Location resource represents a specific instance of a Location (e.g. Operating Theatre 1A).";
+            case KIND: return "The Location represents a class of Locations (e.g. Any Operating Theatre). Although this class of locations could be constrained within a specific boundary (such as organization, or parent location, address etc).";
+            default: return "?";
+          }
+        }
+        public String getDisplay() {
+          switch (this) {
+            case INSTANCE: return "Instance";
+            case KIND: return "Kind";
+            default: return "?";
+          }
+        }
+    }
+
+  public static class LocationModeEnumFactory implements EnumFactory<LocationMode> {
+    public LocationMode fromCode(String codeString) throws IllegalArgumentException {
+      if (codeString == null || "".equals(codeString))
+            if (codeString == null || "".equals(codeString))
+                return null;
+        if ("instance".equals(codeString))
+          return LocationMode.INSTANCE;
+        if ("kind".equals(codeString))
+          return LocationMode.KIND;
+        throw new IllegalArgumentException("Unknown LocationMode code '"+codeString+"'");
+        }
+    public String toCode(LocationMode code) {
+      if (code == LocationMode.INSTANCE)
+        return "instance";
+      if (code == LocationMode.KIND)
+        return "kind";
+      return "?";
+      }
+    }
+
+    public enum LocationStatus {
+        /**
+         * The location is operational.
+         */
+        ACTIVE, 
+        /**
+         * The location is temporarily closed.
+         */
+        SUSPENDED, 
+        /**
+         * The location is no longer used.
+         */
+        INACTIVE, 
+        /**
+         * added to help the parsers
+         */
+        NULL;
+        public static LocationStatus fromCode(String codeString) throws Exception {
+            if (codeString == null || "".equals(codeString))
+                return null;
+        if ("active".equals(codeString))
+          return ACTIVE;
+        if ("suspended".equals(codeString))
+          return SUSPENDED;
+        if ("inactive".equals(codeString))
+          return INACTIVE;
+        throw new Exception("Unknown LocationStatus code '"+codeString+"'");
+        }
+        public String toCode() {
+          switch (this) {
+            case ACTIVE: return "active";
+            case SUSPENDED: return "suspended";
+            case INACTIVE: return "inactive";
+            default: return "?";
+          }
+        }
+        public String getSystem() {
+          switch (this) {
+            case ACTIVE: return "";
+            case SUSPENDED: return "";
+            case INACTIVE: return "";
+            default: return "?";
+          }
+        }
+        public String getDefinition() {
+          switch (this) {
+            case ACTIVE: return "The location is operational.";
+            case SUSPENDED: return "The location is temporarily closed.";
+            case INACTIVE: return "The location is no longer used.";
+            default: return "?";
+          }
+        }
+        public String getDisplay() {
+          switch (this) {
+            case ACTIVE: return "Active";
+            case SUSPENDED: return "Suspended";
+            case INACTIVE: return "Inactive";
+            default: return "?";
+          }
+        }
+    }
+
+  public static class LocationStatusEnumFactory implements EnumFactory<LocationStatus> {
+    public LocationStatus fromCode(String codeString) throws IllegalArgumentException {
+      if (codeString == null || "".equals(codeString))
+            if (codeString == null || "".equals(codeString))
+                return null;
+        if ("active".equals(codeString))
+          return LocationStatus.ACTIVE;
+        if ("suspended".equals(codeString))
+          return LocationStatus.SUSPENDED;
+        if ("inactive".equals(codeString))
+          return LocationStatus.INACTIVE;
+        throw new IllegalArgumentException("Unknown LocationStatus code '"+codeString+"'");
+        }
+    public String toCode(LocationStatus code) {
+      if (code == LocationStatus.ACTIVE)
+        return "active";
+      if (code == LocationStatus.SUSPENDED)
+        return "suspended";
+      if (code == LocationStatus.INACTIVE)
+        return "inactive";
+      return "?";
+      }
+    }
+
+    @Block()
+    public static class LocationPositionComponent extends BackboneElement implements IBaseBackboneElement {
+        /**
+         * Longitude. The value domain and the interpretation are the same as for the text of the longitude element in KML (see notes below).
+         */
+        @Child(name = "longitude", type = {DecimalType.class}, order=1, min=1, max=1)
+        @Description(shortDefinition="Longitude with WGS84 datum", formalDefinition="Longitude. The value domain and the interpretation are the same as for the text of the longitude element in KML (see notes below)." )
+        protected DecimalType longitude;
+
+        /**
+         * Latitude. The value domain and the interpretation are the same as for the text of the latitude element in KML (see notes below).
+         */
+        @Child(name = "latitude", type = {DecimalType.class}, order=2, min=1, max=1)
+        @Description(shortDefinition="Latitude with WGS84 datum", formalDefinition="Latitude. The value domain and the interpretation are the same as for the text of the latitude element in KML (see notes below)." )
+        protected DecimalType latitude;
+
+        /**
+         * Altitude. The value domain and the interpretation are the same as for the text of the altitude element in KML (see notes below).
+         */
+        @Child(name = "altitude", type = {DecimalType.class}, order=3, min=0, max=1)
+        @Description(shortDefinition="Altitude with WGS84 datum", formalDefinition="Altitude. The value domain and the interpretation are the same as for the text of the altitude element in KML (see notes below)." )
+        protected DecimalType altitude;
+
+        private static final long serialVersionUID = -74276134L;
+
+    /*
+     * Constructor
+     */
+      public LocationPositionComponent() {
+        super();
+      }
+
+    /*
+     * Constructor
+     */
+      public LocationPositionComponent(DecimalType longitude, DecimalType latitude) {
+        super();
+        this.longitude = longitude;
+        this.latitude = latitude;
+      }
+
+        /**
+         * @return {@link #longitude} (Longitude. The value domain and the interpretation are the same as for the text of the longitude element in KML (see notes below).). This is the underlying object with id, value and extensions. The accessor "getLongitude" gives direct access to the value
+         */
+        public DecimalType getLongitudeElement() { 
+          if (this.longitude == null)
+            if (Configuration.errorOnAutoCreate())
+              throw new Error("Attempt to auto-create LocationPositionComponent.longitude");
+            else if (Configuration.doAutoCreate())
+              this.longitude = new DecimalType(); // bb
+          return this.longitude;
+        }
+
+        public boolean hasLongitudeElement() { 
+          return this.longitude != null && !this.longitude.isEmpty();
+        }
+
+        public boolean hasLongitude() { 
+          return this.longitude != null && !this.longitude.isEmpty();
+        }
+
+        /**
+         * @param value {@link #longitude} (Longitude. The value domain and the interpretation are the same as for the text of the longitude element in KML (see notes below).). This is the underlying object with id, value and extensions. The accessor "getLongitude" gives direct access to the value
+         */
+        public LocationPositionComponent setLongitudeElement(DecimalType value) { 
+          this.longitude = value;
+          return this;
+        }
+
+        /**
+         * @return Longitude. The value domain and the interpretation are the same as for the text of the longitude element in KML (see notes below).
+         */
+        public BigDecimal getLongitude() { 
+          return this.longitude == null ? null : this.longitude.getValue();
+        }
+
+        /**
+         * @param value Longitude. The value domain and the interpretation are the same as for the text of the longitude element in KML (see notes below).
+         */
+        public LocationPositionComponent setLongitude(BigDecimal value) { 
+            if (this.longitude == null)
+              this.longitude = new DecimalType();
+            this.longitude.setValue(value);
+          return this;
+        }
+
+        /**
+         * @return {@link #latitude} (Latitude. The value domain and the interpretation are the same as for the text of the latitude element in KML (see notes below).). This is the underlying object with id, value and extensions. The accessor "getLatitude" gives direct access to the value
+         */
+        public DecimalType getLatitudeElement() { 
+          if (this.latitude == null)
+            if (Configuration.errorOnAutoCreate())
+              throw new Error("Attempt to auto-create LocationPositionComponent.latitude");
+            else if (Configuration.doAutoCreate())
+              this.latitude = new DecimalType(); // bb
+          return this.latitude;
+        }
+
+        public boolean hasLatitudeElement() { 
+          return this.latitude != null && !this.latitude.isEmpty();
+        }
+
+        public boolean hasLatitude() { 
+          return this.latitude != null && !this.latitude.isEmpty();
+        }
+
+        /**
+         * @param value {@link #latitude} (Latitude. The value domain and the interpretation are the same as for the text of the latitude element in KML (see notes below).). This is the underlying object with id, value and extensions. The accessor "getLatitude" gives direct access to the value
+         */
+        public LocationPositionComponent setLatitudeElement(DecimalType value) { 
+          this.latitude = value;
+          return this;
+        }
+
+        /**
+         * @return Latitude. The value domain and the interpretation are the same as for the text of the latitude element in KML (see notes below).
+         */
+        public BigDecimal getLatitude() { 
+          return this.latitude == null ? null : this.latitude.getValue();
+        }
+
+        /**
+         * @param value Latitude. The value domain and the interpretation are the same as for the text of the latitude element in KML (see notes below).
+         */
+        public LocationPositionComponent setLatitude(BigDecimal value) { 
+            if (this.latitude == null)
+              this.latitude = new DecimalType();
+            this.latitude.setValue(value);
+          return this;
+        }
+
+        /**
+         * @return {@link #altitude} (Altitude. The value domain and the interpretation are the same as for the text of the altitude element in KML (see notes below).). This is the underlying object with id, value and extensions. The accessor "getAltitude" gives direct access to the value
+         */
+        public DecimalType getAltitudeElement() { 
+          if (this.altitude == null)
+            if (Configuration.errorOnAutoCreate())
+              throw new Error("Attempt to auto-create LocationPositionComponent.altitude");
+            else if (Configuration.doAutoCreate())
+              this.altitude = new DecimalType(); // bb
+          return this.altitude;
+        }
+
+        public boolean hasAltitudeElement() { 
+          return this.altitude != null && !this.altitude.isEmpty();
+        }
+
+        public boolean hasAltitude() { 
+          return this.altitude != null && !this.altitude.isEmpty();
+        }
+
+        /**
+         * @param value {@link #altitude} (Altitude. The value domain and the interpretation are the same as for the text of the altitude element in KML (see notes below).). This is the underlying object with id, value and extensions. The accessor "getAltitude" gives direct access to the value
+         */
+        public LocationPositionComponent setAltitudeElement(DecimalType value) { 
+          this.altitude = value;
+          return this;
+        }
+
+        /**
+         * @return Altitude. The value domain and the interpretation are the same as for the text of the altitude element in KML (see notes below).
+         */
+        public BigDecimal getAltitude() { 
+          return this.altitude == null ? null : this.altitude.getValue();
+        }
+
+        /**
+         * @param value Altitude. The value domain and the interpretation are the same as for the text of the altitude element in KML (see notes below).
+         */
+        public LocationPositionComponent setAltitude(BigDecimal value) { 
+          if (value == null)
+            this.altitude = null;
+          else {
+            if (this.altitude == null)
+              this.altitude = new DecimalType();
+            this.altitude.setValue(value);
+          }
+          return this;
+        }
+
+        protected void listChildren(List<Property> childrenList) {
+          super.listChildren(childrenList);
+          childrenList.add(new Property("longitude", "decimal", "Longitude. The value domain and the interpretation are the same as for the text of the longitude element in KML (see notes below).", 0, java.lang.Integer.MAX_VALUE, longitude));
+          childrenList.add(new Property("latitude", "decimal", "Latitude. The value domain and the interpretation are the same as for the text of the latitude element in KML (see notes below).", 0, java.lang.Integer.MAX_VALUE, latitude));
+          childrenList.add(new Property("altitude", "decimal", "Altitude. The value domain and the interpretation are the same as for the text of the altitude element in KML (see notes below).", 0, java.lang.Integer.MAX_VALUE, altitude));
+        }
+
+      public LocationPositionComponent copy() {
+        LocationPositionComponent dst = new LocationPositionComponent();
+        copyValues(dst);
+        dst.longitude = longitude == null ? null : longitude.copy();
+        dst.latitude = latitude == null ? null : latitude.copy();
+        dst.altitude = altitude == null ? null : altitude.copy();
+        return dst;
+      }
+
+      @Override
+      public boolean equalsDeep(Base other) {
+        if (!super.equalsDeep(other))
+          return false;
+        if (!(other instanceof LocationPositionComponent))
+          return false;
+        LocationPositionComponent o = (LocationPositionComponent) other;
+        return compareDeep(longitude, o.longitude, true) && compareDeep(latitude, o.latitude, true) && compareDeep(altitude, o.altitude, true)
+          ;
+      }
+
+      @Override
+      public boolean equalsShallow(Base other) {
+        if (!super.equalsShallow(other))
+          return false;
+        if (!(other instanceof LocationPositionComponent))
+          return false;
+        LocationPositionComponent o = (LocationPositionComponent) other;
+        return compareValues(longitude, o.longitude, true) && compareValues(latitude, o.latitude, true) && compareValues(altitude, o.altitude, true)
+          ;
+      }
+
+      public boolean isEmpty() {
+        return super.isEmpty() && (longitude == null || longitude.isEmpty()) && (latitude == null || latitude.isEmpty())
+           && (altitude == null || altitude.isEmpty());
+      }
+
+  }
+
+    /**
+     * Unique code or number identifying the location to its users.
+     */
+    @Child(name = "identifier", type = {Identifier.class}, order=0, min=0, max=Child.MAX_UNLIMITED)
+    @Description(shortDefinition="Unique code or number identifying the location to its users", formalDefinition="Unique code or number identifying the location to its users." )
+    protected List<Identifier> identifier;
+
+    /**
+     * Name of the location as used by humans. Does not need to be unique.
+     */
+    @Child(name = "name", type = {StringType.class}, order=1, min=0, max=1)
+    @Description(shortDefinition="Name of the location as used by humans", formalDefinition="Name of the location as used by humans. Does not need to be unique." )
+    protected StringType name;
+
+    /**
+     * Description of the Location, which helps in finding or referencing the place.
+     */
+    @Child(name = "description", type = {StringType.class}, order=2, min=0, max=1)
+    @Description(shortDefinition="Description of the Location, which helps in finding or referencing the place", formalDefinition="Description of the Location, which helps in finding or referencing the place." )
+    protected StringType description;
+
+    /**
+     * Indicates whether a resource instance represents a specific location or a class of locations.
+     */
+    @Child(name = "mode", type = {CodeType.class}, order=3, min=0, max=1)
+    @Description(shortDefinition="instance | kind", formalDefinition="Indicates whether a resource instance represents a specific location or a class of locations." )
+    protected Enumeration<LocationMode> mode;
+
+    /**
+     * Indicates the type of function performed at the location.
+     */
+    @Child(name = "type", type = {CodeableConcept.class}, order=4, min=0, max=1)
+    @Description(shortDefinition="Indicates the type of function performed at the location", formalDefinition="Indicates the type of function performed at the location." )
+    protected CodeableConcept type;
+
+    /**
+     * The contact details of communication devices available at the location. This can include phone numbers, fax numbers, mobile numbers, email addresses and web sites.
+     */
+    @Child(name = "telecom", type = {ContactPoint.class}, order=5, min=0, max=Child.MAX_UNLIMITED)
+    @Description(shortDefinition="Contact details of the location", formalDefinition="The contact details of communication devices available at the location. This can include phone numbers, fax numbers, mobile numbers, email addresses and web sites." )
+    protected List<ContactPoint> telecom;
+
+    /**
+     * Physical location.
+     */
+    @Child(name = "address", type = {Address.class}, order=6, min=0, max=1)
+    @Description(shortDefinition="Physical location", formalDefinition="Physical location." )
+    protected Address address;
+
+    /**
+     * Physical form of the location, e.g. building, room, vehicle, road.
+     */
+    @Child(name = "physicalType", type = {CodeableConcept.class}, order=7, min=0, max=1)
+    @Description(shortDefinition="Physical form of the location", formalDefinition="Physical form of the location, e.g. building, room, vehicle, road." )
+    protected CodeableConcept physicalType;
+
+    /**
+     * The absolute geographic location of the Location, expressed in with the WGS84 datum (This is the same co-ordinate system used in KML).
+     */
+    @Child(name = "position", type = {}, order=8, min=0, max=1)
+    @Description(shortDefinition="The absolute geographic location", formalDefinition="The absolute geographic location of the Location, expressed in with the WGS84 datum (This is the same co-ordinate system used in KML)." )
+    protected LocationPositionComponent position;
+
+    /**
+     * The organization that is responsible for the provisioning and upkeep of the location.
+     */
+    @Child(name = "managingOrganization", type = {Organization.class}, order=9, min=0, max=1)
+    @Description(shortDefinition="The organization that is responsible for the provisioning and upkeep of the location", formalDefinition="The organization that is responsible for the provisioning and upkeep of the location." )
+    protected Reference managingOrganization;
+
+    /**
+     * The actual object that is the target of the reference (The organization that is responsible for the provisioning and upkeep of the location.)
+     */
+    protected Organization managingOrganizationTarget;
+
+    /**
+     * Another Location which this Location is physically part of.
+     */
+    @Child(name = "partOf", type = {Location.class}, order=10, min=0, max=1)
+    @Description(shortDefinition="Another Location which this Location is physically part of", formalDefinition="Another Location which this Location is physically part of." )
+    protected Reference partOf;
+
+    /**
+     * The actual object that is the target of the reference (Another Location which this Location is physically part of.)
+     */
+    protected Location partOfTarget;
+
+    /**
+     * active | suspended | inactive.
+     */
+    @Child(name = "status", type = {CodeType.class}, order=11, min=0, max=1)
+    @Description(shortDefinition="active | suspended | inactive", formalDefinition="active | suspended | inactive." )
+    protected Enumeration<LocationStatus> status;
+
+    private static final long serialVersionUID = -520735603L;
+
+  /*
+   * Constructor
+   */
+    public Location() {
+      super();
+    }
+
+    /**
+     * @return {@link #identifier} (Unique code or number identifying the location to its users.)
+     */
+    public List<Identifier> getIdentifier() { 
+      if (this.identifier == null)
+        this.identifier = new ArrayList<Identifier>();
+      return this.identifier;
+    }
+
+    public boolean hasIdentifier() { 
+      if (this.identifier == null)
+        return false;
+      for (Identifier item : this.identifier)
+        if (!item.isEmpty())
+          return true;
+      return false;
+    }
+
+    /**
+     * @return {@link #identifier} (Unique code or number identifying the location to its users.)
+     */
+    // syntactic sugar
+    public Identifier addIdentifier() { //3
+      Identifier t = new Identifier();
+      if (this.identifier == null)
+        this.identifier = new ArrayList<Identifier>();
+      this.identifier.add(t);
+      return t;
+    }
+
+    // syntactic sugar
+    public Location addIdentifier(Identifier t) { //3
+      if (t == null)
+        return this;
+      if (this.identifier == null)
+        this.identifier = new ArrayList<Identifier>();
+      this.identifier.add(t);
+      return this;
+    }
+
+    /**
+     * @return {@link #name} (Name of the location as used by humans. Does not need to be unique.). This is the underlying object with id, value and extensions. The accessor "getName" gives direct access to the value
+     */
+    public StringType getNameElement() { 
+      if (this.name == null)
+        if (Configuration.errorOnAutoCreate())
+          throw new Error("Attempt to auto-create Location.name");
+        else if (Configuration.doAutoCreate())
+          this.name = new StringType(); // bb
+      return this.name;
+    }
+
+    public boolean hasNameElement() { 
+      return this.name != null && !this.name.isEmpty();
+    }
+
+    public boolean hasName() { 
+      return this.name != null && !this.name.isEmpty();
+    }
+
+    /**
+     * @param value {@link #name} (Name of the location as used by humans. Does not need to be unique.). This is the underlying object with id, value and extensions. The accessor "getName" gives direct access to the value
+     */
+    public Location setNameElement(StringType value) { 
+      this.name = value;
+      return this;
+    }
+
+    /**
+     * @return Name of the location as used by humans. Does not need to be unique.
+     */
+    public String getName() { 
+      return this.name == null ? null : this.name.getValue();
+    }
+
+    /**
+     * @param value Name of the location as used by humans. Does not need to be unique.
+     */
+    public Location setName(String value) { 
+      if (Utilities.noString(value))
+        this.name = null;
+      else {
+        if (this.name == null)
+          this.name = new StringType();
+        this.name.setValue(value);
+      }
+      return this;
+    }
+
+    /**
+     * @return {@link #description} (Description of the Location, which helps in finding or referencing the place.). This is the underlying object with id, value and extensions. The accessor "getDescription" gives direct access to the value
+     */
+    public StringType getDescriptionElement() { 
+      if (this.description == null)
+        if (Configuration.errorOnAutoCreate())
+          throw new Error("Attempt to auto-create Location.description");
+        else if (Configuration.doAutoCreate())
+          this.description = new StringType(); // bb
+      return this.description;
+    }
+
+    public boolean hasDescriptionElement() { 
+      return this.description != null && !this.description.isEmpty();
+    }
+
+    public boolean hasDescription() { 
+      return this.description != null && !this.description.isEmpty();
+    }
+
+    /**
+     * @param value {@link #description} (Description of the Location, which helps in finding or referencing the place.). This is the underlying object with id, value and extensions. The accessor "getDescription" gives direct access to the value
+     */
+    public Location setDescriptionElement(StringType value) { 
+      this.description = value;
+      return this;
+    }
+
+    /**
+     * @return Description of the Location, which helps in finding or referencing the place.
+     */
+    public String getDescription() { 
+      return this.description == null ? null : this.description.getValue();
+    }
+
+    /**
+     * @param value Description of the Location, which helps in finding or referencing the place.
+     */
+    public Location setDescription(String value) { 
+      if (Utilities.noString(value))
+        this.description = null;
+      else {
+        if (this.description == null)
+          this.description = new StringType();
+        this.description.setValue(value);
+      }
+      return this;
+    }
+
+    /**
+     * @return {@link #mode} (Indicates whether a resource instance represents a specific location or a class of locations.). This is the underlying object with id, value and extensions. The accessor "getMode" gives direct access to the value
+     */
+    public Enumeration<LocationMode> getModeElement() { 
+      if (this.mode == null)
+        if (Configuration.errorOnAutoCreate())
+          throw new Error("Attempt to auto-create Location.mode");
+        else if (Configuration.doAutoCreate())
+          this.mode = new Enumeration<LocationMode>(new LocationModeEnumFactory()); // bb
+      return this.mode;
+    }
+
+    public boolean hasModeElement() { 
+      return this.mode != null && !this.mode.isEmpty();
+    }
+
+    public boolean hasMode() { 
+      return this.mode != null && !this.mode.isEmpty();
+    }
+
+    /**
+     * @param value {@link #mode} (Indicates whether a resource instance represents a specific location or a class of locations.). This is the underlying object with id, value and extensions. The accessor "getMode" gives direct access to the value
+     */
+    public Location setModeElement(Enumeration<LocationMode> value) { 
+      this.mode = value;
+      return this;
+    }
+
+    /**
+     * @return Indicates whether a resource instance represents a specific location or a class of locations.
+     */
+    public LocationMode getMode() { 
+      return this.mode == null ? null : this.mode.getValue();
+    }
+
+    /**
+     * @param value Indicates whether a resource instance represents a specific location or a class of locations.
+     */
+    public Location setMode(LocationMode value) { 
+      if (value == null)
+        this.mode = null;
+      else {
+        if (this.mode == null)
+          this.mode = new Enumeration<LocationMode>(new LocationModeEnumFactory());
+        this.mode.setValue(value);
+      }
+      return this;
+    }
+
+    /**
+     * @return {@link #type} (Indicates the type of function performed at the location.)
+     */
+    public CodeableConcept getType() { 
+      if (this.type == null)
+        if (Configuration.errorOnAutoCreate())
+          throw new Error("Attempt to auto-create Location.type");
+        else if (Configuration.doAutoCreate())
+          this.type = new CodeableConcept(); // cc
+      return this.type;
+    }
+
+    public boolean hasType() { 
+      return this.type != null && !this.type.isEmpty();
+    }
+
+    /**
+     * @param value {@link #type} (Indicates the type of function performed at the location.)
+     */
+    public Location setType(CodeableConcept value) { 
+      this.type = value;
+      return this;
+    }
+
+    /**
+     * @return {@link #telecom} (The contact details of communication devices available at the location. This can include phone numbers, fax numbers, mobile numbers, email addresses and web sites.)
+     */
+    public List<ContactPoint> getTelecom() { 
+      if (this.telecom == null)
+        this.telecom = new ArrayList<ContactPoint>();
+      return this.telecom;
+    }
+
+    public boolean hasTelecom() { 
+      if (this.telecom == null)
+        return false;
+      for (ContactPoint item : this.telecom)
+        if (!item.isEmpty())
+          return true;
+      return false;
+    }
+
+    /**
+     * @return {@link #telecom} (The contact details of communication devices available at the location. This can include phone numbers, fax numbers, mobile numbers, email addresses and web sites.)
+     */
+    // syntactic sugar
+    public ContactPoint addTelecom() { //3
+      ContactPoint t = new ContactPoint();
+      if (this.telecom == null)
+        this.telecom = new ArrayList<ContactPoint>();
+      this.telecom.add(t);
+      return t;
+    }
+
+    // syntactic sugar
+    public Location addTelecom(ContactPoint t) { //3
+      if (t == null)
+        return this;
+      if (this.telecom == null)
+        this.telecom = new ArrayList<ContactPoint>();
+      this.telecom.add(t);
+      return this;
+    }
+
+    /**
+     * @return {@link #address} (Physical location.)
+     */
+    public Address getAddress() { 
+      if (this.address == null)
+        if (Configuration.errorOnAutoCreate())
+          throw new Error("Attempt to auto-create Location.address");
+        else if (Configuration.doAutoCreate())
+          this.address = new Address(); // cc
+      return this.address;
+    }
+
+    public boolean hasAddress() { 
+      return this.address != null && !this.address.isEmpty();
+    }
+
+    /**
+     * @param value {@link #address} (Physical location.)
+     */
+    public Location setAddress(Address value) { 
+      this.address = value;
+      return this;
+    }
+
+    /**
+     * @return {@link #physicalType} (Physical form of the location, e.g. building, room, vehicle, road.)
+     */
+    public CodeableConcept getPhysicalType() { 
+      if (this.physicalType == null)
+        if (Configuration.errorOnAutoCreate())
+          throw new Error("Attempt to auto-create Location.physicalType");
+        else if (Configuration.doAutoCreate())
+          this.physicalType = new CodeableConcept(); // cc
+      return this.physicalType;
+    }
+
+    public boolean hasPhysicalType() { 
+      return this.physicalType != null && !this.physicalType.isEmpty();
+    }
+
+    /**
+     * @param value {@link #physicalType} (Physical form of the location, e.g. building, room, vehicle, road.)
+     */
+    public Location setPhysicalType(CodeableConcept value) { 
+      this.physicalType = value;
+      return this;
+    }
+
+    /**
+     * @return {@link #position} (The absolute geographic location of the Location, expressed in with the WGS84 datum (This is the same co-ordinate system used in KML).)
+     */
+    public LocationPositionComponent getPosition() { 
+      if (this.position == null)
+        if (Configuration.errorOnAutoCreate())
+          throw new Error("Attempt to auto-create Location.position");
+        else if (Configuration.doAutoCreate())
+          this.position = new LocationPositionComponent(); // cc
+      return this.position;
+    }
+
+    public boolean hasPosition() { 
+      return this.position != null && !this.position.isEmpty();
+    }
+
+    /**
+     * @param value {@link #position} (The absolute geographic location of the Location, expressed in with the WGS84 datum (This is the same co-ordinate system used in KML).)
+     */
+    public Location setPosition(LocationPositionComponent value) { 
+      this.position = value;
+      return this;
+    }
+
+    /**
+     * @return {@link #managingOrganization} (The organization that is responsible for the provisioning and upkeep of the location.)
+     */
+    public Reference getManagingOrganization() { 
+      if (this.managingOrganization == null)
+        if (Configuration.errorOnAutoCreate())
+          throw new Error("Attempt to auto-create Location.managingOrganization");
+        else if (Configuration.doAutoCreate())
+          this.managingOrganization = new Reference(); // cc
+      return this.managingOrganization;
+    }
+
+    public boolean hasManagingOrganization() { 
+      return this.managingOrganization != null && !this.managingOrganization.isEmpty();
+    }
+
+    /**
+     * @param value {@link #managingOrganization} (The organization that is responsible for the provisioning and upkeep of the location.)
+     */
+    public Location setManagingOrganization(Reference value) { 
+      this.managingOrganization = value;
+      return this;
+    }
+
+    /**
+     * @return {@link #managingOrganization} The actual object that is the target of the reference. The reference library doesn't populate this, but you can use it to hold the resource if you resolve it. (The organization that is responsible for the provisioning and upkeep of the location.)
+     */
+    public Organization getManagingOrganizationTarget() { 
+      if (this.managingOrganizationTarget == null)
+        if (Configuration.errorOnAutoCreate())
+          throw new Error("Attempt to auto-create Location.managingOrganization");
+        else if (Configuration.doAutoCreate())
+          this.managingOrganizationTarget = new Organization(); // aa
+      return this.managingOrganizationTarget;
+    }
+
+    /**
+     * @param value {@link #managingOrganization} The actual object that is the target of the reference. The reference library doesn't use these, but you can use it to hold the resource if you resolve it. (The organization that is responsible for the provisioning and upkeep of the location.)
+     */
+    public Location setManagingOrganizationTarget(Organization value) { 
+      this.managingOrganizationTarget = value;
+      return this;
+    }
+
+    /**
+     * @return {@link #partOf} (Another Location which this Location is physically part of.)
+     */
+    public Reference getPartOf() { 
+      if (this.partOf == null)
+        if (Configuration.errorOnAutoCreate())
+          throw new Error("Attempt to auto-create Location.partOf");
+        else if (Configuration.doAutoCreate())
+          this.partOf = new Reference(); // cc
+      return this.partOf;
+    }
+
+    public boolean hasPartOf() { 
+      return this.partOf != null && !this.partOf.isEmpty();
+    }
+
+    /**
+     * @param value {@link #partOf} (Another Location which this Location is physically part of.)
+     */
+    public Location setPartOf(Reference value) { 
+      this.partOf = value;
+      return this;
+    }
+
+    /**
+     * @return {@link #partOf} The actual object that is the target of the reference. The reference library doesn't populate this, but you can use it to hold the resource if you resolve it. (Another Location which this Location is physically part of.)
+     */
+    public Location getPartOfTarget() { 
+      if (this.partOfTarget == null)
+        if (Configuration.errorOnAutoCreate())
+          throw new Error("Attempt to auto-create Location.partOf");
+        else if (Configuration.doAutoCreate())
+          this.partOfTarget = new Location(); // aa
+      return this.partOfTarget;
+    }
+
+    /**
+     * @param value {@link #partOf} The actual object that is the target of the reference. The reference library doesn't use these, but you can use it to hold the resource if you resolve it. (Another Location which this Location is physically part of.)
+     */
+    public Location setPartOfTarget(Location value) { 
+      this.partOfTarget = value;
+      return this;
+    }
+
+    /**
+     * @return {@link #status} (active | suspended | inactive.). This is the underlying object with id, value and extensions. The accessor "getStatus" gives direct access to the value
+     */
+    public Enumeration<LocationStatus> getStatusElement() { 
+      if (this.status == null)
+        if (Configuration.errorOnAutoCreate())
+          throw new Error("Attempt to auto-create Location.status");
+        else if (Configuration.doAutoCreate())
+          this.status = new Enumeration<LocationStatus>(new LocationStatusEnumFactory()); // bb
+      return this.status;
+    }
+
+    public boolean hasStatusElement() { 
+      return this.status != null && !this.status.isEmpty();
+    }
+
+    public boolean hasStatus() { 
+      return this.status != null && !this.status.isEmpty();
+    }
+
+    /**
+     * @param value {@link #status} (active | suspended | inactive.). This is the underlying object with id, value and extensions. The accessor "getStatus" gives direct access to the value
+     */
+    public Location setStatusElement(Enumeration<LocationStatus> value) { 
+      this.status = value;
+      return this;
+    }
+
+    /**
+     * @return active | suspended | inactive.
+     */
+    public LocationStatus getStatus() { 
+      return this.status == null ? null : this.status.getValue();
+    }
+
+    /**
+     * @param value active | suspended | inactive.
+     */
+    public Location setStatus(LocationStatus value) { 
+      if (value == null)
+        this.status = null;
+      else {
+        if (this.status == null)
+          this.status = new Enumeration<LocationStatus>(new LocationStatusEnumFactory());
+        this.status.setValue(value);
+      }
+      return this;
+    }
+
+      protected void listChildren(List<Property> childrenList) {
+        super.listChildren(childrenList);
+        childrenList.add(new Property("identifier", "Identifier", "Unique code or number identifying the location to its users.", 0, java.lang.Integer.MAX_VALUE, identifier));
+        childrenList.add(new Property("name", "string", "Name of the location as used by humans. Does not need to be unique.", 0, java.lang.Integer.MAX_VALUE, name));
+        childrenList.add(new Property("description", "string", "Description of the Location, which helps in finding or referencing the place.", 0, java.lang.Integer.MAX_VALUE, description));
+        childrenList.add(new Property("mode", "code", "Indicates whether a resource instance represents a specific location or a class of locations.", 0, java.lang.Integer.MAX_VALUE, mode));
+        childrenList.add(new Property("type", "CodeableConcept", "Indicates the type of function performed at the location.", 0, java.lang.Integer.MAX_VALUE, type));
+        childrenList.add(new Property("telecom", "ContactPoint", "The contact details of communication devices available at the location. This can include phone numbers, fax numbers, mobile numbers, email addresses and web sites.", 0, java.lang.Integer.MAX_VALUE, telecom));
+        childrenList.add(new Property("address", "Address", "Physical location.", 0, java.lang.Integer.MAX_VALUE, address));
+        childrenList.add(new Property("physicalType", "CodeableConcept", "Physical form of the location, e.g. building, room, vehicle, road.", 0, java.lang.Integer.MAX_VALUE, physicalType));
+        childrenList.add(new Property("position", "", "The absolute geographic location of the Location, expressed in with the WGS84 datum (This is the same co-ordinate system used in KML).", 0, java.lang.Integer.MAX_VALUE, position));
+        childrenList.add(new Property("managingOrganization", "Reference(Organization)", "The organization that is responsible for the provisioning and upkeep of the location.", 0, java.lang.Integer.MAX_VALUE, managingOrganization));
+        childrenList.add(new Property("partOf", "Reference(Location)", "Another Location which this Location is physically part of.", 0, java.lang.Integer.MAX_VALUE, partOf));
+        childrenList.add(new Property("status", "code", "active | suspended | inactive.", 0, java.lang.Integer.MAX_VALUE, status));
+      }
+
+      public Location copy() {
+        Location dst = new Location();
+        copyValues(dst);
+        if (identifier != null) {
+          dst.identifier = new ArrayList<Identifier>();
+          for (Identifier i : identifier)
+            dst.identifier.add(i.copy());
+        };
+        dst.name = name == null ? null : name.copy();
+        dst.description = description == null ? null : description.copy();
+        dst.mode = mode == null ? null : mode.copy();
+        dst.type = type == null ? null : type.copy();
+        if (telecom != null) {
+          dst.telecom = new ArrayList<ContactPoint>();
+          for (ContactPoint i : telecom)
+            dst.telecom.add(i.copy());
+        };
+        dst.address = address == null ? null : address.copy();
+        dst.physicalType = physicalType == null ? null : physicalType.copy();
+        dst.position = position == null ? null : position.copy();
+        dst.managingOrganization = managingOrganization == null ? null : managingOrganization.copy();
+        dst.partOf = partOf == null ? null : partOf.copy();
+        dst.status = status == null ? null : status.copy();
+        return dst;
+      }
+
+      protected Location typedCopy() {
+        return copy();
+      }
+
+      @Override
+      public boolean equalsDeep(Base other) {
+        if (!super.equalsDeep(other))
+          return false;
+        if (!(other instanceof Location))
+          return false;
+        Location o = (Location) other;
+        return compareDeep(identifier, o.identifier, true) && compareDeep(name, o.name, true) && compareDeep(description, o.description, true)
+           && compareDeep(mode, o.mode, true) && compareDeep(type, o.type, true) && compareDeep(telecom, o.telecom, true)
+           && compareDeep(address, o.address, true) && compareDeep(physicalType, o.physicalType, true) && compareDeep(position, o.position, true)
+           && compareDeep(managingOrganization, o.managingOrganization, true) && compareDeep(partOf, o.partOf, true)
+           && compareDeep(status, o.status, true);
+      }
+
+      @Override
+      public boolean equalsShallow(Base other) {
+        if (!super.equalsShallow(other))
+          return false;
+        if (!(other instanceof Location))
+          return false;
+        Location o = (Location) other;
+        return compareValues(name, o.name, true) && compareValues(description, o.description, true) && compareValues(mode, o.mode, true)
+           && compareValues(status, o.status, true);
+      }
+
+      public boolean isEmpty() {
+        return super.isEmpty() && (identifier == null || identifier.isEmpty()) && (name == null || name.isEmpty())
+           && (description == null || description.isEmpty()) && (mode == null || mode.isEmpty()) && (type == null || type.isEmpty())
+           && (telecom == null || telecom.isEmpty()) && (address == null || address.isEmpty()) && (physicalType == null || physicalType.isEmpty())
+           && (position == null || position.isEmpty()) && (managingOrganization == null || managingOrganization.isEmpty())
+           && (partOf == null || partOf.isEmpty()) && (status == null || status.isEmpty());
+      }
+
+  @Override
+  public ResourceType getResourceType() {
+    return ResourceType.Location;
+   }
+
+  @SearchParamDefinition(name="organization", path="Location.managingOrganization", description="Searches for locations that are managed by the provided organization", type="reference" )
+  public static final String SP_ORGANIZATION = "organization";
+  @SearchParamDefinition(name="near", path="", description="The coordinates expressed as [lat],[long] (using the WGS84 datum, see notes) to find locations near to (servers may search using a square rather than a circle for efficiency)", type="token" )
+  public static final String SP_NEAR = "near";
+  @SearchParamDefinition(name="partof", path="Location.partOf", description="The location of which this location is a part", type="reference" )
+  public static final String SP_PARTOF = "partof";
+  @SearchParamDefinition(name="status", path="Location.status", description="Searches for locations with a specific kind of status", type="token" )
+  public static final String SP_STATUS = "status";
+  @SearchParamDefinition(name="address", path="Location.address", description="A (part of the) address of the location", type="string" )
+  public static final String SP_ADDRESS = "address";
+  @SearchParamDefinition(name="name", path="Location.name", description="A (portion of the) name of the location", type="string" )
+  public static final String SP_NAME = "name";
+  @SearchParamDefinition(name="near-distance", path="", description="A distance quantity to limit the near search to locations within a specific distance", type="token" )
+  public static final String SP_NEARDISTANCE = "near-distance";
+  @SearchParamDefinition(name="type", path="Location.type", description="A code for the type of location", type="token" )
+  public static final String SP_TYPE = "type";
+  @SearchParamDefinition(name="identifier", path="Location.identifier", description="Unique code or number identifying the location to its users", type="token" )
+  public static final String SP_IDENTIFIER = "identifier";
+
+}
+