package org.hl7.fhir.instance.model;

/*
  Copyright (c) 2011+, HL7, Inc.
  All rights reserved.
  
  Redistribution and use in source and binary forms, with or without modification, 
  are permitted provided that the following conditions are met:
  
   * Redistributions of source code must retain the above copyright notice, this 
     list of conditions and the following disclaimer.
   * Redistributions in binary form must reproduce the above copyright notice, 
     this list of conditions and the following disclaimer in the documentation 
     and/or other materials provided with the distribution.
   * Neither the name of HL7 nor the names of its contributors may be used to 
     endorse or promote products derived from this software without specific 
     prior written permission.
  
  THIS SOFTWARE IS PROVIDED BY THE COPYRIGHT HOLDERS AND CONTRIBUTORS "AS IS" AND 
  ANY EXPRESS OR IMPLIED WARRANTIES, INCLUDING, BUT NOT LIMITED TO, THE IMPLIED 
  WARRANTIES OF MERCHANTABILITY AND FITNESS FOR A PARTICULAR PURPOSE ARE DISCLAIMED. 
  IN NO EVENT SHALL THE COPYRIGHT HOLDER OR CONTRIBUTORS BE LIABLE FOR ANY DIRECT, 
  INDIRECT, INCIDENTAL, SPECIAL, EXEMPLARY, OR CONSEQUENTIAL DAMAGES (INCLUDING, BUT 
  NOT LIMITED TO, PROCUREMENT OF SUBSTITUTE GOODS OR SERVICES; LOSS OF USE, DATA, OR 
  PROFITS; OR BUSINESS INTERRUPTION) HOWEVER CAUSED AND ON ANY THEORY OF LIABILITY, 
  WHETHER IN CONTRACT, STRICT LIABILITY, OR TORT (INCLUDING NEGLIGENCE OR OTHERWISE) 
  ARISING IN ANY WAY OUT OF THE USE OF THIS SOFTWARE, EVEN IF ADVISED OF THE 
  POSSIBILITY OF SUCH DAMAGE.
  
*/

// Generated on Tue, May 5, 2015 16:13-0400 for FHIR v0.5.0

import java.util.*;

import org.hl7.fhir.utilities.Utilities;
import org.hl7.fhir.instance.model.annotations.ResourceDef;
import org.hl7.fhir.instance.model.annotations.SearchParamDefinition;
import org.hl7.fhir.instance.model.annotations.Child;
import org.hl7.fhir.instance.model.annotations.Description;
import org.hl7.fhir.instance.model.annotations.Block;
import org.hl7.fhir.instance.model.api.*;
/**
 * Record details about the anatomical location of a specimen or body part.  This resource may be used when a coded concept does not provide the necessary detail needed for the use case.
 */
@ResourceDef(name="BodySite", profile="http://hl7.org/fhir/Profile/BodySite")
public class BodySite extends DomainResource {

    /**
     * The person to which the body site belongs.
     */
    @Child(name = "patient", type = {Patient.class}, order=0, min=1, max=1)
    @Description(shortDefinition="Patient", formalDefinition="The person to which the body site belongs." )
    protected Reference patient;

    /**
     * The actual object that is the target of the reference (The person to which the body site belongs.)
     */
    protected Patient patientTarget;

    /**
     * Identifier for this instance of the anatomical location.
     */
    @Child(name = "identifier", type = {Identifier.class}, order=1, min=0, max=Child.MAX_UNLIMITED)
    @Description(shortDefinition="Bodysite identifier", formalDefinition="Identifier for this instance of the anatomical location." )
    protected List<Identifier> identifier;

    /**
     * Named anatomical location - ideally would be coded where possible.
     */
    @Child(name = "code", type = {CodeableConcept.class}, order=2, min=0, max=1)
    @Description(shortDefinition="Named anatomical location", formalDefinition="Named anatomical location - ideally would be coded where possible." )
    protected CodeableConcept code;

    /**
     * Modifier to refine the anatomical location.  These include modifiers for laterality, relative location, directionality, number, and plane.
     */
    @Child(name = "modifier", type = {CodeableConcept.class}, order=3, min=0, max=Child.MAX_UNLIMITED)
    @Description(shortDefinition="Modification to location code", formalDefinition="Modifier to refine the anatomical location.  These include modifiers for laterality, relative location, directionality, number, and plane." )
    protected List<CodeableConcept> modifier;

    /**
     * Description of anatomical location.
     */
    @Child(name = "description", type = {StringType.class}, order=4, min=0, max=1)
    @Description(shortDefinition="The Description of anatomical location", formalDefinition="Description of anatomical location." )
    protected StringType description;

    /**
     * Image or images used to identify a location.
     */
<<<<<<< HEAD
    @Child(name = "image", type = {AttachmentType.class}, order = 4, min = 0, max = Child.MAX_UNLIMITED)
=======
    @Child(name = "image", type = {Attachment.class}, order=5, min=0, max=Child.MAX_UNLIMITED)
>>>>>>> 3a5d2e89
    @Description(shortDefinition="Attached images", formalDefinition="Image or images used to identify a location." )
    protected List<AttachmentType> image;

    private static final long serialVersionUID = 1568109920L;

  /*
   * Constructor
   */
    public BodySite() {
      super();
    }

  /*
   * Constructor
   */
    public BodySite(Reference patient) {
      super();
      this.patient = patient;
    }

    /**
     * @return {@link #patient} (The person to which the body site belongs.)
     */
    public Reference getPatient() { 
      if (this.patient == null)
        if (Configuration.errorOnAutoCreate())
          throw new Error("Attempt to auto-create BodySite.patient");
        else if (Configuration.doAutoCreate())
          this.patient = new Reference(); // cc
      return this.patient;
    }

    public boolean hasPatient() { 
      return this.patient != null && !this.patient.isEmpty();
    }

    /**
     * @param value {@link #patient} (The person to which the body site belongs.)
     */
    public BodySite setPatient(Reference value) { 
      this.patient = value;
      return this;
    }

    /**
     * @return {@link #patient} The actual object that is the target of the reference. The reference library doesn't populate this, but you can use it to hold the resource if you resolve it. (The person to which the body site belongs.)
     */
    public Patient getPatientTarget() { 
      if (this.patientTarget == null)
        if (Configuration.errorOnAutoCreate())
          throw new Error("Attempt to auto-create BodySite.patient");
        else if (Configuration.doAutoCreate())
          this.patientTarget = new Patient(); // aa
      return this.patientTarget;
    }

    /**
     * @param value {@link #patient} The actual object that is the target of the reference. The reference library doesn't use these, but you can use it to hold the resource if you resolve it. (The person to which the body site belongs.)
     */
    public BodySite setPatientTarget(Patient value) { 
      this.patientTarget = value;
      return this;
    }

    /**
     * @return {@link #identifier} (Identifier for this instance of the anatomical location.)
     */
    public List<Identifier> getIdentifier() { 
      if (this.identifier == null)
        this.identifier = new ArrayList<Identifier>();
      return this.identifier;
    }

    public boolean hasIdentifier() { 
      if (this.identifier == null)
        return false;
      for (Identifier item : this.identifier)
        if (!item.isEmpty())
          return true;
      return false;
    }

    /**
     * @return {@link #identifier} (Identifier for this instance of the anatomical location.)
     */
    // syntactic sugar
    public Identifier addIdentifier() { //3
      Identifier t = new Identifier();
      if (this.identifier == null)
        this.identifier = new ArrayList<Identifier>();
      this.identifier.add(t);
      return t;
    }

    // syntactic sugar
    public BodySite addIdentifier(Identifier t) { //3
      if (t == null)
        return this;
      if (this.identifier == null)
        this.identifier = new ArrayList<Identifier>();
      this.identifier.add(t);
      return this;
    }

    /**
     * @return {@link #code} (Named anatomical location - ideally would be coded where possible.)
     */
    public CodeableConcept getCode() { 
      if (this.code == null)
        if (Configuration.errorOnAutoCreate())
          throw new Error("Attempt to auto-create BodySite.code");
        else if (Configuration.doAutoCreate())
          this.code = new CodeableConcept(); // cc
      return this.code;
    }

    public boolean hasCode() { 
      return this.code != null && !this.code.isEmpty();
    }

    /**
     * @param value {@link #code} (Named anatomical location - ideally would be coded where possible.)
     */
    public BodySite setCode(CodeableConcept value) { 
      this.code = value;
      return this;
    }

    /**
     * @return {@link #modifier} (Modifier to refine the anatomical location.  These include modifiers for laterality, relative location, directionality, number, and plane.)
     */
    public List<CodeableConcept> getModifier() { 
      if (this.modifier == null)
        this.modifier = new ArrayList<CodeableConcept>();
      return this.modifier;
    }

    public boolean hasModifier() { 
      if (this.modifier == null)
        return false;
      for (CodeableConcept item : this.modifier)
        if (!item.isEmpty())
          return true;
      return false;
    }

    /**
     * @return {@link #modifier} (Modifier to refine the anatomical location.  These include modifiers for laterality, relative location, directionality, number, and plane.)
     */
    // syntactic sugar
    public CodeableConcept addModifier() { //3
      CodeableConcept t = new CodeableConcept();
      if (this.modifier == null)
        this.modifier = new ArrayList<CodeableConcept>();
      this.modifier.add(t);
      return t;
    }

    // syntactic sugar
    public BodySite addModifier(CodeableConcept t) { //3
      if (t == null)
        return this;
      if (this.modifier == null)
        this.modifier = new ArrayList<CodeableConcept>();
      this.modifier.add(t);
      return this;
    }

    /**
     * @return {@link #description} (Description of anatomical location.). This is the underlying object with id, value and extensions. The accessor "getDescription" gives direct access to the value
     */
    public StringType getDescriptionElement() { 
      if (this.description == null)
        if (Configuration.errorOnAutoCreate())
          throw new Error("Attempt to auto-create BodySite.description");
        else if (Configuration.doAutoCreate())
          this.description = new StringType(); // bb
      return this.description;
    }

    public boolean hasDescriptionElement() { 
      return this.description != null && !this.description.isEmpty();
    }

    public boolean hasDescription() { 
      return this.description != null && !this.description.isEmpty();
    }

    /**
     * @param value {@link #description} (Description of anatomical location.). This is the underlying object with id, value and extensions. The accessor "getDescription" gives direct access to the value
     */
    public BodySite setDescriptionElement(StringType value) { 
      this.description = value;
      return this;
    }

    /**
     * @return Description of anatomical location.
     */
    public String getDescription() { 
      return this.description == null ? null : this.description.getValue();
    }

    /**
     * @param value Description of anatomical location.
     */
    public BodySite setDescription(String value) { 
      if (Utilities.noString(value))
        this.description = null;
      else {
        if (this.description == null)
          this.description = new StringType();
        this.description.setValue(value);
      }
      return this;
    }

    /**
     * @return {@link #image} (Image or images used to identify a location.)
     */
    public List<AttachmentType> getImage() { 
      if (this.image == null)
        this.image = new ArrayList<AttachmentType>();
      return this.image;
    }

    public boolean hasImage() { 
      if (this.image == null)
        return false;
      for (AttachmentType item : this.image)
        if (!item.isEmpty())
          return true;
      return false;
    }

    /**
     * @return {@link #image} (Image or images used to identify a location.)
     */
    // syntactic sugar
    public AttachmentType addImage() { //3
      AttachmentType t = new AttachmentType();
      if (this.image == null)
        this.image = new ArrayList<AttachmentType>();
      this.image.add(t);
      return t;
    }

    // syntactic sugar
    public BodySite addImage(Attachment t) { //3
      if (t == null)
        return this;
      if (this.image == null)
        this.image = new ArrayList<Attachment>();
      this.image.add(t);
      return this;
    }

      protected void listChildren(List<Property> childrenList) {
        super.listChildren(childrenList);
        childrenList.add(new Property("patient", "Reference(Patient)", "The person to which the body site belongs.", 0, java.lang.Integer.MAX_VALUE, patient));
        childrenList.add(new Property("identifier", "Identifier", "Identifier for this instance of the anatomical location.", 0, java.lang.Integer.MAX_VALUE, identifier));
        childrenList.add(new Property("code", "CodeableConcept", "Named anatomical location - ideally would be coded where possible.", 0, java.lang.Integer.MAX_VALUE, code));
        childrenList.add(new Property("modifier", "CodeableConcept", "Modifier to refine the anatomical location.  These include modifiers for laterality, relative location, directionality, number, and plane.", 0, java.lang.Integer.MAX_VALUE, modifier));
        childrenList.add(new Property("description", "string", "Description of anatomical location.", 0, java.lang.Integer.MAX_VALUE, description));
        childrenList.add(new Property("image", "Attachment", "Image or images used to identify a location.", 0, java.lang.Integer.MAX_VALUE, image));
      }

      public BodySite copy() {
        BodySite dst = new BodySite();
        copyValues(dst);
        dst.patient = patient == null ? null : patient.copy();
        if (identifier != null) {
          dst.identifier = new ArrayList<Identifier>();
          for (Identifier i : identifier)
            dst.identifier.add(i.copy());
        };
        dst.code = code == null ? null : code.copy();
        if (modifier != null) {
          dst.modifier = new ArrayList<CodeableConcept>();
          for (CodeableConcept i : modifier)
            dst.modifier.add(i.copy());
        };
        dst.description = description == null ? null : description.copy();
        if (image != null) {
          dst.image = new ArrayList<AttachmentType>();
          for (AttachmentType i : image)
            dst.image.add(i.copy());
        };
        return dst;
      }

      protected BodySite typedCopy() {
        return copy();
      }

      @Override
      public boolean equalsDeep(Base other) {
        if (!super.equalsDeep(other))
          return false;
        if (!(other instanceof BodySite))
          return false;
        BodySite o = (BodySite) other;
        return compareDeep(patient, o.patient, true) && compareDeep(identifier, o.identifier, true) && compareDeep(code, o.code, true)
           && compareDeep(modifier, o.modifier, true) && compareDeep(description, o.description, true) && compareDeep(image, o.image, true)
          ;
      }

      @Override
      public boolean equalsShallow(Base other) {
        if (!super.equalsShallow(other))
          return false;
        if (!(other instanceof BodySite))
          return false;
        BodySite o = (BodySite) other;
        return compareValues(description, o.description, true);
      }

      public boolean isEmpty() {
        return super.isEmpty() && (patient == null || patient.isEmpty()) && (identifier == null || identifier.isEmpty())
           && (code == null || code.isEmpty()) && (modifier == null || modifier.isEmpty()) && (description == null || description.isEmpty())
           && (image == null || image.isEmpty());
      }

  @Override
  public ResourceType getResourceType() {
    return ResourceType.BodySite;
   }

  @SearchParamDefinition(name="patient", path="BodySite.patient", description="Patient to whom bodysite belongs", type="reference" )
  public static final String SP_PATIENT = "patient";
  @SearchParamDefinition(name="code", path="BodySite.code", description="Named anatomical location", type="token" )
  public static final String SP_CODE = "code";

}

<|MERGE_RESOLUTION|>--- conflicted
+++ resolved
@@ -1,431 +1,427 @@
-package org.hl7.fhir.instance.model;
-
-/*
-  Copyright (c) 2011+, HL7, Inc.
-  All rights reserved.
-  
-  Redistribution and use in source and binary forms, with or without modification, 
-  are permitted provided that the following conditions are met:
-  
-   * Redistributions of source code must retain the above copyright notice, this 
-     list of conditions and the following disclaimer.
-   * Redistributions in binary form must reproduce the above copyright notice, 
-     this list of conditions and the following disclaimer in the documentation 
-     and/or other materials provided with the distribution.
-   * Neither the name of HL7 nor the names of its contributors may be used to 
-     endorse or promote products derived from this software without specific 
-     prior written permission.
-  
-  THIS SOFTWARE IS PROVIDED BY THE COPYRIGHT HOLDERS AND CONTRIBUTORS "AS IS" AND 
-  ANY EXPRESS OR IMPLIED WARRANTIES, INCLUDING, BUT NOT LIMITED TO, THE IMPLIED 
-  WARRANTIES OF MERCHANTABILITY AND FITNESS FOR A PARTICULAR PURPOSE ARE DISCLAIMED. 
-  IN NO EVENT SHALL THE COPYRIGHT HOLDER OR CONTRIBUTORS BE LIABLE FOR ANY DIRECT, 
-  INDIRECT, INCIDENTAL, SPECIAL, EXEMPLARY, OR CONSEQUENTIAL DAMAGES (INCLUDING, BUT 
-  NOT LIMITED TO, PROCUREMENT OF SUBSTITUTE GOODS OR SERVICES; LOSS OF USE, DATA, OR 
-  PROFITS; OR BUSINESS INTERRUPTION) HOWEVER CAUSED AND ON ANY THEORY OF LIABILITY, 
-  WHETHER IN CONTRACT, STRICT LIABILITY, OR TORT (INCLUDING NEGLIGENCE OR OTHERWISE) 
-  ARISING IN ANY WAY OUT OF THE USE OF THIS SOFTWARE, EVEN IF ADVISED OF THE 
-  POSSIBILITY OF SUCH DAMAGE.
-  
-*/
-
-// Generated on Tue, May 5, 2015 16:13-0400 for FHIR v0.5.0
-
-import java.util.*;
-
-import org.hl7.fhir.utilities.Utilities;
-import org.hl7.fhir.instance.model.annotations.ResourceDef;
-import org.hl7.fhir.instance.model.annotations.SearchParamDefinition;
-import org.hl7.fhir.instance.model.annotations.Child;
-import org.hl7.fhir.instance.model.annotations.Description;
-import org.hl7.fhir.instance.model.annotations.Block;
-import org.hl7.fhir.instance.model.api.*;
-/**
- * Record details about the anatomical location of a specimen or body part.  This resource may be used when a coded concept does not provide the necessary detail needed for the use case.
- */
-@ResourceDef(name="BodySite", profile="http://hl7.org/fhir/Profile/BodySite")
-public class BodySite extends DomainResource {
-
-    /**
-     * The person to which the body site belongs.
-     */
-    @Child(name = "patient", type = {Patient.class}, order=0, min=1, max=1)
-    @Description(shortDefinition="Patient", formalDefinition="The person to which the body site belongs." )
-    protected Reference patient;
-
-    /**
-     * The actual object that is the target of the reference (The person to which the body site belongs.)
-     */
-    protected Patient patientTarget;
-
-    /**
-     * Identifier for this instance of the anatomical location.
-     */
-    @Child(name = "identifier", type = {Identifier.class}, order=1, min=0, max=Child.MAX_UNLIMITED)
-    @Description(shortDefinition="Bodysite identifier", formalDefinition="Identifier for this instance of the anatomical location." )
-    protected List<Identifier> identifier;
-
-    /**
-     * Named anatomical location - ideally would be coded where possible.
-     */
-    @Child(name = "code", type = {CodeableConcept.class}, order=2, min=0, max=1)
-    @Description(shortDefinition="Named anatomical location", formalDefinition="Named anatomical location - ideally would be coded where possible." )
-    protected CodeableConcept code;
-
-    /**
-     * Modifier to refine the anatomical location.  These include modifiers for laterality, relative location, directionality, number, and plane.
-     */
-    @Child(name = "modifier", type = {CodeableConcept.class}, order=3, min=0, max=Child.MAX_UNLIMITED)
-    @Description(shortDefinition="Modification to location code", formalDefinition="Modifier to refine the anatomical location.  These include modifiers for laterality, relative location, directionality, number, and plane." )
-    protected List<CodeableConcept> modifier;
-
-    /**
-     * Description of anatomical location.
-     */
-    @Child(name = "description", type = {StringType.class}, order=4, min=0, max=1)
-    @Description(shortDefinition="The Description of anatomical location", formalDefinition="Description of anatomical location." )
-    protected StringType description;
-
-    /**
-     * Image or images used to identify a location.
-     */
-<<<<<<< HEAD
-    @Child(name = "image", type = {AttachmentType.class}, order = 4, min = 0, max = Child.MAX_UNLIMITED)
-=======
-    @Child(name = "image", type = {Attachment.class}, order=5, min=0, max=Child.MAX_UNLIMITED)
->>>>>>> 3a5d2e89
-    @Description(shortDefinition="Attached images", formalDefinition="Image or images used to identify a location." )
-    protected List<AttachmentType> image;
-
-    private static final long serialVersionUID = 1568109920L;
-
-  /*
-   * Constructor
-   */
-    public BodySite() {
-      super();
-    }
-
-  /*
-   * Constructor
-   */
-    public BodySite(Reference patient) {
-      super();
-      this.patient = patient;
-    }
-
-    /**
-     * @return {@link #patient} (The person to which the body site belongs.)
-     */
-    public Reference getPatient() { 
-      if (this.patient == null)
-        if (Configuration.errorOnAutoCreate())
-          throw new Error("Attempt to auto-create BodySite.patient");
-        else if (Configuration.doAutoCreate())
-          this.patient = new Reference(); // cc
-      return this.patient;
-    }
-
-    public boolean hasPatient() { 
-      return this.patient != null && !this.patient.isEmpty();
-    }
-
-    /**
-     * @param value {@link #patient} (The person to which the body site belongs.)
-     */
-    public BodySite setPatient(Reference value) { 
-      this.patient = value;
-      return this;
-    }
-
-    /**
-     * @return {@link #patient} The actual object that is the target of the reference. The reference library doesn't populate this, but you can use it to hold the resource if you resolve it. (The person to which the body site belongs.)
-     */
-    public Patient getPatientTarget() { 
-      if (this.patientTarget == null)
-        if (Configuration.errorOnAutoCreate())
-          throw new Error("Attempt to auto-create BodySite.patient");
-        else if (Configuration.doAutoCreate())
-          this.patientTarget = new Patient(); // aa
-      return this.patientTarget;
-    }
-
-    /**
-     * @param value {@link #patient} The actual object that is the target of the reference. The reference library doesn't use these, but you can use it to hold the resource if you resolve it. (The person to which the body site belongs.)
-     */
-    public BodySite setPatientTarget(Patient value) { 
-      this.patientTarget = value;
-      return this;
-    }
-
-    /**
-     * @return {@link #identifier} (Identifier for this instance of the anatomical location.)
-     */
-    public List<Identifier> getIdentifier() { 
-      if (this.identifier == null)
-        this.identifier = new ArrayList<Identifier>();
-      return this.identifier;
-    }
-
-    public boolean hasIdentifier() { 
-      if (this.identifier == null)
-        return false;
-      for (Identifier item : this.identifier)
-        if (!item.isEmpty())
-          return true;
-      return false;
-    }
-
-    /**
-     * @return {@link #identifier} (Identifier for this instance of the anatomical location.)
-     */
-    // syntactic sugar
-    public Identifier addIdentifier() { //3
-      Identifier t = new Identifier();
-      if (this.identifier == null)
-        this.identifier = new ArrayList<Identifier>();
-      this.identifier.add(t);
-      return t;
-    }
-
-    // syntactic sugar
-    public BodySite addIdentifier(Identifier t) { //3
-      if (t == null)
-        return this;
-      if (this.identifier == null)
-        this.identifier = new ArrayList<Identifier>();
-      this.identifier.add(t);
-      return this;
-    }
-
-    /**
-     * @return {@link #code} (Named anatomical location - ideally would be coded where possible.)
-     */
-    public CodeableConcept getCode() { 
-      if (this.code == null)
-        if (Configuration.errorOnAutoCreate())
-          throw new Error("Attempt to auto-create BodySite.code");
-        else if (Configuration.doAutoCreate())
-          this.code = new CodeableConcept(); // cc
-      return this.code;
-    }
-
-    public boolean hasCode() { 
-      return this.code != null && !this.code.isEmpty();
-    }
-
-    /**
-     * @param value {@link #code} (Named anatomical location - ideally would be coded where possible.)
-     */
-    public BodySite setCode(CodeableConcept value) { 
-      this.code = value;
-      return this;
-    }
-
-    /**
-     * @return {@link #modifier} (Modifier to refine the anatomical location.  These include modifiers for laterality, relative location, directionality, number, and plane.)
-     */
-    public List<CodeableConcept> getModifier() { 
-      if (this.modifier == null)
-        this.modifier = new ArrayList<CodeableConcept>();
-      return this.modifier;
-    }
-
-    public boolean hasModifier() { 
-      if (this.modifier == null)
-        return false;
-      for (CodeableConcept item : this.modifier)
-        if (!item.isEmpty())
-          return true;
-      return false;
-    }
-
-    /**
-     * @return {@link #modifier} (Modifier to refine the anatomical location.  These include modifiers for laterality, relative location, directionality, number, and plane.)
-     */
-    // syntactic sugar
-    public CodeableConcept addModifier() { //3
-      CodeableConcept t = new CodeableConcept();
-      if (this.modifier == null)
-        this.modifier = new ArrayList<CodeableConcept>();
-      this.modifier.add(t);
-      return t;
-    }
-
-    // syntactic sugar
-    public BodySite addModifier(CodeableConcept t) { //3
-      if (t == null)
-        return this;
-      if (this.modifier == null)
-        this.modifier = new ArrayList<CodeableConcept>();
-      this.modifier.add(t);
-      return this;
-    }
-
-    /**
-     * @return {@link #description} (Description of anatomical location.). This is the underlying object with id, value and extensions. The accessor "getDescription" gives direct access to the value
-     */
-    public StringType getDescriptionElement() { 
-      if (this.description == null)
-        if (Configuration.errorOnAutoCreate())
-          throw new Error("Attempt to auto-create BodySite.description");
-        else if (Configuration.doAutoCreate())
-          this.description = new StringType(); // bb
-      return this.description;
-    }
-
-    public boolean hasDescriptionElement() { 
-      return this.description != null && !this.description.isEmpty();
-    }
-
-    public boolean hasDescription() { 
-      return this.description != null && !this.description.isEmpty();
-    }
-
-    /**
-     * @param value {@link #description} (Description of anatomical location.). This is the underlying object with id, value and extensions. The accessor "getDescription" gives direct access to the value
-     */
-    public BodySite setDescriptionElement(StringType value) { 
-      this.description = value;
-      return this;
-    }
-
-    /**
-     * @return Description of anatomical location.
-     */
-    public String getDescription() { 
-      return this.description == null ? null : this.description.getValue();
-    }
-
-    /**
-     * @param value Description of anatomical location.
-     */
-    public BodySite setDescription(String value) { 
-      if (Utilities.noString(value))
-        this.description = null;
-      else {
-        if (this.description == null)
-          this.description = new StringType();
-        this.description.setValue(value);
-      }
-      return this;
-    }
-
-    /**
-     * @return {@link #image} (Image or images used to identify a location.)
-     */
-    public List<AttachmentType> getImage() { 
-      if (this.image == null)
-        this.image = new ArrayList<AttachmentType>();
-      return this.image;
-    }
-
-    public boolean hasImage() { 
-      if (this.image == null)
-        return false;
-      for (AttachmentType item : this.image)
-        if (!item.isEmpty())
-          return true;
-      return false;
-    }
-
-    /**
-     * @return {@link #image} (Image or images used to identify a location.)
-     */
-    // syntactic sugar
-    public AttachmentType addImage() { //3
-      AttachmentType t = new AttachmentType();
-      if (this.image == null)
-        this.image = new ArrayList<AttachmentType>();
-      this.image.add(t);
-      return t;
-    }
-
-    // syntactic sugar
-    public BodySite addImage(Attachment t) { //3
-      if (t == null)
-        return this;
-      if (this.image == null)
-        this.image = new ArrayList<Attachment>();
-      this.image.add(t);
-      return this;
-    }
-
-      protected void listChildren(List<Property> childrenList) {
-        super.listChildren(childrenList);
-        childrenList.add(new Property("patient", "Reference(Patient)", "The person to which the body site belongs.", 0, java.lang.Integer.MAX_VALUE, patient));
-        childrenList.add(new Property("identifier", "Identifier", "Identifier for this instance of the anatomical location.", 0, java.lang.Integer.MAX_VALUE, identifier));
-        childrenList.add(new Property("code", "CodeableConcept", "Named anatomical location - ideally would be coded where possible.", 0, java.lang.Integer.MAX_VALUE, code));
-        childrenList.add(new Property("modifier", "CodeableConcept", "Modifier to refine the anatomical location.  These include modifiers for laterality, relative location, directionality, number, and plane.", 0, java.lang.Integer.MAX_VALUE, modifier));
-        childrenList.add(new Property("description", "string", "Description of anatomical location.", 0, java.lang.Integer.MAX_VALUE, description));
-        childrenList.add(new Property("image", "Attachment", "Image or images used to identify a location.", 0, java.lang.Integer.MAX_VALUE, image));
-      }
-
-      public BodySite copy() {
-        BodySite dst = new BodySite();
-        copyValues(dst);
-        dst.patient = patient == null ? null : patient.copy();
-        if (identifier != null) {
-          dst.identifier = new ArrayList<Identifier>();
-          for (Identifier i : identifier)
-            dst.identifier.add(i.copy());
-        };
-        dst.code = code == null ? null : code.copy();
-        if (modifier != null) {
-          dst.modifier = new ArrayList<CodeableConcept>();
-          for (CodeableConcept i : modifier)
-            dst.modifier.add(i.copy());
-        };
-        dst.description = description == null ? null : description.copy();
-        if (image != null) {
-          dst.image = new ArrayList<AttachmentType>();
-          for (AttachmentType i : image)
-            dst.image.add(i.copy());
-        };
-        return dst;
-      }
-
-      protected BodySite typedCopy() {
-        return copy();
-      }
-
-      @Override
-      public boolean equalsDeep(Base other) {
-        if (!super.equalsDeep(other))
-          return false;
-        if (!(other instanceof BodySite))
-          return false;
-        BodySite o = (BodySite) other;
-        return compareDeep(patient, o.patient, true) && compareDeep(identifier, o.identifier, true) && compareDeep(code, o.code, true)
-           && compareDeep(modifier, o.modifier, true) && compareDeep(description, o.description, true) && compareDeep(image, o.image, true)
-          ;
-      }
-
-      @Override
-      public boolean equalsShallow(Base other) {
-        if (!super.equalsShallow(other))
-          return false;
-        if (!(other instanceof BodySite))
-          return false;
-        BodySite o = (BodySite) other;
-        return compareValues(description, o.description, true);
-      }
-
-      public boolean isEmpty() {
-        return super.isEmpty() && (patient == null || patient.isEmpty()) && (identifier == null || identifier.isEmpty())
-           && (code == null || code.isEmpty()) && (modifier == null || modifier.isEmpty()) && (description == null || description.isEmpty())
-           && (image == null || image.isEmpty());
-      }
-
-  @Override
-  public ResourceType getResourceType() {
-    return ResourceType.BodySite;
-   }
-
-  @SearchParamDefinition(name="patient", path="BodySite.patient", description="Patient to whom bodysite belongs", type="reference" )
-  public static final String SP_PATIENT = "patient";
-  @SearchParamDefinition(name="code", path="BodySite.code", description="Named anatomical location", type="token" )
-  public static final String SP_CODE = "code";
-
-}
-
+package org.hl7.fhir.instance.model;
+
+/*
+  Copyright (c) 2011+, HL7, Inc.
+  All rights reserved.
+  
+  Redistribution and use in source and binary forms, with or without modification, 
+  are permitted provided that the following conditions are met:
+  
+   * Redistributions of source code must retain the above copyright notice, this 
+     list of conditions and the following disclaimer.
+   * Redistributions in binary form must reproduce the above copyright notice, 
+     this list of conditions and the following disclaimer in the documentation 
+     and/or other materials provided with the distribution.
+   * Neither the name of HL7 nor the names of its contributors may be used to 
+     endorse or promote products derived from this software without specific 
+     prior written permission.
+  
+  THIS SOFTWARE IS PROVIDED BY THE COPYRIGHT HOLDERS AND CONTRIBUTORS "AS IS" AND 
+  ANY EXPRESS OR IMPLIED WARRANTIES, INCLUDING, BUT NOT LIMITED TO, THE IMPLIED 
+  WARRANTIES OF MERCHANTABILITY AND FITNESS FOR A PARTICULAR PURPOSE ARE DISCLAIMED. 
+  IN NO EVENT SHALL THE COPYRIGHT HOLDER OR CONTRIBUTORS BE LIABLE FOR ANY DIRECT, 
+  INDIRECT, INCIDENTAL, SPECIAL, EXEMPLARY, OR CONSEQUENTIAL DAMAGES (INCLUDING, BUT 
+  NOT LIMITED TO, PROCUREMENT OF SUBSTITUTE GOODS OR SERVICES; LOSS OF USE, DATA, OR 
+  PROFITS; OR BUSINESS INTERRUPTION) HOWEVER CAUSED AND ON ANY THEORY OF LIABILITY, 
+  WHETHER IN CONTRACT, STRICT LIABILITY, OR TORT (INCLUDING NEGLIGENCE OR OTHERWISE) 
+  ARISING IN ANY WAY OUT OF THE USE OF THIS SOFTWARE, EVEN IF ADVISED OF THE 
+  POSSIBILITY OF SUCH DAMAGE.
+  
+*/
+
+// Generated on Tue, May 5, 2015 16:13-0400 for FHIR v0.5.0
+
+import java.util.*;
+
+import org.hl7.fhir.utilities.Utilities;
+import org.hl7.fhir.instance.model.annotations.ResourceDef;
+import org.hl7.fhir.instance.model.annotations.SearchParamDefinition;
+import org.hl7.fhir.instance.model.annotations.Child;
+import org.hl7.fhir.instance.model.annotations.Description;
+import org.hl7.fhir.instance.model.annotations.Block;
+import org.hl7.fhir.instance.model.api.*;
+/**
+ * Record details about the anatomical location of a specimen or body part.  This resource may be used when a coded concept does not provide the necessary detail needed for the use case.
+ */
+@ResourceDef(name="BodySite", profile="http://hl7.org/fhir/Profile/BodySite")
+public class BodySite extends DomainResource {
+
+    /**
+     * The person to which the body site belongs.
+     */
+    @Child(name = "patient", type = {Patient.class}, order=0, min=1, max=1)
+    @Description(shortDefinition="Patient", formalDefinition="The person to which the body site belongs." )
+    protected Reference patient;
+
+    /**
+     * The actual object that is the target of the reference (The person to which the body site belongs.)
+     */
+    protected Patient patientTarget;
+
+    /**
+     * Identifier for this instance of the anatomical location.
+     */
+    @Child(name = "identifier", type = {Identifier.class}, order=1, min=0, max=Child.MAX_UNLIMITED)
+    @Description(shortDefinition="Bodysite identifier", formalDefinition="Identifier for this instance of the anatomical location." )
+    protected List<Identifier> identifier;
+
+    /**
+     * Named anatomical location - ideally would be coded where possible.
+     */
+    @Child(name = "code", type = {CodeableConcept.class}, order=2, min=0, max=1)
+    @Description(shortDefinition="Named anatomical location", formalDefinition="Named anatomical location - ideally would be coded where possible." )
+    protected CodeableConcept code;
+
+    /**
+     * Modifier to refine the anatomical location.  These include modifiers for laterality, relative location, directionality, number, and plane.
+     */
+    @Child(name = "modifier", type = {CodeableConcept.class}, order=3, min=0, max=Child.MAX_UNLIMITED)
+    @Description(shortDefinition="Modification to location code", formalDefinition="Modifier to refine the anatomical location.  These include modifiers for laterality, relative location, directionality, number, and plane." )
+    protected List<CodeableConcept> modifier;
+
+    /**
+     * Description of anatomical location.
+     */
+    @Child(name = "description", type = {StringType.class}, order=4, min=0, max=1)
+    @Description(shortDefinition="The Description of anatomical location", formalDefinition="Description of anatomical location." )
+    protected StringType description;
+
+    /**
+     * Image or images used to identify a location.
+     */
+    @Child(name = "image", type = {Attachment.class}, order=5, min=0, max=Child.MAX_UNLIMITED)
+    @Description(shortDefinition="Attached images", formalDefinition="Image or images used to identify a location." )
+    protected List<Attachment> image;
+
+    private static final long serialVersionUID = 1568109920L;
+
+  /*
+   * Constructor
+   */
+    public BodySite() {
+      super();
+    }
+
+  /*
+   * Constructor
+   */
+    public BodySite(Reference patient) {
+      super();
+      this.patient = patient;
+    }
+
+    /**
+     * @return {@link #patient} (The person to which the body site belongs.)
+     */
+    public Reference getPatient() { 
+      if (this.patient == null)
+        if (Configuration.errorOnAutoCreate())
+          throw new Error("Attempt to auto-create BodySite.patient");
+        else if (Configuration.doAutoCreate())
+          this.patient = new Reference(); // cc
+      return this.patient;
+    }
+
+    public boolean hasPatient() { 
+      return this.patient != null && !this.patient.isEmpty();
+    }
+
+    /**
+     * @param value {@link #patient} (The person to which the body site belongs.)
+     */
+    public BodySite setPatient(Reference value) { 
+      this.patient = value;
+      return this;
+    }
+
+    /**
+     * @return {@link #patient} The actual object that is the target of the reference. The reference library doesn't populate this, but you can use it to hold the resource if you resolve it. (The person to which the body site belongs.)
+     */
+    public Patient getPatientTarget() { 
+      if (this.patientTarget == null)
+        if (Configuration.errorOnAutoCreate())
+          throw new Error("Attempt to auto-create BodySite.patient");
+        else if (Configuration.doAutoCreate())
+          this.patientTarget = new Patient(); // aa
+      return this.patientTarget;
+    }
+
+    /**
+     * @param value {@link #patient} The actual object that is the target of the reference. The reference library doesn't use these, but you can use it to hold the resource if you resolve it. (The person to which the body site belongs.)
+     */
+    public BodySite setPatientTarget(Patient value) { 
+      this.patientTarget = value;
+      return this;
+    }
+
+    /**
+     * @return {@link #identifier} (Identifier for this instance of the anatomical location.)
+     */
+    public List<Identifier> getIdentifier() { 
+      if (this.identifier == null)
+        this.identifier = new ArrayList<Identifier>();
+      return this.identifier;
+    }
+
+    public boolean hasIdentifier() { 
+      if (this.identifier == null)
+        return false;
+      for (Identifier item : this.identifier)
+        if (!item.isEmpty())
+          return true;
+      return false;
+    }
+
+    /**
+     * @return {@link #identifier} (Identifier for this instance of the anatomical location.)
+     */
+    // syntactic sugar
+    public Identifier addIdentifier() { //3
+      Identifier t = new Identifier();
+      if (this.identifier == null)
+        this.identifier = new ArrayList<Identifier>();
+      this.identifier.add(t);
+      return t;
+    }
+
+    // syntactic sugar
+    public BodySite addIdentifier(Identifier t) { //3
+      if (t == null)
+        return this;
+      if (this.identifier == null)
+        this.identifier = new ArrayList<Identifier>();
+      this.identifier.add(t);
+      return this;
+    }
+
+    /**
+     * @return {@link #code} (Named anatomical location - ideally would be coded where possible.)
+     */
+    public CodeableConcept getCode() { 
+      if (this.code == null)
+        if (Configuration.errorOnAutoCreate())
+          throw new Error("Attempt to auto-create BodySite.code");
+        else if (Configuration.doAutoCreate())
+          this.code = new CodeableConcept(); // cc
+      return this.code;
+    }
+
+    public boolean hasCode() { 
+      return this.code != null && !this.code.isEmpty();
+    }
+
+    /**
+     * @param value {@link #code} (Named anatomical location - ideally would be coded where possible.)
+     */
+    public BodySite setCode(CodeableConcept value) { 
+      this.code = value;
+      return this;
+    }
+
+    /**
+     * @return {@link #modifier} (Modifier to refine the anatomical location.  These include modifiers for laterality, relative location, directionality, number, and plane.)
+     */
+    public List<CodeableConcept> getModifier() { 
+      if (this.modifier == null)
+        this.modifier = new ArrayList<CodeableConcept>();
+      return this.modifier;
+    }
+
+    public boolean hasModifier() { 
+      if (this.modifier == null)
+        return false;
+      for (CodeableConcept item : this.modifier)
+        if (!item.isEmpty())
+          return true;
+      return false;
+    }
+
+    /**
+     * @return {@link #modifier} (Modifier to refine the anatomical location.  These include modifiers for laterality, relative location, directionality, number, and plane.)
+     */
+    // syntactic sugar
+    public CodeableConcept addModifier() { //3
+      CodeableConcept t = new CodeableConcept();
+      if (this.modifier == null)
+        this.modifier = new ArrayList<CodeableConcept>();
+      this.modifier.add(t);
+      return t;
+    }
+
+    // syntactic sugar
+    public BodySite addModifier(CodeableConcept t) { //3
+      if (t == null)
+        return this;
+      if (this.modifier == null)
+        this.modifier = new ArrayList<CodeableConcept>();
+      this.modifier.add(t);
+      return this;
+    }
+
+    /**
+     * @return {@link #description} (Description of anatomical location.). This is the underlying object with id, value and extensions. The accessor "getDescription" gives direct access to the value
+     */
+    public StringType getDescriptionElement() { 
+      if (this.description == null)
+        if (Configuration.errorOnAutoCreate())
+          throw new Error("Attempt to auto-create BodySite.description");
+        else if (Configuration.doAutoCreate())
+          this.description = new StringType(); // bb
+      return this.description;
+    }
+
+    public boolean hasDescriptionElement() { 
+      return this.description != null && !this.description.isEmpty();
+    }
+
+    public boolean hasDescription() { 
+      return this.description != null && !this.description.isEmpty();
+    }
+
+    /**
+     * @param value {@link #description} (Description of anatomical location.). This is the underlying object with id, value and extensions. The accessor "getDescription" gives direct access to the value
+     */
+    public BodySite setDescriptionElement(StringType value) { 
+      this.description = value;
+      return this;
+    }
+
+    /**
+     * @return Description of anatomical location.
+     */
+    public String getDescription() { 
+      return this.description == null ? null : this.description.getValue();
+    }
+
+    /**
+     * @param value Description of anatomical location.
+     */
+    public BodySite setDescription(String value) { 
+      if (Utilities.noString(value))
+        this.description = null;
+      else {
+        if (this.description == null)
+          this.description = new StringType();
+        this.description.setValue(value);
+      }
+      return this;
+    }
+
+    /**
+     * @return {@link #image} (Image or images used to identify a location.)
+     */
+    public List<Attachment> getImage() { 
+      if (this.image == null)
+        this.image = new ArrayList<Attachment>();
+      return this.image;
+    }
+
+    public boolean hasImage() { 
+      if (this.image == null)
+        return false;
+      for (Attachment item : this.image)
+        if (!item.isEmpty())
+          return true;
+      return false;
+    }
+
+    /**
+     * @return {@link #image} (Image or images used to identify a location.)
+     */
+    // syntactic sugar
+    public Attachment addImage() { //3
+      Attachment t = new Attachment();
+      if (this.image == null)
+        this.image = new ArrayList<Attachment>();
+      this.image.add(t);
+      return t;
+    }
+
+    // syntactic sugar
+    public BodySite addImage(Attachment t) { //3
+      if (t == null)
+        return this;
+      if (this.image == null)
+        this.image = new ArrayList<Attachment>();
+      this.image.add(t);
+      return this;
+    }
+
+      protected void listChildren(List<Property> childrenList) {
+        super.listChildren(childrenList);
+        childrenList.add(new Property("patient", "Reference(Patient)", "The person to which the body site belongs.", 0, java.lang.Integer.MAX_VALUE, patient));
+        childrenList.add(new Property("identifier", "Identifier", "Identifier for this instance of the anatomical location.", 0, java.lang.Integer.MAX_VALUE, identifier));
+        childrenList.add(new Property("code", "CodeableConcept", "Named anatomical location - ideally would be coded where possible.", 0, java.lang.Integer.MAX_VALUE, code));
+        childrenList.add(new Property("modifier", "CodeableConcept", "Modifier to refine the anatomical location.  These include modifiers for laterality, relative location, directionality, number, and plane.", 0, java.lang.Integer.MAX_VALUE, modifier));
+        childrenList.add(new Property("description", "string", "Description of anatomical location.", 0, java.lang.Integer.MAX_VALUE, description));
+        childrenList.add(new Property("image", "Attachment", "Image or images used to identify a location.", 0, java.lang.Integer.MAX_VALUE, image));
+      }
+
+      public BodySite copy() {
+        BodySite dst = new BodySite();
+        copyValues(dst);
+        dst.patient = patient == null ? null : patient.copy();
+        if (identifier != null) {
+          dst.identifier = new ArrayList<Identifier>();
+          for (Identifier i : identifier)
+            dst.identifier.add(i.copy());
+        };
+        dst.code = code == null ? null : code.copy();
+        if (modifier != null) {
+          dst.modifier = new ArrayList<CodeableConcept>();
+          for (CodeableConcept i : modifier)
+            dst.modifier.add(i.copy());
+        };
+        dst.description = description == null ? null : description.copy();
+        if (image != null) {
+          dst.image = new ArrayList<Attachment>();
+          for (Attachment i : image)
+            dst.image.add(i.copy());
+        };
+        return dst;
+      }
+
+      protected BodySite typedCopy() {
+        return copy();
+      }
+
+      @Override
+      public boolean equalsDeep(Base other) {
+        if (!super.equalsDeep(other))
+          return false;
+        if (!(other instanceof BodySite))
+          return false;
+        BodySite o = (BodySite) other;
+        return compareDeep(patient, o.patient, true) && compareDeep(identifier, o.identifier, true) && compareDeep(code, o.code, true)
+           && compareDeep(modifier, o.modifier, true) && compareDeep(description, o.description, true) && compareDeep(image, o.image, true)
+          ;
+      }
+
+      @Override
+      public boolean equalsShallow(Base other) {
+        if (!super.equalsShallow(other))
+          return false;
+        if (!(other instanceof BodySite))
+          return false;
+        BodySite o = (BodySite) other;
+        return compareValues(description, o.description, true);
+      }
+
+      public boolean isEmpty() {
+        return super.isEmpty() && (patient == null || patient.isEmpty()) && (identifier == null || identifier.isEmpty())
+           && (code == null || code.isEmpty()) && (modifier == null || modifier.isEmpty()) && (description == null || description.isEmpty())
+           && (image == null || image.isEmpty());
+      }
+
+  @Override
+  public ResourceType getResourceType() {
+    return ResourceType.BodySite;
+   }
+
+  @SearchParamDefinition(name="patient", path="BodySite.patient", description="Patient to whom bodysite belongs", type="reference" )
+  public static final String SP_PATIENT = "patient";
+  @SearchParamDefinition(name="code", path="BodySite.code", description="Named anatomical location", type="token" )
+  public static final String SP_CODE = "code";
+
+}
+