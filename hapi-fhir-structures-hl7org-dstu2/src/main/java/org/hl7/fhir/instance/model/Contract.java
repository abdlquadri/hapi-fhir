--- conflicted
+++ resolved
@@ -1,3458 +1,3341 @@
-package org.hl7.fhir.instance.model;
-
-/*
-  Copyright (c) 2011+, HL7, Inc.
-  All rights reserved.
-  
-  Redistribution and use in source and binary forms, with or without modification, 
-  are permitted provided that the following conditions are met:
-  
-   * Redistributions of source code must retain the above copyright notice, this 
-     list of conditions and the following disclaimer.
-   * Redistributions in binary form must reproduce the above copyright notice, 
-     this list of conditions and the following disclaimer in the documentation 
-     and/or other materials provided with the distribution.
-   * Neither the name of HL7 nor the names of its contributors may be used to 
-     endorse or promote products derived from this software without specific 
-     prior written permission.
-  
-  THIS SOFTWARE IS PROVIDED BY THE COPYRIGHT HOLDERS AND CONTRIBUTORS "AS IS" AND 
-  ANY EXPRESS OR IMPLIED WARRANTIES, INCLUDING, BUT NOT LIMITED TO, THE IMPLIED 
-  WARRANTIES OF MERCHANTABILITY AND FITNESS FOR A PARTICULAR PURPOSE ARE DISCLAIMED. 
-  IN NO EVENT SHALL THE COPYRIGHT HOLDER OR CONTRIBUTORS BE LIABLE FOR ANY DIRECT, 
-  INDIRECT, INCIDENTAL, SPECIAL, EXEMPLARY, OR CONSEQUENTIAL DAMAGES (INCLUDING, BUT 
-  NOT LIMITED TO, PROCUREMENT OF SUBSTITUTE GOODS OR SERVICES; LOSS OF USE, DATA, OR 
-  PROFITS; OR BUSINESS INTERRUPTION) HOWEVER CAUSED AND ON ANY THEORY OF LIABILITY, 
-  WHETHER IN CONTRACT, STRICT LIABILITY, OR TORT (INCLUDING NEGLIGENCE OR OTHERWISE) 
-  ARISING IN ANY WAY OUT OF THE USE OF THIS SOFTWARE, EVEN IF ADVISED OF THE 
-  POSSIBILITY OF SUCH DAMAGE.
-  
-*/
-
-// Generated on Tue, May 5, 2015 16:13-0400 for FHIR v0.5.0
-
-import java.util.*;
-
-import java.math.*;
-import org.hl7.fhir.utilities.Utilities;
-import org.hl7.fhir.instance.model.annotations.ResourceDef;
-import org.hl7.fhir.instance.model.annotations.SearchParamDefinition;
-import org.hl7.fhir.instance.model.annotations.Child;
-import org.hl7.fhir.instance.model.annotations.Description;
-import org.hl7.fhir.instance.model.annotations.Block;
-import org.hl7.fhir.instance.model.api.*;
-/**
- * A formal agreement between parties regarding the conduct of business, exchange of information or other matters.
- */
-@ResourceDef(name="Contract", profile="http://hl7.org/fhir/Profile/Contract")
-public class Contract extends DomainResource {
-
-    @Block()
-    public static class ActorComponent extends BackboneElement implements IBaseBackboneElement {
-        /**
-         * Who or what actors are assigned roles in this Contract.
-         */
-        @Child(name = "entity", type = {Contract.class, Device.class, Group.class, Location.class, Organization.class, Patient.class, Practitioner.class, RelatedPerson.class, Substance.class, Supply.class}, order=1, min=1, max=1)
-        @Description(shortDefinition="Contract Actor Type", formalDefinition="Who or what actors are assigned roles in this Contract." )
-        protected Reference entity;
-
-        /**
-         * The actual object that is the target of the reference (Who or what actors are assigned roles in this Contract.)
-         */
-        protected Resource entityTarget;
-
-        /**
-         * Role type of actors assigned roles in this Contract.
-         */
-        @Child(name = "role", type = {CodeableConcept.class}, order=2, min=0, max=Child.MAX_UNLIMITED)
-        @Description(shortDefinition="Contract  Actor Role", formalDefinition="Role type of actors assigned roles in this Contract." )
-        protected List<CodeableConcept> role;
-
-        private static final long serialVersionUID = 1371245689L;
-
-    /*
-     * Constructor
-     */
-      public ActorComponent() {
-        super();
-      }
-
-    /*
-     * Constructor
-     */
-      public ActorComponent(Reference entity) {
-        super();
-        this.entity = entity;
-      }
-
-        /**
-         * @return {@link #entity} (Who or what actors are assigned roles in this Contract.)
-         */
-        public Reference getEntity() { 
-          if (this.entity == null)
-            if (Configuration.errorOnAutoCreate())
-              throw new Error("Attempt to auto-create ActorComponent.entity");
-            else if (Configuration.doAutoCreate())
-              this.entity = new Reference(); // cc
-          return this.entity;
-        }
-
-        public boolean hasEntity() { 
-          return this.entity != null && !this.entity.isEmpty();
-        }
-
-        /**
-         * @param value {@link #entity} (Who or what actors are assigned roles in this Contract.)
-         */
-        public ActorComponent setEntity(Reference value) { 
-          this.entity = value;
-          return this;
-        }
-
-        /**
-         * @return {@link #entity} The actual object that is the target of the reference. The reference library doesn't populate this, but you can use it to hold the resource if you resolve it. (Who or what actors are assigned roles in this Contract.)
-         */
-        public Resource getEntityTarget() { 
-          return this.entityTarget;
-        }
-
-        /**
-         * @param value {@link #entity} The actual object that is the target of the reference. The reference library doesn't use these, but you can use it to hold the resource if you resolve it. (Who or what actors are assigned roles in this Contract.)
-         */
-        public ActorComponent setEntityTarget(Resource value) { 
-          this.entityTarget = value;
-          return this;
-        }
-
-        /**
-         * @return {@link #role} (Role type of actors assigned roles in this Contract.)
-         */
-        public List<CodeableConcept> getRole() { 
-          if (this.role == null)
-            this.role = new ArrayList<CodeableConcept>();
-          return this.role;
-        }
-
-        public boolean hasRole() { 
-          if (this.role == null)
-            return false;
-          for (CodeableConcept item : this.role)
-            if (!item.isEmpty())
-              return true;
-          return false;
-        }
-
-        /**
-         * @return {@link #role} (Role type of actors assigned roles in this Contract.)
-         */
-    // syntactic sugar
-        public CodeableConcept addRole() { //3
-          CodeableConcept t = new CodeableConcept();
-          if (this.role == null)
-            this.role = new ArrayList<CodeableConcept>();
-          this.role.add(t);
-          return t;
-        }
-
-    // syntactic sugar
-        public ActorComponent addRole(CodeableConcept t) { //3
-          if (t == null)
-            return this;
-          if (this.role == null)
-            this.role = new ArrayList<CodeableConcept>();
-          this.role.add(t);
-          return this;
-        }
-
-        protected void listChildren(List<Property> childrenList) {
-          super.listChildren(childrenList);
-          childrenList.add(new Property("entity", "Reference(Contract|Device|Group|Location|Organization|Patient|Practitioner|RelatedPerson|Substance|Supply)", "Who or what actors are assigned roles in this Contract.", 0, java.lang.Integer.MAX_VALUE, entity));
-          childrenList.add(new Property("role", "CodeableConcept", "Role type of actors assigned roles in this Contract.", 0, java.lang.Integer.MAX_VALUE, role));
-        }
-
-      public ActorComponent copy() {
-        ActorComponent dst = new ActorComponent();
-        copyValues(dst);
-        dst.entity = entity == null ? null : entity.copy();
-        if (role != null) {
-          dst.role = new ArrayList<CodeableConcept>();
-          for (CodeableConcept i : role)
-            dst.role.add(i.copy());
-        };
-        return dst;
-      }
-
-      @Override
-      public boolean equalsDeep(Base other) {
-        if (!super.equalsDeep(other))
-          return false;
-        if (!(other instanceof ActorComponent))
-          return false;
-        ActorComponent o = (ActorComponent) other;
-        return compareDeep(entity, o.entity, true) && compareDeep(role, o.role, true);
-      }
-
-      @Override
-      public boolean equalsShallow(Base other) {
-        if (!super.equalsShallow(other))
-          return false;
-        if (!(other instanceof ActorComponent))
-          return false;
-        ActorComponent o = (ActorComponent) other;
-        return true;
-      }
-
-      public boolean isEmpty() {
-        return super.isEmpty() && (entity == null || entity.isEmpty()) && (role == null || role.isEmpty())
-          ;
-      }
-
-  }
-
-    @Block()
-    public static class ValuedItemComponent extends BackboneElement implements IBaseBackboneElement {
-        /**
-         * Specific type of Contract Valued Item that may be priced.
-         */
-        @Child(name = "entity", type = {CodeableConcept.class}, order=1, min=0, max=1)
-        @Description(shortDefinition="Contract Valued Item Type", formalDefinition="Specific type of Contract Valued Item that may be priced." )
-        protected Type entity;
-
-        /**
-         * Identifies a Contract Valued Item instance.
-         */
-        @Child(name = "identifier", type = {Identifier.class}, order=2, min=0, max=1)
-        @Description(shortDefinition="Contract Valued Item Identifier", formalDefinition="Identifies a Contract Valued Item instance." )
-        protected Identifier identifier;
-
-        /**
-         * Indicates the time during which this Contract ValuedItem information is effective.
-         */
-        @Child(name = "effectiveTime", type = {DateTimeType.class}, order=3, min=0, max=1)
-        @Description(shortDefinition="Contract Valued Item Effective Tiem", formalDefinition="Indicates the time during which this Contract ValuedItem information is effective." )
-        protected DateTimeType effectiveTime;
-
-        /**
-         * Specifies the units by which the Contract Valued Item is measured or counted, and quantifies the countable or measurable Contract Valued Item instances.
-         */
-        @Child(name = "quantity", type = {Quantity.class}, order=4, min=0, max=1)
-        @Description(shortDefinition="Count of Contract Valued Items", formalDefinition="Specifies the units by which the Contract Valued Item is measured or counted, and quantifies the countable or measurable Contract Valued Item instances." )
-        protected Quantity quantity;
-
-        /**
-         * A Contract Valued Item unit valuation measure.
-         */
-        @Child(name = "unitPrice", type = {Money.class}, order=5, min=0, max=1)
-        @Description(shortDefinition="Contract Valued Item fee, charge, or cost", formalDefinition="A Contract Valued Item unit valuation measure." )
-        protected Money unitPrice;
-
-        /**
-         * A real number that represents a multiplier used in determining the overall value of the Contract Valued Item delivered. The concept of a Factor allows for a discount or surcharge multiplier to be applied to a monetary amount.
-         */
-        @Child(name = "factor", type = {DecimalType.class}, order=6, min=0, max=1)
-        @Description(shortDefinition="Contract Valued Item Price Scaling Factor", formalDefinition="A real number that represents a multiplier used in determining the overall value of the Contract Valued Item delivered. The concept of a Factor allows for a discount or surcharge multiplier to be applied to a monetary amount." )
-        protected DecimalType factor;
-
-        /**
-         * An amount that expresses the weighting (based on difficulty, cost and/or resource intensiveness) associated with the Contract Valued Item delivered. The concept of Points allows for assignment of point values for a Contract Valued Item, such that a monetary amount can be assigned to each point.
-         */
-        @Child(name = "points", type = {DecimalType.class}, order=7, min=0, max=1)
-        @Description(shortDefinition="Contract Valued Item Difficulty Scaling Factor", formalDefinition="An amount that expresses the weighting (based on difficulty, cost and/or resource intensiveness) associated with the Contract Valued Item delivered. The concept of Points allows for assignment of point values for a Contract Valued Item, such that a monetary amount can be assigned to each point." )
-        protected DecimalType points;
-
-        /**
-         * Expresses the product of the Contract Valued Item unitQuantity and the unitPriceAmt. For example, the formula: unit Quantity * unit Price (Cost per Point) * factor Number  * points = net Amount. Quantity, factor and points are assumed to be 1 if not supplied.
-         */
-        @Child(name = "net", type = {Money.class}, order=8, min=0, max=1)
-        @Description(shortDefinition="Total Contract Valued Item Value", formalDefinition="Expresses the product of the Contract Valued Item unitQuantity and the unitPriceAmt. For example, the formula: unit Quantity * unit Price (Cost per Point) * factor Number  * points = net Amount. Quantity, factor and points are assumed to be 1 if not supplied." )
-        protected Money net;
-
-        private static final long serialVersionUID = 1311183770L;
-
-    /*
-     * Constructor
-     */
-      public ValuedItemComponent() {
-        super();
-      }
-
-        /**
-         * @return {@link #entity} (Specific type of Contract Valued Item that may be priced.)
-         */
-        public Type getEntity() { 
-          return this.entity;
-        }
-
-        /**
-         * @return {@link #entity} (Specific type of Contract Valued Item that may be priced.)
-         */
-        public CodeableConcept getEntityCodeableConcept() throws Exception { 
-          if (!(this.entity instanceof CodeableConcept))
-            throw new Exception("Type mismatch: the type CodeableConcept was expected, but "+this.entity.getClass().getName()+" was encountered");
-          return (CodeableConcept) this.entity;
-        }
-
-        /**
-         * @return {@link #entity} (Specific type of Contract Valued Item that may be priced.)
-         */
-        public Reference getEntityReference() throws Exception { 
-          if (!(this.entity instanceof Reference))
-            throw new Exception("Type mismatch: the type Reference was expected, but "+this.entity.getClass().getName()+" was encountered");
-          return (Reference) this.entity;
-        }
-
-        public boolean hasEntity() { 
-          return this.entity != null && !this.entity.isEmpty();
-        }
-
-        /**
-         * @param value {@link #entity} (Specific type of Contract Valued Item that may be priced.)
-         */
-        public ValuedItemComponent setEntity(Type value) { 
-          this.entity = value;
-          return this;
-        }
-
-        /**
-         * @return {@link #identifier} (Identifies a Contract Valued Item instance.)
-         */
-        public Identifier getIdentifier() { 
-          if (this.identifier == null)
-            if (Configuration.errorOnAutoCreate())
-              throw new Error("Attempt to auto-create ValuedItemComponent.identifier");
-            else if (Configuration.doAutoCreate())
-              this.identifier = new Identifier(); // cc
-          return this.identifier;
-        }
-
-        public boolean hasIdentifier() { 
-          return this.identifier != null && !this.identifier.isEmpty();
-        }
-
-        /**
-         * @param value {@link #identifier} (Identifies a Contract Valued Item instance.)
-         */
-        public ValuedItemComponent setIdentifier(Identifier value) { 
-          this.identifier = value;
-          return this;
-        }
-
-        /**
-         * @return {@link #effectiveTime} (Indicates the time during which this Contract ValuedItem information is effective.). This is the underlying object with id, value and extensions. The accessor "getEffectiveTime" gives direct access to the value
-         */
-        public DateTimeType getEffectiveTimeElement() { 
-          if (this.effectiveTime == null)
-            if (Configuration.errorOnAutoCreate())
-              throw new Error("Attempt to auto-create ValuedItemComponent.effectiveTime");
-            else if (Configuration.doAutoCreate())
-              this.effectiveTime = new DateTimeType(); // bb
-          return this.effectiveTime;
-        }
-
-        public boolean hasEffectiveTimeElement() { 
-          return this.effectiveTime != null && !this.effectiveTime.isEmpty();
-        }
-
-        public boolean hasEffectiveTime() { 
-          return this.effectiveTime != null && !this.effectiveTime.isEmpty();
-        }
-
-        /**
-         * @param value {@link #effectiveTime} (Indicates the time during which this Contract ValuedItem information is effective.). This is the underlying object with id, value and extensions. The accessor "getEffectiveTime" gives direct access to the value
-         */
-        public ValuedItemComponent setEffectiveTimeElement(DateTimeType value) { 
-          this.effectiveTime = value;
-          return this;
-        }
-
-        /**
-         * @return Indicates the time during which this Contract ValuedItem information is effective.
-         */
-        public Date getEffectiveTime() { 
-          return this.effectiveTime == null ? null : this.effectiveTime.getValue();
-        }
-
-        /**
-         * @param value Indicates the time during which this Contract ValuedItem information is effective.
-         */
-        public ValuedItemComponent setEffectiveTime(Date value) { 
-          if (value == null)
-            this.effectiveTime = null;
-          else {
-            if (this.effectiveTime == null)
-              this.effectiveTime = new DateTimeType();
-            this.effectiveTime.setValue(value);
-          }
-          return this;
-        }
-
-        /**
-         * @return {@link #quantity} (Specifies the units by which the Contract Valued Item is measured or counted, and quantifies the countable or measurable Contract Valued Item instances.)
-         */
-        public Quantity getQuantity() { 
-          if (this.quantity == null)
-            if (Configuration.errorOnAutoCreate())
-              throw new Error("Attempt to auto-create ValuedItemComponent.quantity");
-            else if (Configuration.doAutoCreate())
-              this.quantity = new Quantity(); // cc
-          return this.quantity;
-        }
-
-        public boolean hasQuantity() { 
-          return this.quantity != null && !this.quantity.isEmpty();
-        }
-
-        /**
-         * @param value {@link #quantity} (Specifies the units by which the Contract Valued Item is measured or counted, and quantifies the countable or measurable Contract Valued Item instances.)
-         */
-        public ValuedItemComponent setQuantity(Quantity value) { 
-          this.quantity = value;
-          return this;
-        }
-
-        /**
-         * @return {@link #unitPrice} (A Contract Valued Item unit valuation measure.)
-         */
-        public Money getUnitPrice() { 
-          if (this.unitPrice == null)
-            if (Configuration.errorOnAutoCreate())
-              throw new Error("Attempt to auto-create ValuedItemComponent.unitPrice");
-            else if (Configuration.doAutoCreate())
-              this.unitPrice = new Money(); // cc
-          return this.unitPrice;
-        }
-
-        public boolean hasUnitPrice() { 
-          return this.unitPrice != null && !this.unitPrice.isEmpty();
-        }
-
-        /**
-         * @param value {@link #unitPrice} (A Contract Valued Item unit valuation measure.)
-         */
-        public ValuedItemComponent setUnitPrice(Money value) { 
-          this.unitPrice = value;
-          return this;
-        }
-
-        /**
-         * @return {@link #factor} (A real number that represents a multiplier used in determining the overall value of the Contract Valued Item delivered. The concept of a Factor allows for a discount or surcharge multiplier to be applied to a monetary amount.). This is the underlying object with id, value and extensions. The accessor "getFactor" gives direct access to the value
-         */
-        public DecimalType getFactorElement() { 
-          if (this.factor == null)
-            if (Configuration.errorOnAutoCreate())
-              throw new Error("Attempt to auto-create ValuedItemComponent.factor");
-            else if (Configuration.doAutoCreate())
-              this.factor = new DecimalType(); // bb
-          return this.factor;
-        }
-
-        public boolean hasFactorElement() { 
-          return this.factor != null && !this.factor.isEmpty();
-        }
-
-        public boolean hasFactor() { 
-          return this.factor != null && !this.factor.isEmpty();
-        }
-
-        /**
-         * @param value {@link #factor} (A real number that represents a multiplier used in determining the overall value of the Contract Valued Item delivered. The concept of a Factor allows for a discount or surcharge multiplier to be applied to a monetary amount.). This is the underlying object with id, value and extensions. The accessor "getFactor" gives direct access to the value
-         */
-        public ValuedItemComponent setFactorElement(DecimalType value) { 
-          this.factor = value;
-          return this;
-        }
-
-        /**
-         * @return A real number that represents a multiplier used in determining the overall value of the Contract Valued Item delivered. The concept of a Factor allows for a discount or surcharge multiplier to be applied to a monetary amount.
-         */
-        public BigDecimal getFactor() { 
-          return this.factor == null ? null : this.factor.getValue();
-        }
-
-        /**
-         * @param value A real number that represents a multiplier used in determining the overall value of the Contract Valued Item delivered. The concept of a Factor allows for a discount or surcharge multiplier to be applied to a monetary amount.
-         */
-        public ValuedItemComponent setFactor(BigDecimal value) { 
-          if (value == null)
-            this.factor = null;
-          else {
-            if (this.factor == null)
-              this.factor = new DecimalType();
-            this.factor.setValue(value);
-          }
-          return this;
-        }
-
-        /**
-         * @return {@link #points} (An amount that expresses the weighting (based on difficulty, cost and/or resource intensiveness) associated with the Contract Valued Item delivered. The concept of Points allows for assignment of point values for a Contract Valued Item, such that a monetary amount can be assigned to each point.). This is the underlying object with id, value and extensions. The accessor "getPoints" gives direct access to the value
-         */
-        public DecimalType getPointsElement() { 
-          if (this.points == null)
-            if (Configuration.errorOnAutoCreate())
-              throw new Error("Attempt to auto-create ValuedItemComponent.points");
-            else if (Configuration.doAutoCreate())
-              this.points = new DecimalType(); // bb
-          return this.points;
-        }
-
-        public boolean hasPointsElement() { 
-          return this.points != null && !this.points.isEmpty();
-        }
-
-        public boolean hasPoints() { 
-          return this.points != null && !this.points.isEmpty();
-        }
-
-        /**
-         * @param value {@link #points} (An amount that expresses the weighting (based on difficulty, cost and/or resource intensiveness) associated with the Contract Valued Item delivered. The concept of Points allows for assignment of point values for a Contract Valued Item, such that a monetary amount can be assigned to each point.). This is the underlying object with id, value and extensions. The accessor "getPoints" gives direct access to the value
-         */
-        public ValuedItemComponent setPointsElement(DecimalType value) { 
-          this.points = value;
-          return this;
-        }
-
-        /**
-         * @return An amount that expresses the weighting (based on difficulty, cost and/or resource intensiveness) associated with the Contract Valued Item delivered. The concept of Points allows for assignment of point values for a Contract Valued Item, such that a monetary amount can be assigned to each point.
-         */
-        public BigDecimal getPoints() { 
-          return this.points == null ? null : this.points.getValue();
-        }
-
-        /**
-         * @param value An amount that expresses the weighting (based on difficulty, cost and/or resource intensiveness) associated with the Contract Valued Item delivered. The concept of Points allows for assignment of point values for a Contract Valued Item, such that a monetary amount can be assigned to each point.
-         */
-        public ValuedItemComponent setPoints(BigDecimal value) { 
-          if (value == null)
-            this.points = null;
-          else {
-            if (this.points == null)
-              this.points = new DecimalType();
-            this.points.setValue(value);
-          }
-          return this;
-        }
-
-        /**
-         * @return {@link #net} (Expresses the product of the Contract Valued Item unitQuantity and the unitPriceAmt. For example, the formula: unit Quantity * unit Price (Cost per Point) * factor Number  * points = net Amount. Quantity, factor and points are assumed to be 1 if not supplied.)
-         */
-        public Money getNet() { 
-          if (this.net == null)
-            if (Configuration.errorOnAutoCreate())
-              throw new Error("Attempt to auto-create ValuedItemComponent.net");
-            else if (Configuration.doAutoCreate())
-              this.net = new Money(); // cc
-          return this.net;
-        }
-
-        public boolean hasNet() { 
-          return this.net != null && !this.net.isEmpty();
-        }
-
-        /**
-         * @param value {@link #net} (Expresses the product of the Contract Valued Item unitQuantity and the unitPriceAmt. For example, the formula: unit Quantity * unit Price (Cost per Point) * factor Number  * points = net Amount. Quantity, factor and points are assumed to be 1 if not supplied.)
-         */
-        public ValuedItemComponent setNet(Money value) { 
-          this.net = value;
-          return this;
-        }
-
-        protected void listChildren(List<Property> childrenList) {
-          super.listChildren(childrenList);
-          childrenList.add(new Property("entity[x]", "CodeableConcept|Reference(Any)", "Specific type of Contract Valued Item that may be priced.", 0, java.lang.Integer.MAX_VALUE, entity));
-          childrenList.add(new Property("identifier", "Identifier", "Identifies a Contract Valued Item instance.", 0, java.lang.Integer.MAX_VALUE, identifier));
-          childrenList.add(new Property("effectiveTime", "dateTime", "Indicates the time during which this Contract ValuedItem information is effective.", 0, java.lang.Integer.MAX_VALUE, effectiveTime));
-          childrenList.add(new Property("quantity", "Quantity", "Specifies the units by which the Contract Valued Item is measured or counted, and quantifies the countable or measurable Contract Valued Item instances.", 0, java.lang.Integer.MAX_VALUE, quantity));
-          childrenList.add(new Property("unitPrice", "Money", "A Contract Valued Item unit valuation measure.", 0, java.lang.Integer.MAX_VALUE, unitPrice));
-          childrenList.add(new Property("factor", "decimal", "A real number that represents a multiplier used in determining the overall value of the Contract Valued Item delivered. The concept of a Factor allows for a discount or surcharge multiplier to be applied to a monetary amount.", 0, java.lang.Integer.MAX_VALUE, factor));
-          childrenList.add(new Property("points", "decimal", "An amount that expresses the weighting (based on difficulty, cost and/or resource intensiveness) associated with the Contract Valued Item delivered. The concept of Points allows for assignment of point values for a Contract Valued Item, such that a monetary amount can be assigned to each point.", 0, java.lang.Integer.MAX_VALUE, points));
-          childrenList.add(new Property("net", "Money", "Expresses the product of the Contract Valued Item unitQuantity and the unitPriceAmt. For example, the formula: unit Quantity * unit Price (Cost per Point) * factor Number  * points = net Amount. Quantity, factor and points are assumed to be 1 if not supplied.", 0, java.lang.Integer.MAX_VALUE, net));
-        }
-
-      public ValuedItemComponent copy() {
-        ValuedItemComponent dst = new ValuedItemComponent();
-        copyValues(dst);
-        dst.entity = entity == null ? null : entity.copy();
-        dst.identifier = identifier == null ? null : identifier.copy();
-        dst.effectiveTime = effectiveTime == null ? null : effectiveTime.copy();
-        dst.quantity = quantity == null ? null : quantity.copy();
-        dst.unitPrice = unitPrice == null ? null : unitPrice.copy();
-        dst.factor = factor == null ? null : factor.copy();
-        dst.points = points == null ? null : points.copy();
-        dst.net = net == null ? null : net.copy();
-        return dst;
-      }
-
-      @Override
-      public boolean equalsDeep(Base other) {
-        if (!super.equalsDeep(other))
-          return false;
-        if (!(other instanceof ValuedItemComponent))
-          return false;
-        ValuedItemComponent o = (ValuedItemComponent) other;
-        return compareDeep(entity, o.entity, true) && compareDeep(identifier, o.identifier, true) && compareDeep(effectiveTime, o.effectiveTime, true)
-           && compareDeep(quantity, o.quantity, true) && compareDeep(unitPrice, o.unitPrice, true) && compareDeep(factor, o.factor, true)
-           && compareDeep(points, o.points, true) && compareDeep(net, o.net, true);
-      }
-
-      @Override
-      public boolean equalsShallow(Base other) {
-        if (!super.equalsShallow(other))
-          return false;
-        if (!(other instanceof ValuedItemComponent))
-          return false;
-        ValuedItemComponent o = (ValuedItemComponent) other;
-        return compareValues(effectiveTime, o.effectiveTime, true) && compareValues(factor, o.factor, true)
-           && compareValues(points, o.points, true);
-      }
-
-      public boolean isEmpty() {
-        return super.isEmpty() && (entity == null || entity.isEmpty()) && (identifier == null || identifier.isEmpty())
-           && (effectiveTime == null || effectiveTime.isEmpty()) && (quantity == null || quantity.isEmpty())
-           && (unitPrice == null || unitPrice.isEmpty()) && (factor == null || factor.isEmpty()) && (points == null || points.isEmpty())
-           && (net == null || net.isEmpty());
-      }
-
-  }
-
-    @Block()
-    public static class SignatoryComponent extends BackboneElement implements IBaseBackboneElement {
-        /**
-         * Role of this Contract signer, e.g., notary, grantee.
-         */
-        @Child(name = "type", type = {Coding.class}, order=1, min=1, max=1)
-        @Description(shortDefinition="Contract Signer Type", formalDefinition="Role of this Contract signer, e.g., notary, grantee." )
-        protected Coding type;
-
-        /**
-         * Party which is a signator to this Contract.
-         */
-        @Child(name = "party", type = {Organization.class, Patient.class, Practitioner.class, RelatedPerson.class}, order=2, min=1, max=1)
-        @Description(shortDefinition="Contract Signatory Party", formalDefinition="Party which is a signator to this Contract." )
-        protected Reference party;
-
-        /**
-         * The actual object that is the target of the reference (Party which is a signator to this Contract.)
-         */
-        protected Resource partyTarget;
-
-        /**
-         * Legally binding Contract DSIG signature contents in Base64.
-         */
-        @Child(name = "signature", type = {StringType.class}, order=3, min=1, max=1)
-        @Description(shortDefinition="Contract Documentation Signature", formalDefinition="Legally binding Contract DSIG signature contents in Base64." )
-        protected StringType signature;
-
-        private static final long serialVersionUID = -1870392043L;
-
-    /*
-     * Constructor
-     */
-      public SignatoryComponent() {
-        super();
-      }
-
-    /*
-     * Constructor
-     */
-      public SignatoryComponent(Coding type, Reference party, StringType signature) {
-        super();
-        this.type = type;
-        this.party = party;
-        this.signature = signature;
-      }
-
-        /**
-         * @return {@link #type} (Role of this Contract signer, e.g., notary, grantee.)
-         */
-        public Coding getType() { 
-          if (this.type == null)
-            if (Configuration.errorOnAutoCreate())
-              throw new Error("Attempt to auto-create SignatoryComponent.type");
-            else if (Configuration.doAutoCreate())
-              this.type = new Coding(); // cc
-          return this.type;
-        }
-
-        public boolean hasType() { 
-          return this.type != null && !this.type.isEmpty();
-        }
-
-        /**
-         * @param value {@link #type} (Role of this Contract signer, e.g., notary, grantee.)
-         */
-        public SignatoryComponent setType(Coding value) { 
-          this.type = value;
-          return this;
-        }
-
-        /**
-         * @return {@link #party} (Party which is a signator to this Contract.)
-         */
-        public Reference getParty() { 
-          if (this.party == null)
-            if (Configuration.errorOnAutoCreate())
-              throw new Error("Attempt to auto-create SignatoryComponent.party");
-            else if (Configuration.doAutoCreate())
-              this.party = new Reference(); // cc
-          return this.party;
-        }
-
-        public boolean hasParty() { 
-          return this.party != null && !this.party.isEmpty();
-        }
-
-        /**
-         * @param value {@link #party} (Party which is a signator to this Contract.)
-         */
-        public SignatoryComponent setParty(Reference value) { 
-          this.party = value;
-          return this;
-        }
-
-        /**
-         * @return {@link #party} The actual object that is the target of the reference. The reference library doesn't populate this, but you can use it to hold the resource if you resolve it. (Party which is a signator to this Contract.)
-         */
-        public Resource getPartyTarget() { 
-          return this.partyTarget;
-        }
-
-        /**
-         * @param value {@link #party} The actual object that is the target of the reference. The reference library doesn't use these, but you can use it to hold the resource if you resolve it. (Party which is a signator to this Contract.)
-         */
-        public SignatoryComponent setPartyTarget(Resource value) { 
-          this.partyTarget = value;
-          return this;
-        }
-
-        /**
-         * @return {@link #signature} (Legally binding Contract DSIG signature contents in Base64.). This is the underlying object with id, value and extensions. The accessor "getSignature" gives direct access to the value
-         */
-        public StringType getSignatureElement() { 
-          if (this.signature == null)
-            if (Configuration.errorOnAutoCreate())
-              throw new Error("Attempt to auto-create SignatoryComponent.signature");
-            else if (Configuration.doAutoCreate())
-              this.signature = new StringType(); // bb
-          return this.signature;
-        }
-
-        public boolean hasSignatureElement() { 
-          return this.signature != null && !this.signature.isEmpty();
-        }
-
-        public boolean hasSignature() { 
-          return this.signature != null && !this.signature.isEmpty();
-        }
-
-        /**
-         * @param value {@link #signature} (Legally binding Contract DSIG signature contents in Base64.). This is the underlying object with id, value and extensions. The accessor "getSignature" gives direct access to the value
-         */
-        public SignatoryComponent setSignatureElement(StringType value) { 
-          this.signature = value;
-          return this;
-        }
-
-        /**
-         * @return Legally binding Contract DSIG signature contents in Base64.
-         */
-        public String getSignature() { 
-          return this.signature == null ? null : this.signature.getValue();
-        }
-
-        /**
-         * @param value Legally binding Contract DSIG signature contents in Base64.
-         */
-        public SignatoryComponent setSignature(String value) { 
-            if (this.signature == null)
-              this.signature = new StringType();
-            this.signature.setValue(value);
-          return this;
-        }
-
-        protected void listChildren(List<Property> childrenList) {
-          super.listChildren(childrenList);
-          childrenList.add(new Property("type", "Coding", "Role of this Contract signer, e.g., notary, grantee.", 0, java.lang.Integer.MAX_VALUE, type));
-          childrenList.add(new Property("party", "Reference(Organization|Patient|Practitioner|RelatedPerson)", "Party which is a signator to this Contract.", 0, java.lang.Integer.MAX_VALUE, party));
-          childrenList.add(new Property("signature", "string", "Legally binding Contract DSIG signature contents in Base64.", 0, java.lang.Integer.MAX_VALUE, signature));
-        }
-
-      public SignatoryComponent copy() {
-        SignatoryComponent dst = new SignatoryComponent();
-        copyValues(dst);
-        dst.type = type == null ? null : type.copy();
-        dst.party = party == null ? null : party.copy();
-        dst.signature = signature == null ? null : signature.copy();
-        return dst;
-      }
-
-      @Override
-      public boolean equalsDeep(Base other) {
-        if (!super.equalsDeep(other))
-          return false;
-        if (!(other instanceof SignatoryComponent))
-          return false;
-        SignatoryComponent o = (SignatoryComponent) other;
-        return compareDeep(type, o.type, true) && compareDeep(party, o.party, true) && compareDeep(signature, o.signature, true)
-          ;
-      }
-
-      @Override
-      public boolean equalsShallow(Base other) {
-        if (!super.equalsShallow(other))
-          return false;
-        if (!(other instanceof SignatoryComponent))
-          return false;
-        SignatoryComponent o = (SignatoryComponent) other;
-        return compareValues(signature, o.signature, true);
-      }
-
-      public boolean isEmpty() {
-        return super.isEmpty() && (type == null || type.isEmpty()) && (party == null || party.isEmpty())
-           && (signature == null || signature.isEmpty());
-      }
-
-  }
-
-    @Block()
-    public static class TermComponent extends BackboneElement implements IBaseBackboneElement {
-        /**
-         * Unique identifier for this particular Contract Provision.
-         */
-        @Child(name = "identifier", type = {Identifier.class}, order=1, min=0, max=1)
-        @Description(shortDefinition="Contract Term identifier", formalDefinition="Unique identifier for this particular Contract Provision." )
-        protected Identifier identifier;
-
-        /**
-         * When this Contract Provision was issued.
-         */
-        @Child(name = "issued", type = {DateTimeType.class}, order=2, min=0, max=1)
-        @Description(shortDefinition="Contract Term Issue Date Time", formalDefinition="When this Contract Provision was issued." )
-        protected DateTimeType issued;
-
-        /**
-         * Relevant time or time-period when this Contract Provision is applicable.
-         */
-        @Child(name = "applies", type = {Period.class}, order=3, min=0, max=1)
-        @Description(shortDefinition="Contract Term Effective Time", formalDefinition="Relevant time or time-period when this Contract Provision is applicable." )
-        protected Period applies;
-
-        /**
-         * Type of Contract Provision such as specific requirements, purposes for actions, obligations, prohibitions, e.g., life time maximum benefit.
-         */
-        @Child(name = "type", type = {CodeableConcept.class}, order=4, min=0, max=1)
-        @Description(shortDefinition="Contract Term Type", formalDefinition="Type of Contract Provision such as specific requirements, purposes for actions, obligations, prohibitions, e.g., life time maximum benefit." )
-        protected CodeableConcept type;
-
-        /**
-         * Subtype of this Contract Provision, e.g., life time maximum payment for a contract term for specific valued item, e.g., disability payment.
-         */
-        @Child(name = "subType", type = {CodeableConcept.class}, order=5, min=0, max=1)
-        @Description(shortDefinition="Contract Term Subtype", formalDefinition="Subtype of this Contract Provision, e.g., life time maximum payment for a contract term for specific valued item, e.g., disability payment." )
-        protected CodeableConcept subType;
-
-        /**
-         * Who or what this Contract Provision is about.
-         */
-        @Child(name = "subject", type = {}, order=6, min=0, max=1)
-        @Description(shortDefinition="Subject of this Contract Term", formalDefinition="Who or what this Contract Provision is about." )
-        protected Reference subject;
-
-        /**
-         * The actual object that is the target of the reference (Who or what this Contract Provision is about.)
-         */
-        protected Resource subjectTarget;
-
-        /**
-         * Action stipulated by this Contract Provision.
-         */
-        @Child(name = "action", type = {CodeableConcept.class}, order=7, min=0, max=Child.MAX_UNLIMITED)
-        @Description(shortDefinition="Contract Term Action", formalDefinition="Action stipulated by this Contract Provision." )
-        protected List<CodeableConcept> action;
-
-        /**
-         * Reason or purpose for the action stipulated by this Contract Provision.
-         */
-        @Child(name = "actionReason", type = {CodeableConcept.class}, order=8, min=0, max=Child.MAX_UNLIMITED)
-        @Description(shortDefinition="Contract Term Action Reason", formalDefinition="Reason or purpose for the action stipulated by this Contract Provision." )
-        protected List<CodeableConcept> actionReason;
-
-        /**
-         * List of actors participating in this Contract Provision.
-         */
-        @Child(name = "actor", type = {}, order=9, min=0, max=Child.MAX_UNLIMITED)
-        @Description(shortDefinition="Contract Term Actor List", formalDefinition="List of actors participating in this Contract Provision." )
-        protected List<TermActorComponent> actor;
-
-        /**
-         * Human readable form of this Contract Provision.
-         */
-        @Child(name = "text", type = {StringType.class}, order=10, min=0, max=1)
-        @Description(shortDefinition="Human readable Contract term text", formalDefinition="Human readable form of this Contract Provision." )
-        protected StringType text;
-
-        /**
-         * Contract Provision Valued Item List.
-         */
-        @Child(name = "valuedItem", type = {}, order=11, min=0, max=Child.MAX_UNLIMITED)
-        @Description(shortDefinition="Contract Term Valued Item", formalDefinition="Contract Provision Valued Item List." )
-        protected List<TermValuedItemComponent> valuedItem;
-
-        /**
-         * Nested group of Contract Provisions.
-         */
-        @Child(name = "group", type = {TermComponent.class}, order=12, min=0, max=Child.MAX_UNLIMITED)
-        @Description(shortDefinition="Nested Contract Term Group", formalDefinition="Nested group of Contract Provisions." )
-        protected List<TermComponent> group;
-
-        private static final long serialVersionUID = -1137577465L;
-
-    /*
-     * Constructor
-     */
-      public TermComponent() {
-        super();
-      }
-
-        /**
-         * @return {@link #identifier} (Unique identifier for this particular Contract Provision.)
-         */
-        public Identifier getIdentifier() { 
-          if (this.identifier == null)
-            if (Configuration.errorOnAutoCreate())
-              throw new Error("Attempt to auto-create TermComponent.identifier");
-            else if (Configuration.doAutoCreate())
-              this.identifier = new Identifier(); // cc
-          return this.identifier;
-        }
-
-        public boolean hasIdentifier() { 
-          return this.identifier != null && !this.identifier.isEmpty();
-        }
-
-        /**
-         * @param value {@link #identifier} (Unique identifier for this particular Contract Provision.)
-         */
-        public TermComponent setIdentifier(Identifier value) { 
-          this.identifier = value;
-          return this;
-        }
-
-        /**
-         * @return {@link #issued} (When this Contract Provision was issued.). This is the underlying object with id, value and extensions. The accessor "getIssued" gives direct access to the value
-         */
-        public DateTimeType getIssuedElement() { 
-          if (this.issued == null)
-            if (Configuration.errorOnAutoCreate())
-              throw new Error("Attempt to auto-create TermComponent.issued");
-            else if (Configuration.doAutoCreate())
-              this.issued = new DateTimeType(); // bb
-          return this.issued;
-        }
-
-        public boolean hasIssuedElement() { 
-          return this.issued != null && !this.issued.isEmpty();
-        }
-
-        public boolean hasIssued() { 
-          return this.issued != null && !this.issued.isEmpty();
-        }
-
-        /**
-         * @param value {@link #issued} (When this Contract Provision was issued.). This is the underlying object with id, value and extensions. The accessor "getIssued" gives direct access to the value
-         */
-        public TermComponent setIssuedElement(DateTimeType value) { 
-          this.issued = value;
-          return this;
-        }
-
-        /**
-         * @return When this Contract Provision was issued.
-         */
-        public Date getIssued() { 
-          return this.issued == null ? null : this.issued.getValue();
-        }
-
-        /**
-         * @param value When this Contract Provision was issued.
-         */
-        public TermComponent setIssued(Date value) { 
-          if (value == null)
-            this.issued = null;
-          else {
-            if (this.issued == null)
-              this.issued = new DateTimeType();
-            this.issued.setValue(value);
-          }
-          return this;
-        }
-
-        /**
-         * @return {@link #applies} (Relevant time or time-period when this Contract Provision is applicable.)
-         */
-        public Period getApplies() { 
-          if (this.applies == null)
-            if (Configuration.errorOnAutoCreate())
-              throw new Error("Attempt to auto-create TermComponent.applies");
-            else if (Configuration.doAutoCreate())
-              this.applies = new Period(); // cc
-          return this.applies;
-        }
-
-        public boolean hasApplies() { 
-          return this.applies != null && !this.applies.isEmpty();
-        }
-
-        /**
-         * @param value {@link #applies} (Relevant time or time-period when this Contract Provision is applicable.)
-         */
-        public TermComponent setApplies(Period value) { 
-          this.applies = value;
-          return this;
-        }
-
-        /**
-         * @return {@link #type} (Type of Contract Provision such as specific requirements, purposes for actions, obligations, prohibitions, e.g., life time maximum benefit.)
-         */
-        public CodeableConcept getType() { 
-          if (this.type == null)
-            if (Configuration.errorOnAutoCreate())
-              throw new Error("Attempt to auto-create TermComponent.type");
-            else if (Configuration.doAutoCreate())
-              this.type = new CodeableConcept(); // cc
-          return this.type;
-        }
-
-        public boolean hasType() { 
-          return this.type != null && !this.type.isEmpty();
-        }
-
-        /**
-         * @param value {@link #type} (Type of Contract Provision such as specific requirements, purposes for actions, obligations, prohibitions, e.g., life time maximum benefit.)
-         */
-        public TermComponent setType(CodeableConcept value) { 
-          this.type = value;
-          return this;
-        }
-
-        /**
-         * @return {@link #subType} (Subtype of this Contract Provision, e.g., life time maximum payment for a contract term for specific valued item, e.g., disability payment.)
-         */
-        public CodeableConcept getSubType() { 
-          if (this.subType == null)
-            if (Configuration.errorOnAutoCreate())
-              throw new Error("Attempt to auto-create TermComponent.subType");
-            else if (Configuration.doAutoCreate())
-              this.subType = new CodeableConcept(); // cc
-          return this.subType;
-        }
-
-        public boolean hasSubType() { 
-          return this.subType != null && !this.subType.isEmpty();
-        }
-
-        /**
-         * @param value {@link #subType} (Subtype of this Contract Provision, e.g., life time maximum payment for a contract term for specific valued item, e.g., disability payment.)
-         */
-        public TermComponent setSubType(CodeableConcept value) { 
-          this.subType = value;
-          return this;
-        }
-
-        /**
-         * @return {@link #subject} (Who or what this Contract Provision is about.)
-         */
-        public Reference getSubject() { 
-          if (this.subject == null)
-            if (Configuration.errorOnAutoCreate())
-              throw new Error("Attempt to auto-create TermComponent.subject");
-            else if (Configuration.doAutoCreate())
-              this.subject = new Reference(); // cc
-          return this.subject;
-        }
-
-        public boolean hasSubject() { 
-          return this.subject != null && !this.subject.isEmpty();
-        }
-
-        /**
-         * @param value {@link #subject} (Who or what this Contract Provision is about.)
-         */
-        public TermComponent setSubject(Reference value) { 
-          this.subject = value;
-          return this;
-        }
-
-        /**
-         * @return {@link #subject} The actual object that is the target of the reference. The reference library doesn't populate this, but you can use it to hold the resource if you resolve it. (Who or what this Contract Provision is about.)
-         */
-        public Resource getSubjectTarget() { 
-          return this.subjectTarget;
-        }
-
-        /**
-         * @param value {@link #subject} The actual object that is the target of the reference. The reference library doesn't use these, but you can use it to hold the resource if you resolve it. (Who or what this Contract Provision is about.)
-         */
-        public TermComponent setSubjectTarget(Resource value) { 
-          this.subjectTarget = value;
-          return this;
-        }
-
-        /**
-         * @return {@link #action} (Action stipulated by this Contract Provision.)
-         */
-        public List<CodeableConcept> getAction() { 
-          if (this.action == null)
-            this.action = new ArrayList<CodeableConcept>();
-          return this.action;
-        }
-
-        public boolean hasAction() { 
-          if (this.action == null)
-            return false;
-          for (CodeableConcept item : this.action)
-            if (!item.isEmpty())
-              return true;
-          return false;
-        }
-
-        /**
-         * @return {@link #action} (Action stipulated by this Contract Provision.)
-         */
-    // syntactic sugar
-        public CodeableConcept addAction() { //3
-          CodeableConcept t = new CodeableConcept();
-          if (this.action == null)
-            this.action = new ArrayList<CodeableConcept>();
-          this.action.add(t);
-          return t;
-        }
-
-    // syntactic sugar
-        public TermComponent addAction(CodeableConcept t) { //3
-          if (t == null)
-            return this;
-          if (this.action == null)
-            this.action = new ArrayList<CodeableConcept>();
-          this.action.add(t);
-          return this;
-        }
-
-        /**
-         * @return {@link #actionReason} (Reason or purpose for the action stipulated by this Contract Provision.)
-         */
-        public List<CodeableConcept> getActionReason() { 
-          if (this.actionReason == null)
-            this.actionReason = new ArrayList<CodeableConcept>();
-          return this.actionReason;
-        }
-
-        public boolean hasActionReason() { 
-          if (this.actionReason == null)
-            return false;
-          for (CodeableConcept item : this.actionReason)
-            if (!item.isEmpty())
-              return true;
-          return false;
-        }
-
-        /**
-         * @return {@link #actionReason} (Reason or purpose for the action stipulated by this Contract Provision.)
-         */
-    // syntactic sugar
-        public CodeableConcept addActionReason() { //3
-          CodeableConcept t = new CodeableConcept();
-          if (this.actionReason == null)
-            this.actionReason = new ArrayList<CodeableConcept>();
-          this.actionReason.add(t);
-          return t;
-        }
-
-    // syntactic sugar
-        public TermComponent addActionReason(CodeableConcept t) { //3
-          if (t == null)
-            return this;
-          if (this.actionReason == null)
-            this.actionReason = new ArrayList<CodeableConcept>();
-          this.actionReason.add(t);
-          return this;
-        }
-
-        /**
-         * @return {@link #actor} (List of actors participating in this Contract Provision.)
-         */
-        public List<TermActorComponent> getActor() { 
-          if (this.actor == null)
-            this.actor = new ArrayList<TermActorComponent>();
-          return this.actor;
-        }
-
-        public boolean hasActor() { 
-          if (this.actor == null)
-            return false;
-          for (TermActorComponent item : this.actor)
-            if (!item.isEmpty())
-              return true;
-          return false;
-        }
-
-        /**
-         * @return {@link #actor} (List of actors participating in this Contract Provision.)
-         */
-    // syntactic sugar
-        public TermActorComponent addActor() { //3
-          TermActorComponent t = new TermActorComponent();
-          if (this.actor == null)
-            this.actor = new ArrayList<TermActorComponent>();
-          this.actor.add(t);
-          return t;
-        }
-
-    // syntactic sugar
-        public TermComponent addActor(TermActorComponent t) { //3
-          if (t == null)
-            return this;
-          if (this.actor == null)
-            this.actor = new ArrayList<TermActorComponent>();
-          this.actor.add(t);
-          return this;
-        }
-
-        /**
-         * @return {@link #text} (Human readable form of this Contract Provision.). This is the underlying object with id, value and extensions. The accessor "getText" gives direct access to the value
-         */
-        public StringType getTextElement() { 
-          if (this.text == null)
-            if (Configuration.errorOnAutoCreate())
-              throw new Error("Attempt to auto-create TermComponent.text");
-            else if (Configuration.doAutoCreate())
-              this.text = new StringType(); // bb
-          return this.text;
-        }
-
-        public boolean hasTextElement() { 
-          return this.text != null && !this.text.isEmpty();
-        }
-
-        public boolean hasText() { 
-          return this.text != null && !this.text.isEmpty();
-        }
-
-        /**
-         * @param value {@link #text} (Human readable form of this Contract Provision.). This is the underlying object with id, value and extensions. The accessor "getText" gives direct access to the value
-         */
-        public TermComponent setTextElement(StringType value) { 
-          this.text = value;
-          return this;
-        }
-
-        /**
-         * @return Human readable form of this Contract Provision.
-         */
-        public String getText() { 
-          return this.text == null ? null : this.text.getValue();
-        }
-
-        /**
-         * @param value Human readable form of this Contract Provision.
-         */
-        public TermComponent setText(String value) { 
-          if (Utilities.noString(value))
-            this.text = null;
-          else {
-            if (this.text == null)
-              this.text = new StringType();
-            this.text.setValue(value);
-          }
-          return this;
-        }
-
-        /**
-         * @return {@link #valuedItem} (Contract Provision Valued Item List.)
-         */
-        public List<TermValuedItemComponent> getValuedItem() { 
-          if (this.valuedItem == null)
-            this.valuedItem = new ArrayList<TermValuedItemComponent>();
-          return this.valuedItem;
-        }
-
-        public boolean hasValuedItem() { 
-          if (this.valuedItem == null)
-            return false;
-          for (TermValuedItemComponent item : this.valuedItem)
-            if (!item.isEmpty())
-              return true;
-          return false;
-        }
-
-        /**
-         * @return {@link #valuedItem} (Contract Provision Valued Item List.)
-         */
-    // syntactic sugar
-        public TermValuedItemComponent addValuedItem() { //3
-          TermValuedItemComponent t = new TermValuedItemComponent();
-          if (this.valuedItem == null)
-            this.valuedItem = new ArrayList<TermValuedItemComponent>();
-          this.valuedItem.add(t);
-          return t;
-        }
-
-    // syntactic sugar
-        public TermComponent addValuedItem(TermValuedItemComponent t) { //3
-          if (t == null)
-            return this;
-          if (this.valuedItem == null)
-            this.valuedItem = new ArrayList<TermValuedItemComponent>();
-          this.valuedItem.add(t);
-          return this;
-        }
-
-        /**
-         * @return {@link #group} (Nested group of Contract Provisions.)
-         */
-        public List<TermComponent> getGroup() { 
-          if (this.group == null)
-            this.group = new ArrayList<TermComponent>();
-          return this.group;
-        }
-
-        public boolean hasGroup() { 
-          if (this.group == null)
-            return false;
-          for (TermComponent item : this.group)
-            if (!item.isEmpty())
-              return true;
-          return false;
-        }
-
-        /**
-         * @return {@link #group} (Nested group of Contract Provisions.)
-         */
-    // syntactic sugar
-        public TermComponent addGroup() { //3
-          TermComponent t = new TermComponent();
-          if (this.group == null)
-            this.group = new ArrayList<TermComponent>();
-          this.group.add(t);
-          return t;
-        }
-
-    // syntactic sugar
-        public TermComponent addGroup(TermComponent t) { //3
-          if (t == null)
-            return this;
-          if (this.group == null)
-            this.group = new ArrayList<TermComponent>();
-          this.group.add(t);
-          return this;
-        }
-
-        protected void listChildren(List<Property> childrenList) {
-          super.listChildren(childrenList);
-          childrenList.add(new Property("identifier", "Identifier", "Unique identifier for this particular Contract Provision.", 0, java.lang.Integer.MAX_VALUE, identifier));
-          childrenList.add(new Property("issued", "dateTime", "When this Contract Provision was issued.", 0, java.lang.Integer.MAX_VALUE, issued));
-          childrenList.add(new Property("applies", "Period", "Relevant time or time-period when this Contract Provision is applicable.", 0, java.lang.Integer.MAX_VALUE, applies));
-          childrenList.add(new Property("type", "CodeableConcept", "Type of Contract Provision such as specific requirements, purposes for actions, obligations, prohibitions, e.g., life time maximum benefit.", 0, java.lang.Integer.MAX_VALUE, type));
-          childrenList.add(new Property("subType", "CodeableConcept", "Subtype of this Contract Provision, e.g., life time maximum payment for a contract term for specific valued item, e.g., disability payment.", 0, java.lang.Integer.MAX_VALUE, subType));
-          childrenList.add(new Property("subject", "Reference(Any)", "Who or what this Contract Provision is about.", 0, java.lang.Integer.MAX_VALUE, subject));
-          childrenList.add(new Property("action", "CodeableConcept", "Action stipulated by this Contract Provision.", 0, java.lang.Integer.MAX_VALUE, action));
-          childrenList.add(new Property("actionReason", "CodeableConcept", "Reason or purpose for the action stipulated by this Contract Provision.", 0, java.lang.Integer.MAX_VALUE, actionReason));
-          childrenList.add(new Property("actor", "", "List of actors participating in this Contract Provision.", 0, java.lang.Integer.MAX_VALUE, actor));
-          childrenList.add(new Property("text", "string", "Human readable form of this Contract Provision.", 0, java.lang.Integer.MAX_VALUE, text));
-          childrenList.add(new Property("valuedItem", "", "Contract Provision Valued Item List.", 0, java.lang.Integer.MAX_VALUE, valuedItem));
-          childrenList.add(new Property("group", "@Contract.term", "Nested group of Contract Provisions.", 0, java.lang.Integer.MAX_VALUE, group));
-        }
-
-      public TermComponent copy() {
-        TermComponent dst = new TermComponent();
-        copyValues(dst);
-        dst.identifier = identifier == null ? null : identifier.copy();
-        dst.issued = issued == null ? null : issued.copy();
-        dst.applies = applies == null ? null : applies.copy();
-        dst.type = type == null ? null : type.copy();
-        dst.subType = subType == null ? null : subType.copy();
-        dst.subject = subject == null ? null : subject.copy();
-        if (action != null) {
-          dst.action = new ArrayList<CodeableConcept>();
-          for (CodeableConcept i : action)
-            dst.action.add(i.copy());
-        };
-        if (actionReason != null) {
-          dst.actionReason = new ArrayList<CodeableConcept>();
-          for (CodeableConcept i : actionReason)
-            dst.actionReason.add(i.copy());
-        };
-        if (actor != null) {
-          dst.actor = new ArrayList<TermActorComponent>();
-          for (TermActorComponent i : actor)
-            dst.actor.add(i.copy());
-        };
-        dst.text = text == null ? null : text.copy();
-        if (valuedItem != null) {
-          dst.valuedItem = new ArrayList<TermValuedItemComponent>();
-          for (TermValuedItemComponent i : valuedItem)
-            dst.valuedItem.add(i.copy());
-        };
-        if (group != null) {
-          dst.group = new ArrayList<TermComponent>();
-          for (TermComponent i : group)
-            dst.group.add(i.copy());
-        };
-        return dst;
-      }
-
-      @Override
-      public boolean equalsDeep(Base other) {
-        if (!super.equalsDeep(other))
-          return false;
-        if (!(other instanceof TermComponent))
-          return false;
-        TermComponent o = (TermComponent) other;
-        return compareDeep(identifier, o.identifier, true) && compareDeep(issued, o.issued, true) && compareDeep(applies, o.applies, true)
-           && compareDeep(type, o.type, true) && compareDeep(subType, o.subType, true) && compareDeep(subject, o.subject, true)
-           && compareDeep(action, o.action, true) && compareDeep(actionReason, o.actionReason, true) && compareDeep(actor, o.actor, true)
-           && compareDeep(text, o.text, true) && compareDeep(valuedItem, o.valuedItem, true) && compareDeep(group, o.group, true)
-          ;
-      }
-
-      @Override
-      public boolean equalsShallow(Base other) {
-        if (!super.equalsShallow(other))
-          return false;
-        if (!(other instanceof TermComponent))
-          return false;
-        TermComponent o = (TermComponent) other;
-        return compareValues(issued, o.issued, true) && compareValues(text, o.text, true);
-      }
-
-      public boolean isEmpty() {
-        return super.isEmpty() && (identifier == null || identifier.isEmpty()) && (issued == null || issued.isEmpty())
-           && (applies == null || applies.isEmpty()) && (type == null || type.isEmpty()) && (subType == null || subType.isEmpty())
-           && (subject == null || subject.isEmpty()) && (action == null || action.isEmpty()) && (actionReason == null || actionReason.isEmpty())
-           && (actor == null || actor.isEmpty()) && (text == null || text.isEmpty()) && (valuedItem == null || valuedItem.isEmpty())
-           && (group == null || group.isEmpty());
-      }
-
-  }
-
-    @Block()
-    public static class TermActorComponent extends BackboneElement implements IBaseBackboneElement {
-        /**
-         * The actor assigned a role in this Contract Provision.
-         */
-        @Child(name = "entity", type = {Contract.class, Device.class, Group.class, Location.class, Organization.class, Patient.class, Practitioner.class, RelatedPerson.class, Substance.class, Supply.class}, order=1, min=1, max=1)
-        @Description(shortDefinition="Contract Term Actor", formalDefinition="The actor assigned a role in this Contract Provision." )
-        protected Reference entity;
-
-        /**
-         * The actual object that is the target of the reference (The actor assigned a role in this Contract Provision.)
-         */
-        protected Resource entityTarget;
-
-        /**
-         * Role played by the actor assigned this role in this Contract Provision.
-         */
-        @Child(name = "role", type = {CodeableConcept.class}, order=2, min=0, max=Child.MAX_UNLIMITED)
-        @Description(shortDefinition="Contract Term Actor Role", formalDefinition="Role played by the actor assigned this role in this Contract Provision." )
-        protected List<CodeableConcept> role;
-
-        private static final long serialVersionUID = 1371245689L;
-
-    /*
-     * Constructor
-     */
-      public TermActorComponent() {
-        super();
-      }
-
-    /*
-     * Constructor
-     */
-      public TermActorComponent(Reference entity) {
-        super();
-        this.entity = entity;
-      }
-
-        /**
-         * @return {@link #entity} (The actor assigned a role in this Contract Provision.)
-         */
-        public Reference getEntity() { 
-          if (this.entity == null)
-            if (Configuration.errorOnAutoCreate())
-              throw new Error("Attempt to auto-create TermActorComponent.entity");
-            else if (Configuration.doAutoCreate())
-              this.entity = new Reference(); // cc
-          return this.entity;
-        }
-
-        public boolean hasEntity() { 
-          return this.entity != null && !this.entity.isEmpty();
-        }
-
-        /**
-         * @param value {@link #entity} (The actor assigned a role in this Contract Provision.)
-         */
-        public TermActorComponent setEntity(Reference value) { 
-          this.entity = value;
-          return this;
-        }
-
-        /**
-         * @return {@link #entity} The actual object that is the target of the reference. The reference library doesn't populate this, but you can use it to hold the resource if you resolve it. (The actor assigned a role in this Contract Provision.)
-         */
-        public Resource getEntityTarget() { 
-          return this.entityTarget;
-        }
-
-        /**
-         * @param value {@link #entity} The actual object that is the target of the reference. The reference library doesn't use these, but you can use it to hold the resource if you resolve it. (The actor assigned a role in this Contract Provision.)
-         */
-        public TermActorComponent setEntityTarget(Resource value) { 
-          this.entityTarget = value;
-          return this;
-        }
-
-        /**
-         * @return {@link #role} (Role played by the actor assigned this role in this Contract Provision.)
-         */
-        public List<CodeableConcept> getRole() { 
-          if (this.role == null)
-            this.role = new ArrayList<CodeableConcept>();
-          return this.role;
-        }
-
-        public boolean hasRole() { 
-          if (this.role == null)
-            return false;
-          for (CodeableConcept item : this.role)
-            if (!item.isEmpty())
-              return true;
-          return false;
-        }
-
-        /**
-         * @return {@link #role} (Role played by the actor assigned this role in this Contract Provision.)
-         */
-    // syntactic sugar
-        public CodeableConcept addRole() { //3
-          CodeableConcept t = new CodeableConcept();
-          if (this.role == null)
-            this.role = new ArrayList<CodeableConcept>();
-          this.role.add(t);
-          return t;
-        }
-
-    // syntactic sugar
-        public TermActorComponent addRole(CodeableConcept t) { //3
-          if (t == null)
-            return this;
-          if (this.role == null)
-            this.role = new ArrayList<CodeableConcept>();
-          this.role.add(t);
-          return this;
-        }
-
-        protected void listChildren(List<Property> childrenList) {
-          super.listChildren(childrenList);
-          childrenList.add(new Property("entity", "Reference(Contract|Device|Group|Location|Organization|Patient|Practitioner|RelatedPerson|Substance|Supply)", "The actor assigned a role in this Contract Provision.", 0, java.lang.Integer.MAX_VALUE, entity));
-          childrenList.add(new Property("role", "CodeableConcept", "Role played by the actor assigned this role in this Contract Provision.", 0, java.lang.Integer.MAX_VALUE, role));
-        }
-
-      public TermActorComponent copy() {
-        TermActorComponent dst = new TermActorComponent();
-        copyValues(dst);
-        dst.entity = entity == null ? null : entity.copy();
-        if (role != null) {
-          dst.role = new ArrayList<CodeableConcept>();
-          for (CodeableConcept i : role)
-            dst.role.add(i.copy());
-        };
-        return dst;
-      }
-
-      @Override
-      public boolean equalsDeep(Base other) {
-        if (!super.equalsDeep(other))
-          return false;
-        if (!(other instanceof TermActorComponent))
-          return false;
-        TermActorComponent o = (TermActorComponent) other;
-        return compareDeep(entity, o.entity, true) && compareDeep(role, o.role, true);
-      }
-
-      @Override
-      public boolean equalsShallow(Base other) {
-        if (!super.equalsShallow(other))
-          return false;
-        if (!(other instanceof TermActorComponent))
-          return false;
-        TermActorComponent o = (TermActorComponent) other;
-        return true;
-      }
-
-      public boolean isEmpty() {
-        return super.isEmpty() && (entity == null || entity.isEmpty()) && (role == null || role.isEmpty())
-          ;
-      }
-
-  }
-
-    @Block()
-    public static class TermValuedItemComponent extends BackboneElement implements IBaseBackboneElement {
-        /**
-         * Specific type of Contract Provision Valued Item that may be priced.
-         */
-        @Child(name = "entity", type = {CodeableConcept.class}, order=1, min=0, max=1)
-        @Description(shortDefinition="Contract Term Valued Item Type", formalDefinition="Specific type of Contract Provision Valued Item that may be priced." )
-        protected Type entity;
-
-        /**
-         * Identifies a Contract Provision Valued Item instance.
-         */
-        @Child(name = "identifier", type = {Identifier.class}, order=2, min=0, max=1)
-        @Description(shortDefinition="Contract Term Valued Item Identifier", formalDefinition="Identifies a Contract Provision Valued Item instance." )
-        protected Identifier identifier;
-
-        /**
-         * Indicates the time during which this Contract Term ValuedItem information is effective.
-         */
-        @Child(name = "effectiveTime", type = {DateTimeType.class}, order=3, min=0, max=1)
-        @Description(shortDefinition="Contract Term Valued Item Effective Tiem", formalDefinition="Indicates the time during which this Contract Term ValuedItem information is effective." )
-        protected DateTimeType effectiveTime;
-
-        /**
-         * Specifies the units by which the Contract Provision Valued Item is measured or counted, and quantifies the countable or measurable Contract Term Valued Item instances.
-         */
-        @Child(name = "quantity", type = {Quantity.class}, order=4, min=0, max=1)
-        @Description(shortDefinition="Contract Term Valued Item Count", formalDefinition="Specifies the units by which the Contract Provision Valued Item is measured or counted, and quantifies the countable or measurable Contract Term Valued Item instances." )
-        protected Quantity quantity;
-
-        /**
-         * A Contract Provision Valued Item unit valuation measure.
-         */
-        @Child(name = "unitPrice", type = {Money.class}, order=5, min=0, max=1)
-        @Description(shortDefinition="Contract Term Valued Item fee, charge, or cost", formalDefinition="A Contract Provision Valued Item unit valuation measure." )
-        protected Money unitPrice;
-
-        /**
-         * A real number that represents a multiplier used in determining the overall value of the Contract Provision Valued Item delivered. The concept of a Factor allows for a discount or surcharge multiplier to be applied to a monetary amount.
-         */
-        @Child(name = "factor", type = {DecimalType.class}, order=6, min=0, max=1)
-        @Description(shortDefinition="Contract Term Valued Item Price Scaling Factor", formalDefinition="A real number that represents a multiplier used in determining the overall value of the Contract Provision Valued Item delivered. The concept of a Factor allows for a discount or surcharge multiplier to be applied to a monetary amount." )
-        protected DecimalType factor;
-
-        /**
-         * An amount that expresses the weighting (based on difficulty, cost and/or resource intensiveness) associated with the Contract Provision Valued Item delivered. The concept of Points allows for assignment of point values for a Contract ProvisionValued Item, such that a monetary amount can be assigned to each point.
-         */
-        @Child(name = "points", type = {DecimalType.class}, order=7, min=0, max=1)
-        @Description(shortDefinition="Contract Term Valued Item Difficulty Scaling Factor", formalDefinition="An amount that expresses the weighting (based on difficulty, cost and/or resource intensiveness) associated with the Contract Provision Valued Item delivered. The concept of Points allows for assignment of point values for a Contract ProvisionValued Item, such that a monetary amount can be assigned to each point." )
-        protected DecimalType points;
-
-        /**
-         * Expresses the product of the Contract Provision Valued Item unitQuantity and the unitPriceAmt. For example, the formula: unit Quantity * unit Price (Cost per Point) * factor Number  * points = net Amount. Quantity, factor and points are assumed to be 1 if not supplied.
-         */
-        @Child(name = "net", type = {Money.class}, order=8, min=0, max=1)
-        @Description(shortDefinition="Total Contract Term Valued Item Value", formalDefinition="Expresses the product of the Contract Provision Valued Item unitQuantity and the unitPriceAmt. For example, the formula: unit Quantity * unit Price (Cost per Point) * factor Number  * points = net Amount. Quantity, factor and points are assumed to be 1 if not supplied." )
-        protected Money net;
-
-        private static final long serialVersionUID = 1311183770L;
-
-    /*
-     * Constructor
-     */
-      public TermValuedItemComponent() {
-        super();
-      }
-
-        /**
-         * @return {@link #entity} (Specific type of Contract Provision Valued Item that may be priced.)
-         */
-        public Type getEntity() { 
-          return this.entity;
-        }
-
-        /**
-         * @return {@link #entity} (Specific type of Contract Provision Valued Item that may be priced.)
-         */
-        public CodeableConcept getEntityCodeableConcept() throws Exception { 
-          if (!(this.entity instanceof CodeableConcept))
-            throw new Exception("Type mismatch: the type CodeableConcept was expected, but "+this.entity.getClass().getName()+" was encountered");
-          return (CodeableConcept) this.entity;
-        }
-
-        /**
-         * @return {@link #entity} (Specific type of Contract Provision Valued Item that may be priced.)
-         */
-        public Reference getEntityReference() throws Exception { 
-          if (!(this.entity instanceof Reference))
-            throw new Exception("Type mismatch: the type Reference was expected, but "+this.entity.getClass().getName()+" was encountered");
-          return (Reference) this.entity;
-        }
-
-        public boolean hasEntity() { 
-          return this.entity != null && !this.entity.isEmpty();
-        }
-
-        /**
-         * @param value {@link #entity} (Specific type of Contract Provision Valued Item that may be priced.)
-         */
-        public TermValuedItemComponent setEntity(Type value) { 
-          this.entity = value;
-          return this;
-        }
-
-        /**
-         * @return {@link #identifier} (Identifies a Contract Provision Valued Item instance.)
-         */
-        public Identifier getIdentifier() { 
-          if (this.identifier == null)
-            if (Configuration.errorOnAutoCreate())
-              throw new Error("Attempt to auto-create TermValuedItemComponent.identifier");
-            else if (Configuration.doAutoCreate())
-              this.identifier = new Identifier(); // cc
-          return this.identifier;
-        }
-
-        public boolean hasIdentifier() { 
-          return this.identifier != null && !this.identifier.isEmpty();
-        }
-
-        /**
-         * @param value {@link #identifier} (Identifies a Contract Provision Valued Item instance.)
-         */
-        public TermValuedItemComponent setIdentifier(Identifier value) { 
-          this.identifier = value;
-          return this;
-        }
-
-        /**
-         * @return {@link #effectiveTime} (Indicates the time during which this Contract Term ValuedItem information is effective.). This is the underlying object with id, value and extensions. The accessor "getEffectiveTime" gives direct access to the value
-         */
-        public DateTimeType getEffectiveTimeElement() { 
-          if (this.effectiveTime == null)
-            if (Configuration.errorOnAutoCreate())
-              throw new Error("Attempt to auto-create TermValuedItemComponent.effectiveTime");
-            else if (Configuration.doAutoCreate())
-              this.effectiveTime = new DateTimeType(); // bb
-          return this.effectiveTime;
-        }
-
-        public boolean hasEffectiveTimeElement() { 
-          return this.effectiveTime != null && !this.effectiveTime.isEmpty();
-        }
-
-        public boolean hasEffectiveTime() { 
-          return this.effectiveTime != null && !this.effectiveTime.isEmpty();
-        }
-
-        /**
-         * @param value {@link #effectiveTime} (Indicates the time during which this Contract Term ValuedItem information is effective.). This is the underlying object with id, value and extensions. The accessor "getEffectiveTime" gives direct access to the value
-         */
-        public TermValuedItemComponent setEffectiveTimeElement(DateTimeType value) { 
-          this.effectiveTime = value;
-          return this;
-        }
-
-        /**
-         * @return Indicates the time during which this Contract Term ValuedItem information is effective.
-         */
-        public Date getEffectiveTime() { 
-          return this.effectiveTime == null ? null : this.effectiveTime.getValue();
-        }
-
-        /**
-         * @param value Indicates the time during which this Contract Term ValuedItem information is effective.
-         */
-        public TermValuedItemComponent setEffectiveTime(Date value) { 
-          if (value == null)
-            this.effectiveTime = null;
-          else {
-            if (this.effectiveTime == null)
-              this.effectiveTime = new DateTimeType();
-            this.effectiveTime.setValue(value);
-          }
-          return this;
-        }
-
-        /**
-         * @return {@link #quantity} (Specifies the units by which the Contract Provision Valued Item is measured or counted, and quantifies the countable or measurable Contract Term Valued Item instances.)
-         */
-        public Quantity getQuantity() { 
-          if (this.quantity == null)
-            if (Configuration.errorOnAutoCreate())
-              throw new Error("Attempt to auto-create TermValuedItemComponent.quantity");
-            else if (Configuration.doAutoCreate())
-              this.quantity = new Quantity(); // cc
-          return this.quantity;
-        }
-
-        public boolean hasQuantity() { 
-          return this.quantity != null && !this.quantity.isEmpty();
-        }
-
-        /**
-         * @param value {@link #quantity} (Specifies the units by which the Contract Provision Valued Item is measured or counted, and quantifies the countable or measurable Contract Term Valued Item instances.)
-         */
-        public TermValuedItemComponent setQuantity(Quantity value) { 
-          this.quantity = value;
-          return this;
-        }
-
-        /**
-         * @return {@link #unitPrice} (A Contract Provision Valued Item unit valuation measure.)
-         */
-        public Money getUnitPrice() { 
-          if (this.unitPrice == null)
-            if (Configuration.errorOnAutoCreate())
-              throw new Error("Attempt to auto-create TermValuedItemComponent.unitPrice");
-            else if (Configuration.doAutoCreate())
-              this.unitPrice = new Money(); // cc
-          return this.unitPrice;
-        }
-
-        public boolean hasUnitPrice() { 
-          return this.unitPrice != null && !this.unitPrice.isEmpty();
-        }
-
-        /**
-         * @param value {@link #unitPrice} (A Contract Provision Valued Item unit valuation measure.)
-         */
-        public TermValuedItemComponent setUnitPrice(Money value) { 
-          this.unitPrice = value;
-          return this;
-        }
-
-        /**
-         * @return {@link #factor} (A real number that represents a multiplier used in determining the overall value of the Contract Provision Valued Item delivered. The concept of a Factor allows for a discount or surcharge multiplier to be applied to a monetary amount.). This is the underlying object with id, value and extensions. The accessor "getFactor" gives direct access to the value
-         */
-        public DecimalType getFactorElement() { 
-          if (this.factor == null)
-            if (Configuration.errorOnAutoCreate())
-              throw new Error("Attempt to auto-create TermValuedItemComponent.factor");
-            else if (Configuration.doAutoCreate())
-              this.factor = new DecimalType(); // bb
-          return this.factor;
-        }
-
-        public boolean hasFactorElement() { 
-          return this.factor != null && !this.factor.isEmpty();
-        }
-
-        public boolean hasFactor() { 
-          return this.factor != null && !this.factor.isEmpty();
-        }
-
-        /**
-         * @param value {@link #factor} (A real number that represents a multiplier used in determining the overall value of the Contract Provision Valued Item delivered. The concept of a Factor allows for a discount or surcharge multiplier to be applied to a monetary amount.). This is the underlying object with id, value and extensions. The accessor "getFactor" gives direct access to the value
-         */
-        public TermValuedItemComponent setFactorElement(DecimalType value) { 
-          this.factor = value;
-          return this;
-        }
-
-        /**
-         * @return A real number that represents a multiplier used in determining the overall value of the Contract Provision Valued Item delivered. The concept of a Factor allows for a discount or surcharge multiplier to be applied to a monetary amount.
-         */
-        public BigDecimal getFactor() { 
-          return this.factor == null ? null : this.factor.getValue();
-        }
-
-        /**
-         * @param value A real number that represents a multiplier used in determining the overall value of the Contract Provision Valued Item delivered. The concept of a Factor allows for a discount or surcharge multiplier to be applied to a monetary amount.
-         */
-        public TermValuedItemComponent setFactor(BigDecimal value) { 
-          if (value == null)
-            this.factor = null;
-          else {
-            if (this.factor == null)
-              this.factor = new DecimalType();
-            this.factor.setValue(value);
-          }
-          return this;
-        }
-
-        /**
-         * @return {@link #points} (An amount that expresses the weighting (based on difficulty, cost and/or resource intensiveness) associated with the Contract Provision Valued Item delivered. The concept of Points allows for assignment of point values for a Contract ProvisionValued Item, such that a monetary amount can be assigned to each point.). This is the underlying object with id, value and extensions. The accessor "getPoints" gives direct access to the value
-         */
-        public DecimalType getPointsElement() { 
-          if (this.points == null)
-            if (Configuration.errorOnAutoCreate())
-              throw new Error("Attempt to auto-create TermValuedItemComponent.points");
-            else if (Configuration.doAutoCreate())
-              this.points = new DecimalType(); // bb
-          return this.points;
-        }
-
-        public boolean hasPointsElement() { 
-          return this.points != null && !this.points.isEmpty();
-        }
-
-        public boolean hasPoints() { 
-          return this.points != null && !this.points.isEmpty();
-        }
-
-        /**
-         * @param value {@link #points} (An amount that expresses the weighting (based on difficulty, cost and/or resource intensiveness) associated with the Contract Provision Valued Item delivered. The concept of Points allows for assignment of point values for a Contract ProvisionValued Item, such that a monetary amount can be assigned to each point.). This is the underlying object with id, value and extensions. The accessor "getPoints" gives direct access to the value
-         */
-        public TermValuedItemComponent setPointsElement(DecimalType value) { 
-          this.points = value;
-          return this;
-        }
-
-        /**
-         * @return An amount that expresses the weighting (based on difficulty, cost and/or resource intensiveness) associated with the Contract Provision Valued Item delivered. The concept of Points allows for assignment of point values for a Contract ProvisionValued Item, such that a monetary amount can be assigned to each point.
-         */
-        public BigDecimal getPoints() { 
-          return this.points == null ? null : this.points.getValue();
-        }
-
-        /**
-         * @param value An amount that expresses the weighting (based on difficulty, cost and/or resource intensiveness) associated with the Contract Provision Valued Item delivered. The concept of Points allows for assignment of point values for a Contract ProvisionValued Item, such that a monetary amount can be assigned to each point.
-         */
-        public TermValuedItemComponent setPoints(BigDecimal value) { 
-          if (value == null)
-            this.points = null;
-          else {
-            if (this.points == null)
-              this.points = new DecimalType();
-            this.points.setValue(value);
-          }
-          return this;
-        }
-
-        /**
-         * @return {@link #net} (Expresses the product of the Contract Provision Valued Item unitQuantity and the unitPriceAmt. For example, the formula: unit Quantity * unit Price (Cost per Point) * factor Number  * points = net Amount. Quantity, factor and points are assumed to be 1 if not supplied.)
-         */
-        public Money getNet() { 
-          if (this.net == null)
-            if (Configuration.errorOnAutoCreate())
-              throw new Error("Attempt to auto-create TermValuedItemComponent.net");
-            else if (Configuration.doAutoCreate())
-              this.net = new Money(); // cc
-          return this.net;
-        }
-
-        public boolean hasNet() { 
-          return this.net != null && !this.net.isEmpty();
-        }
-
-        /**
-         * @param value {@link #net} (Expresses the product of the Contract Provision Valued Item unitQuantity and the unitPriceAmt. For example, the formula: unit Quantity * unit Price (Cost per Point) * factor Number  * points = net Amount. Quantity, factor and points are assumed to be 1 if not supplied.)
-         */
-        public TermValuedItemComponent setNet(Money value) { 
-          this.net = value;
-          return this;
-        }
-
-        protected void listChildren(List<Property> childrenList) {
-          super.listChildren(childrenList);
-          childrenList.add(new Property("entity[x]", "CodeableConcept|Reference(Any)", "Specific type of Contract Provision Valued Item that may be priced.", 0, java.lang.Integer.MAX_VALUE, entity));
-          childrenList.add(new Property("identifier", "Identifier", "Identifies a Contract Provision Valued Item instance.", 0, java.lang.Integer.MAX_VALUE, identifier));
-          childrenList.add(new Property("effectiveTime", "dateTime", "Indicates the time during which this Contract Term ValuedItem information is effective.", 0, java.lang.Integer.MAX_VALUE, effectiveTime));
-          childrenList.add(new Property("quantity", "Quantity", "Specifies the units by which the Contract Provision Valued Item is measured or counted, and quantifies the countable or measurable Contract Term Valued Item instances.", 0, java.lang.Integer.MAX_VALUE, quantity));
-          childrenList.add(new Property("unitPrice", "Money", "A Contract Provision Valued Item unit valuation measure.", 0, java.lang.Integer.MAX_VALUE, unitPrice));
-          childrenList.add(new Property("factor", "decimal", "A real number that represents a multiplier used in determining the overall value of the Contract Provision Valued Item delivered. The concept of a Factor allows for a discount or surcharge multiplier to be applied to a monetary amount.", 0, java.lang.Integer.MAX_VALUE, factor));
-          childrenList.add(new Property("points", "decimal", "An amount that expresses the weighting (based on difficulty, cost and/or resource intensiveness) associated with the Contract Provision Valued Item delivered. The concept of Points allows for assignment of point values for a Contract ProvisionValued Item, such that a monetary amount can be assigned to each point.", 0, java.lang.Integer.MAX_VALUE, points));
-          childrenList.add(new Property("net", "Money", "Expresses the product of the Contract Provision Valued Item unitQuantity and the unitPriceAmt. For example, the formula: unit Quantity * unit Price (Cost per Point) * factor Number  * points = net Amount. Quantity, factor and points are assumed to be 1 if not supplied.", 0, java.lang.Integer.MAX_VALUE, net));
-        }
-
-      public TermValuedItemComponent copy() {
-        TermValuedItemComponent dst = new TermValuedItemComponent();
-        copyValues(dst);
-        dst.entity = entity == null ? null : entity.copy();
-        dst.identifier = identifier == null ? null : identifier.copy();
-        dst.effectiveTime = effectiveTime == null ? null : effectiveTime.copy();
-        dst.quantity = quantity == null ? null : quantity.copy();
-        dst.unitPrice = unitPrice == null ? null : unitPrice.copy();
-        dst.factor = factor == null ? null : factor.copy();
-        dst.points = points == null ? null : points.copy();
-        dst.net = net == null ? null : net.copy();
-        return dst;
-      }
-
-      @Override
-      public boolean equalsDeep(Base other) {
-        if (!super.equalsDeep(other))
-          return false;
-        if (!(other instanceof TermValuedItemComponent))
-          return false;
-        TermValuedItemComponent o = (TermValuedItemComponent) other;
-        return compareDeep(entity, o.entity, true) && compareDeep(identifier, o.identifier, true) && compareDeep(effectiveTime, o.effectiveTime, true)
-           && compareDeep(quantity, o.quantity, true) && compareDeep(unitPrice, o.unitPrice, true) && compareDeep(factor, o.factor, true)
-           && compareDeep(points, o.points, true) && compareDeep(net, o.net, true);
-      }
-
-      @Override
-      public boolean equalsShallow(Base other) {
-        if (!super.equalsShallow(other))
-          return false;
-        if (!(other instanceof TermValuedItemComponent))
-          return false;
-        TermValuedItemComponent o = (TermValuedItemComponent) other;
-        return compareValues(effectiveTime, o.effectiveTime, true) && compareValues(factor, o.factor, true)
-           && compareValues(points, o.points, true);
-      }
-
-      public boolean isEmpty() {
-        return super.isEmpty() && (entity == null || entity.isEmpty()) && (identifier == null || identifier.isEmpty())
-           && (effectiveTime == null || effectiveTime.isEmpty()) && (quantity == null || quantity.isEmpty())
-           && (unitPrice == null || unitPrice.isEmpty()) && (factor == null || factor.isEmpty()) && (points == null || points.isEmpty())
-           && (net == null || net.isEmpty());
-      }
-
-  }
-
-    @Block()
-    public static class FriendlyLanguageComponent extends BackboneElement implements IBaseBackboneElement {
-        /**
-         * Human readable rendering of this Contract in a format and representation intended to enhance comprehension and ensure understandability.
-         */
-        @Child(name = "content", type = {Attachment.class, Composition.class, DocumentReference.class, QuestionnaireAnswers.class}, order=1, min=1, max=1)
-        @Description(shortDefinition="Easily comprehended representation of this Contract", formalDefinition="Human readable rendering of this Contract in a format and representation intended to enhance comprehension and ensure understandability." )
-        protected Type content;
-
-        private static final long serialVersionUID = -1763459053L;
-
-    /*
-     * Constructor
-     */
-      public FriendlyLanguageComponent() {
-        super();
-      }
-
-    /*
-     * Constructor
-     */
-      public FriendlyLanguageComponent(Type content) {
-        super();
-        this.content = content;
-      }
-
-        /**
-         * @return {@link #content} (Human readable rendering of this Contract in a format and representation intended to enhance comprehension and ensure understandability.)
-         */
-        public Type getContent() { 
-          return this.content;
-        }
-
-        /**
-         * @return {@link #content} (Human readable rendering of this Contract in a format and representation intended to enhance comprehension and ensure understandability.)
-         */
-        public Attachment getContentAttachment() throws Exception { 
-          if (!(this.content instanceof Attachment))
-            throw new Exception("Type mismatch: the type Attachment was expected, but "+this.content.getClass().getName()+" was encountered");
-          return (Attachment) this.content;
-        }
-
-        /**
-         * @return {@link #content} (Human readable rendering of this Contract in a format and representation intended to enhance comprehension and ensure understandability.)
-         */
-        public Reference getContentReference() throws Exception { 
-          if (!(this.content instanceof Reference))
-            throw new Exception("Type mismatch: the type Reference was expected, but "+this.content.getClass().getName()+" was encountered");
-          return (Reference) this.content;
-        }
-
-        public boolean hasContent() { 
-          return this.content != null && !this.content.isEmpty();
-        }
-
-        /**
-         * @param value {@link #content} (Human readable rendering of this Contract in a format and representation intended to enhance comprehension and ensure understandability.)
-         */
-        public FriendlyLanguageComponent setContent(Type value) { 
-          this.content = value;
-          return this;
-        }
-
-        protected void listChildren(List<Property> childrenList) {
-          super.listChildren(childrenList);
-          childrenList.add(new Property("content[x]", "Attachment|Reference(Composition|DocumentReference|QuestionnaireAnswers)", "Human readable rendering of this Contract in a format and representation intended to enhance comprehension and ensure understandability.", 0, java.lang.Integer.MAX_VALUE, content));
-        }
-
-      public FriendlyLanguageComponent copy() {
-        FriendlyLanguageComponent dst = new FriendlyLanguageComponent();
-        copyValues(dst);
-        dst.content = content == null ? null : content.copy();
-        return dst;
-      }
-
-      @Override
-      public boolean equalsDeep(Base other) {
-        if (!super.equalsDeep(other))
-          return false;
-        if (!(other instanceof FriendlyLanguageComponent))
-          return false;
-        FriendlyLanguageComponent o = (FriendlyLanguageComponent) other;
-        return compareDeep(content, o.content, true);
-      }
-
-      @Override
-      public boolean equalsShallow(Base other) {
-        if (!super.equalsShallow(other))
-          return false;
-        if (!(other instanceof FriendlyLanguageComponent))
-          return false;
-        FriendlyLanguageComponent o = (FriendlyLanguageComponent) other;
-        return true;
-      }
-
-      public boolean isEmpty() {
-        return super.isEmpty() && (content == null || content.isEmpty());
-      }
-
-  }
-
-    @Block()
-    public static class LegalLanguageComponent extends BackboneElement implements IBaseBackboneElement {
-        /**
-         * Contract legal text in human renderable form.
-         */
-        @Child(name = "content", type = {Attachment.class, Composition.class, DocumentReference.class, QuestionnaireAnswers.class}, order=1, min=1, max=1)
-        @Description(shortDefinition="Contract Legal Text", formalDefinition="Contract legal text in human renderable form." )
-        protected Type content;
-
-        private static final long serialVersionUID = -1763459053L;
-
-    /*
-     * Constructor
-     */
-      public LegalLanguageComponent() {
-        super();
-      }
-
-    /*
-     * Constructor
-     */
-      public LegalLanguageComponent(Type content) {
-        super();
-        this.content = content;
-      }
-
-        /**
-         * @return {@link #content} (Contract legal text in human renderable form.)
-         */
-        public Type getContent() { 
-          return this.content;
-        }
-
-        /**
-         * @return {@link #content} (Contract legal text in human renderable form.)
-         */
-        public Attachment getContentAttachment() throws Exception { 
-          if (!(this.content instanceof Attachment))
-            throw new Exception("Type mismatch: the type Attachment was expected, but "+this.content.getClass().getName()+" was encountered");
-          return (Attachment) this.content;
-        }
-
-        /**
-         * @return {@link #content} (Contract legal text in human renderable form.)
-         */
-        public Reference getContentReference() throws Exception { 
-          if (!(this.content instanceof Reference))
-            throw new Exception("Type mismatch: the type Reference was expected, but "+this.content.getClass().getName()+" was encountered");
-          return (Reference) this.content;
-        }
-
-        public boolean hasContent() { 
-          return this.content != null && !this.content.isEmpty();
-        }
-
-        /**
-         * @param value {@link #content} (Contract legal text in human renderable form.)
-         */
-        public LegalLanguageComponent setContent(Type value) { 
-          this.content = value;
-          return this;
-        }
-
-        protected void listChildren(List<Property> childrenList) {
-          super.listChildren(childrenList);
-          childrenList.add(new Property("content[x]", "Attachment|Reference(Composition|DocumentReference|QuestionnaireAnswers)", "Contract legal text in human renderable form.", 0, java.lang.Integer.MAX_VALUE, content));
-        }
-
-      public LegalLanguageComponent copy() {
-        LegalLanguageComponent dst = new LegalLanguageComponent();
-        copyValues(dst);
-        dst.content = content == null ? null : content.copy();
-        return dst;
-      }
-
-      @Override
-      public boolean equalsDeep(Base other) {
-        if (!super.equalsDeep(other))
-          return false;
-        if (!(other instanceof LegalLanguageComponent))
-          return false;
-        LegalLanguageComponent o = (LegalLanguageComponent) other;
-        return compareDeep(content, o.content, true);
-      }
-
-      @Override
-      public boolean equalsShallow(Base other) {
-        if (!super.equalsShallow(other))
-          return false;
-        if (!(other instanceof LegalLanguageComponent))
-          return false;
-        LegalLanguageComponent o = (LegalLanguageComponent) other;
-        return true;
-      }
-
-      public boolean isEmpty() {
-        return super.isEmpty() && (content == null || content.isEmpty());
-      }
-
-  }
-
-    @Block()
-    public static class ComputableLanguageComponent extends BackboneElement implements IBaseBackboneElement {
-        /**
-         * Computable Contract conveyed using a policy rule language (e.g. XACML, DKAL, SecPal).
-         */
-        @Child(name = "content", type = {Attachment.class, DocumentReference.class}, order=1, min=1, max=1)
-        @Description(shortDefinition="Computable Contract Rules", formalDefinition="Computable Contract conveyed using a policy rule language (e.g. XACML, DKAL, SecPal)." )
-        protected Type content;
-
-        private static final long serialVersionUID = -1763459053L;
-
-    /*
-     * Constructor
-     */
-      public ComputableLanguageComponent() {
-        super();
-      }
-
-    /*
-     * Constructor
-     */
-      public ComputableLanguageComponent(Type content) {
-        super();
-        this.content = content;
-      }
-
-        /**
-         * @return {@link #content} (Computable Contract conveyed using a policy rule language (e.g. XACML, DKAL, SecPal).)
-         */
-        public Type getContent() { 
-          return this.content;
-        }
-
-        /**
-         * @return {@link #content} (Computable Contract conveyed using a policy rule language (e.g. XACML, DKAL, SecPal).)
-         */
-        public Attachment getContentAttachment() throws Exception { 
-          if (!(this.content instanceof Attachment))
-            throw new Exception("Type mismatch: the type Attachment was expected, but "+this.content.getClass().getName()+" was encountered");
-          return (Attachment) this.content;
-        }
-
-        /**
-         * @return {@link #content} (Computable Contract conveyed using a policy rule language (e.g. XACML, DKAL, SecPal).)
-         */
-        public Reference getContentReference() throws Exception { 
-          if (!(this.content instanceof Reference))
-            throw new Exception("Type mismatch: the type Reference was expected, but "+this.content.getClass().getName()+" was encountered");
-          return (Reference) this.content;
-        }
-
-        public boolean hasContent() { 
-          return this.content != null && !this.content.isEmpty();
-        }
-
-        /**
-         * @param value {@link #content} (Computable Contract conveyed using a policy rule language (e.g. XACML, DKAL, SecPal).)
-         */
-        public ComputableLanguageComponent setContent(Type value) { 
-          this.content = value;
-          return this;
-        }
-
-        protected void listChildren(List<Property> childrenList) {
-          super.listChildren(childrenList);
-          childrenList.add(new Property("content[x]", "Attachment|Reference(DocumentReference)", "Computable Contract conveyed using a policy rule language (e.g. XACML, DKAL, SecPal).", 0, java.lang.Integer.MAX_VALUE, content));
-        }
-
-      public ComputableLanguageComponent copy() {
-        ComputableLanguageComponent dst = new ComputableLanguageComponent();
-        copyValues(dst);
-        dst.content = content == null ? null : content.copy();
-        return dst;
-      }
-
-      @Override
-      public boolean equalsDeep(Base other) {
-        if (!super.equalsDeep(other))
-          return false;
-        if (!(other instanceof ComputableLanguageComponent))
-          return false;
-        ComputableLanguageComponent o = (ComputableLanguageComponent) other;
-        return compareDeep(content, o.content, true);
-      }
-
-      @Override
-      public boolean equalsShallow(Base other) {
-        if (!super.equalsShallow(other))
-          return false;
-        if (!(other instanceof ComputableLanguageComponent))
-          return false;
-        ComputableLanguageComponent o = (ComputableLanguageComponent) other;
-        return true;
-      }
-
-      public boolean isEmpty() {
-        return super.isEmpty() && (content == null || content.isEmpty());
-      }
-
-  }
-
-    /**
-     * Unique identifier for this Contract.
-     */
-    @Child(name = "identifier", type = {Identifier.class}, order=0, min=0, max=1)
-    @Description(shortDefinition="Contract identifier", formalDefinition="Unique identifier for this Contract." )
-    protected Identifier identifier;
-
-    /**
-     * When this  Contract was issued.
-     */
-    @Child(name = "issued", type = {DateTimeType.class}, order=1, min=0, max=1)
-    @Description(shortDefinition="When this Contract was issued", formalDefinition="When this  Contract was issued." )
-    protected DateTimeType issued;
-
-    /**
-     * Relevant time or time-period when this Contract is applicable.
-     */
-<<<<<<< HEAD
-    @Child(name = "binding", type = {AttachmentType.class}, order = 21, min = 0, max = 1)
-    @Description(shortDefinition="Binding Contract", formalDefinition="Legally binding contract." )
-    protected AttachmentType binding;
-=======
-    @Child(name = "applies", type = {Period.class}, order=2, min=0, max=1)
-    @Description(shortDefinition="Effective time", formalDefinition="Relevant time or time-period when this Contract is applicable." )
-    protected Period applies;
->>>>>>> 3a5d2e89
-
-    /**
-     * Who and/or what this Contract is about: typically a Patient, Organization, or valued items such as goods and services.
-     */
-    @Child(name = "subject", type = {}, order=3, min=0, max=Child.MAX_UNLIMITED)
-    @Description(shortDefinition="Subject of this Contract", formalDefinition="Who and/or what this Contract is about: typically a Patient, Organization, or valued items such as goods and services." )
-    protected List<Reference> subject;
-    /**
-     * The actual objects that are the target of the reference (Who and/or what this Contract is about: typically a Patient, Organization, or valued items such as goods and services.)
-     */
-<<<<<<< HEAD
-    @Child(name = "friendly", type = {AttachmentType.class}, order = 23, min = 0, max = Child.MAX_UNLIMITED)
-    @Description(shortDefinition="Human readable contract text", formalDefinition="Friendly Human readable form (might be a reference to the UI used to capture the contract)." )
-    protected List<AttachmentType> friendly;
-=======
-    protected List<Resource> subjectTarget;
->>>>>>> 3a5d2e89
-
-
-    /**
-     * A formally or informally recognized grouping of people, principals, organizations, or jurisdictions formed for the purpose of achieving some form of collective action such as the promulgation, administration and enforcement of contracts and policies.
-     */
-<<<<<<< HEAD
-    @Child(name = "legal", type = {AttachmentType.class}, order = 25, min = 0, max = Child.MAX_UNLIMITED)
-    @Description(shortDefinition="Legal contract text", formalDefinition="Legal text in Human readable form." )
-    protected List<AttachmentType> legal;
-
-=======
-    @Child(name = "authority", type = {Organization.class}, order=4, min=0, max=Child.MAX_UNLIMITED)
-    @Description(shortDefinition="Authority under which this Contract has standing", formalDefinition="A formally or informally recognized grouping of people, principals, organizations, or jurisdictions formed for the purpose of achieving some form of collective action such as the promulgation, administration and enforcement of contracts and policies." )
-    protected List<Reference> authority;
->>>>>>> 3a5d2e89
-    /**
-     * The actual objects that are the target of the reference (A formally or informally recognized grouping of people, principals, organizations, or jurisdictions formed for the purpose of achieving some form of collective action such as the promulgation, administration and enforcement of contracts and policies.)
-     */
-    protected List<Organization> authorityTarget;
-
-<<<<<<< HEAD
-    /**
-     * Computable Policy rules (e.g. XACML, DKAL, SecPal).
-     */
-    @Child(name = "rule", type = {AttachmentType.class}, order = 27, min = 0, max = Child.MAX_UNLIMITED)
-    @Description(shortDefinition="Computable contract text", formalDefinition="Computable Policy rules (e.g. XACML, DKAL, SecPal)." )
-    protected List<AttachmentType> rule;
-=======
->>>>>>> 3a5d2e89
-
-    /**
-     * Recognized governance framework or system operating with a circumscribed scope in accordance with specified principles, policies, processes or procedures for managing rights, actions, or behaviors of parties or principals relative to resources.
-     */
-    @Child(name = "domain", type = {Location.class}, order=5, min=0, max=Child.MAX_UNLIMITED)
-    @Description(shortDefinition="Domain in which this Contract applies", formalDefinition="Recognized governance framework or system operating with a circumscribed scope in accordance with specified principles, policies, processes or procedures for managing rights, actions, or behaviors of parties or principals relative to resources." )
-    protected List<Reference> domain;
-    /**
-     * The actual objects that are the target of the reference (Recognized governance framework or system operating with a circumscribed scope in accordance with specified principles, policies, processes or procedures for managing rights, actions, or behaviors of parties or principals relative to resources.)
-     */
-    protected List<Location> domainTarget;
-
-
-    /**
-     * Type of Contract such as an insurance policy, real estate contract, a will, power of attorny, Privacy or Security policy , trust framework agreement, etc.
-     */
-    @Child(name = "type", type = {CodeableConcept.class}, order=6, min=0, max=1)
-    @Description(shortDefinition="Contract Tyoe", formalDefinition="Type of Contract such as an insurance policy, real estate contract, a will, power of attorny, Privacy or Security policy , trust framework agreement, etc." )
-    protected CodeableConcept type;
-
-    /**
-     * More specific type or specialization of an overarching or more general contract such as auto insurance, home owner  insurance, prenupial agreement, Advanced-Directive, or privacy consent.
-     */
-    @Child(name = "subType", type = {CodeableConcept.class}, order=7, min=0, max=Child.MAX_UNLIMITED)
-    @Description(shortDefinition="Contract Subtype", formalDefinition="More specific type or specialization of an overarching or more general contract such as auto insurance, home owner  insurance, prenupial agreement, Advanced-Directive, or privacy consent." )
-    protected List<CodeableConcept> subType;
-
-    /**
-     * Action stipulated by this Contract.
-     */
-    @Child(name = "action", type = {CodeableConcept.class}, order=8, min=0, max=Child.MAX_UNLIMITED)
-    @Description(shortDefinition="Contract Action", formalDefinition="Action stipulated by this Contract." )
-    protected List<CodeableConcept> action;
-
-    /**
-     * Reason for action stipulated by this Contract.
-     */
-    @Child(name = "actionReason", type = {CodeableConcept.class}, order=9, min=0, max=Child.MAX_UNLIMITED)
-    @Description(shortDefinition="Contract Action Reason", formalDefinition="Reason for action stipulated by this Contract." )
-    protected List<CodeableConcept> actionReason;
-
-    /**
-     * List of Contract actors.
-     */
-    @Child(name = "actor", type = {}, order=10, min=0, max=Child.MAX_UNLIMITED)
-    @Description(shortDefinition="Contract Actor", formalDefinition="List of Contract actors." )
-    protected List<ActorComponent> actor;
-
-    /**
-     * Contract Valued Item List.
-     */
-    @Child(name = "valuedItem", type = {}, order=11, min=0, max=Child.MAX_UNLIMITED)
-    @Description(shortDefinition="Contract Valued Item", formalDefinition="Contract Valued Item List." )
-    protected List<ValuedItemComponent> valuedItem;
-
-    /**
-     * Party signing this Contract.
-     */
-    @Child(name = "signer", type = {}, order=12, min=0, max=Child.MAX_UNLIMITED)
-    @Description(shortDefinition="Contract Signer", formalDefinition="Party signing this Contract." )
-    protected List<SignatoryComponent> signer;
-
-    /**
-     * One or more Contract Provisions, which may be related and conveyed as a group, and may contain nested groups.
-     */
-    @Child(name = "term", type = {}, order=13, min=0, max=Child.MAX_UNLIMITED)
-    @Description(shortDefinition="Contract Term List", formalDefinition="One or more Contract Provisions, which may be related and conveyed as a group, and may contain nested groups." )
-    protected List<TermComponent> term;
-
-    /**
-     * Legally binding Contract: This is the signed and legally recognized representation of the Contract, which is considered the "source of truth" and which would be the basis for legal action related to enforcement of this Contract.
-     */
-    @Child(name = "binding", type = {Attachment.class, Composition.class, DocumentReference.class, QuestionnaireAnswers.class}, order=14, min=0, max=1)
-    @Description(shortDefinition="Binding Contract", formalDefinition="Legally binding Contract: This is the signed and legally recognized representation of the Contract, which is considered the 'source of truth' and which would be the basis for legal action related to enforcement of this Contract." )
-    protected Type binding;
-
-    /**
-     * The "patient friendly language" versionof the Contract in whole or in parts. "Patient friendly language" means the representation of the Contract and Contract Provisions in a manner that is readily accessible and understandable by a layperson in accordance with best practices for communication styles that ensure that those agreeing to or signing the Contract understand the roles, actions, obligations, responsibilities, and implication of the agreement.
-     */
-    @Child(name = "friendly", type = {}, order=15, min=0, max=Child.MAX_UNLIMITED)
-    @Description(shortDefinition="Contract Friendly Language", formalDefinition="The 'patient friendly language' versionof the Contract in whole or in parts. 'Patient friendly language' means the representation of the Contract and Contract Provisions in a manner that is readily accessible and understandable by a layperson in accordance with best practices for communication styles that ensure that those agreeing to or signing the Contract understand the roles, actions, obligations, responsibilities, and implication of the agreement." )
-    protected List<FriendlyLanguageComponent> friendly;
-
-    /**
-     * List of Legal expressions or representations of this Contract.
-     */
-    @Child(name = "legal", type = {}, order=16, min=0, max=Child.MAX_UNLIMITED)
-    @Description(shortDefinition="Contract Legal Language", formalDefinition="List of Legal expressions or representations of this Contract." )
-    protected List<LegalLanguageComponent> legal;
-
-    /**
-     * List of Computable Policy Rule Language Representations of this Contract.
-     */
-    @Child(name = "rule", type = {}, order=17, min=0, max=Child.MAX_UNLIMITED)
-    @Description(shortDefinition="Computable Contract Language", formalDefinition="List of Computable Policy Rule Language Representations of this Contract." )
-    protected List<ComputableLanguageComponent> rule;
-
-    private static final long serialVersionUID = -1785608373L;
-
-  /*
-   * Constructor
-   */
-    public Contract() {
-      super();
-    }
-
-    /**
-     * @return {@link #identifier} (Unique identifier for this Contract.)
-     */
-    public Identifier getIdentifier() { 
-      if (this.identifier == null)
-        if (Configuration.errorOnAutoCreate())
-          throw new Error("Attempt to auto-create Contract.identifier");
-        else if (Configuration.doAutoCreate())
-          this.identifier = new Identifier(); // cc
-      return this.identifier;
-    }
-
-    public boolean hasIdentifier() { 
-      return this.identifier != null && !this.identifier.isEmpty();
-    }
-
-    /**
-     * @param value {@link #identifier} (Unique identifier for this Contract.)
-     */
-    public Contract setIdentifier(Identifier value) { 
-      this.identifier = value;
-      return this;
-    }
-
-    /**
-     * @return {@link #issued} (When this  Contract was issued.). This is the underlying object with id, value and extensions. The accessor "getIssued" gives direct access to the value
-     */
-    public DateTimeType getIssuedElement() { 
-      if (this.issued == null)
-        if (Configuration.errorOnAutoCreate())
-          throw new Error("Attempt to auto-create Contract.issued");
-        else if (Configuration.doAutoCreate())
-          this.issued = new DateTimeType(); // bb
-      return this.issued;
-    }
-
-    public boolean hasIssuedElement() { 
-      return this.issued != null && !this.issued.isEmpty();
-    }
-
-    public boolean hasIssued() { 
-      return this.issued != null && !this.issued.isEmpty();
-    }
-
-    /**
-     * @param value {@link #issued} (When this  Contract was issued.). This is the underlying object with id, value and extensions. The accessor "getIssued" gives direct access to the value
-     */
-    public Contract setIssuedElement(DateTimeType value) { 
-      this.issued = value;
-      return this;
-    }
-
-    /**
-     * @return When this  Contract was issued.
-     */
-    public Date getIssued() { 
-      return this.issued == null ? null : this.issued.getValue();
-    }
-
-    /**
-     * @param value When this  Contract was issued.
-     */
-    public Contract setIssued(Date value) { 
-      if (value == null)
-        this.issued = null;
-      else {
-        if (this.issued == null)
-          this.issued = new DateTimeType();
-        this.issued.setValue(value);
-      }
-      return this;
-    }
-
-    /**
-     * @return {@link #applies} (Relevant time or time-period when this Contract is applicable.)
-     */
-    public Period getApplies() { 
-      if (this.applies == null)
-        if (Configuration.errorOnAutoCreate())
-          throw new Error("Attempt to auto-create Contract.applies");
-        else if (Configuration.doAutoCreate())
-          this.applies = new Period(); // cc
-      return this.applies;
-    }
-
-    public boolean hasApplies() { 
-      return this.applies != null && !this.applies.isEmpty();
-    }
-
-    /**
-     * @param value {@link #applies} (Relevant time or time-period when this Contract is applicable.)
-     */
-    public Contract setApplies(Period value) { 
-      this.applies = value;
-      return this;
-    }
-
-    /**
-     * @return {@link #subject} (Who and/or what this Contract is about: typically a Patient, Organization, or valued items such as goods and services.)
-     */
-    public List<Reference> getSubject() { 
-      if (this.subject == null)
-        this.subject = new ArrayList<Reference>();
-      return this.subject;
-    }
-
-    public boolean hasSubject() { 
-      if (this.subject == null)
-        return false;
-      for (Reference item : this.subject)
-        if (!item.isEmpty())
-          return true;
-      return false;
-    }
-
-    /**
-     * @return {@link #subject} (Who and/or what this Contract is about: typically a Patient, Organization, or valued items such as goods and services.)
-     */
-    // syntactic sugar
-    public Reference addSubject() { //3
-      Reference t = new Reference();
-      if (this.subject == null)
-        this.subject = new ArrayList<Reference>();
-      this.subject.add(t);
-      return t;
-    }
-
-    // syntactic sugar
-    public Contract addSubject(Reference t) { //3
-      if (t == null)
-        return this;
-      if (this.subject == null)
-        this.subject = new ArrayList<Reference>();
-      this.subject.add(t);
-      return this;
-    }
-
-    /**
-     * @return {@link #subject} (The actual objects that are the target of the reference. The reference library doesn't populate this, but you can use this to hold the resources if you resolvethemt. Who and/or what this Contract is about: typically a Patient, Organization, or valued items such as goods and services.)
-     */
-    public List<Resource> getSubjectTarget() { 
-      if (this.subjectTarget == null)
-        this.subjectTarget = new ArrayList<Resource>();
-      return this.subjectTarget;
-    }
-
-    /**
-     * @return {@link #authority} (A formally or informally recognized grouping of people, principals, organizations, or jurisdictions formed for the purpose of achieving some form of collective action such as the promulgation, administration and enforcement of contracts and policies.)
-     */
-    public List<Reference> getAuthority() { 
-      if (this.authority == null)
-        this.authority = new ArrayList<Reference>();
-      return this.authority;
-    }
-
-    public boolean hasAuthority() { 
-      if (this.authority == null)
-        return false;
-      for (Reference item : this.authority)
-        if (!item.isEmpty())
-          return true;
-      return false;
-    }
-
-    /**
-     * @return {@link #authority} (A formally or informally recognized grouping of people, principals, organizations, or jurisdictions formed for the purpose of achieving some form of collective action such as the promulgation, administration and enforcement of contracts and policies.)
-     */
-    // syntactic sugar
-    public Reference addAuthority() { //3
-      Reference t = new Reference();
-      if (this.authority == null)
-        this.authority = new ArrayList<Reference>();
-      this.authority.add(t);
-      return t;
-    }
-
-    // syntactic sugar
-    public Contract addAuthority(Reference t) { //3
-      if (t == null)
-        return this;
-      if (this.authority == null)
-        this.authority = new ArrayList<Reference>();
-      this.authority.add(t);
-      return this;
-    }
-
-    /**
-     * @return {@link #authority} (The actual objects that are the target of the reference. The reference library doesn't populate this, but you can use this to hold the resources if you resolvethemt. A formally or informally recognized grouping of people, principals, organizations, or jurisdictions formed for the purpose of achieving some form of collective action such as the promulgation, administration and enforcement of contracts and policies.)
-     */
-    public List<Organization> getAuthorityTarget() { 
-      if (this.authorityTarget == null)
-        this.authorityTarget = new ArrayList<Organization>();
-      return this.authorityTarget;
-    }
-
-    // syntactic sugar
-    /**
-     * @return {@link #authority} (Add an actual object that is the target of the reference. The reference library doesn't use these, but you can use this to hold the resources if you resolvethemt. A formally or informally recognized grouping of people, principals, organizations, or jurisdictions formed for the purpose of achieving some form of collective action such as the promulgation, administration and enforcement of contracts and policies.)
-     */
-    public Organization addAuthorityTarget() { 
-      Organization r = new Organization();
-      if (this.authorityTarget == null)
-        this.authorityTarget = new ArrayList<Organization>();
-      this.authorityTarget.add(r);
-      return r;
-    }
-
-    /**
-     * @return {@link #domain} (Recognized governance framework or system operating with a circumscribed scope in accordance with specified principles, policies, processes or procedures for managing rights, actions, or behaviors of parties or principals relative to resources.)
-     */
-    public List<Reference> getDomain() { 
-      if (this.domain == null)
-        this.domain = new ArrayList<Reference>();
-      return this.domain;
-    }
-
-    public boolean hasDomain() { 
-      if (this.domain == null)
-        return false;
-      for (Reference item : this.domain)
-        if (!item.isEmpty())
-          return true;
-      return false;
-    }
-
-    /**
-     * @return {@link #domain} (Recognized governance framework or system operating with a circumscribed scope in accordance with specified principles, policies, processes or procedures for managing rights, actions, or behaviors of parties or principals relative to resources.)
-     */
-    // syntactic sugar
-    public Reference addDomain() { //3
-      Reference t = new Reference();
-      if (this.domain == null)
-        this.domain = new ArrayList<Reference>();
-      this.domain.add(t);
-      return t;
-    }
-
-    // syntactic sugar
-    public Contract addDomain(Reference t) { //3
-      if (t == null)
-        return this;
-      if (this.domain == null)
-        this.domain = new ArrayList<Reference>();
-      this.domain.add(t);
-      return this;
-    }
-
-    /**
-     * @return {@link #domain} (The actual objects that are the target of the reference. The reference library doesn't populate this, but you can use this to hold the resources if you resolvethemt. Recognized governance framework or system operating with a circumscribed scope in accordance with specified principles, policies, processes or procedures for managing rights, actions, or behaviors of parties or principals relative to resources.)
-     */
-    public List<Location> getDomainTarget() { 
-      if (this.domainTarget == null)
-        this.domainTarget = new ArrayList<Location>();
-      return this.domainTarget;
-    }
-
-    // syntactic sugar
-    /**
-     * @return {@link #domain} (Add an actual object that is the target of the reference. The reference library doesn't use these, but you can use this to hold the resources if you resolvethemt. Recognized governance framework or system operating with a circumscribed scope in accordance with specified principles, policies, processes or procedures for managing rights, actions, or behaviors of parties or principals relative to resources.)
-     */
-    public Location addDomainTarget() { 
-      Location r = new Location();
-      if (this.domainTarget == null)
-        this.domainTarget = new ArrayList<Location>();
-      this.domainTarget.add(r);
-      return r;
-    }
-
-    /**
-     * @return {@link #type} (Type of Contract such as an insurance policy, real estate contract, a will, power of attorny, Privacy or Security policy , trust framework agreement, etc.)
-     */
-    public CodeableConcept getType() { 
-      if (this.type == null)
-        if (Configuration.errorOnAutoCreate())
-          throw new Error("Attempt to auto-create Contract.type");
-        else if (Configuration.doAutoCreate())
-          this.type = new CodeableConcept(); // cc
-      return this.type;
-    }
-
-    public boolean hasType() { 
-      return this.type != null && !this.type.isEmpty();
-    }
-
-    /**
-     * @param value {@link #type} (Type of Contract such as an insurance policy, real estate contract, a will, power of attorny, Privacy or Security policy , trust framework agreement, etc.)
-     */
-    public Contract setType(CodeableConcept value) { 
-      this.type = value;
-      return this;
-    }
-
-    /**
-     * @return {@link #subType} (More specific type or specialization of an overarching or more general contract such as auto insurance, home owner  insurance, prenupial agreement, Advanced-Directive, or privacy consent.)
-     */
-    public List<CodeableConcept> getSubType() { 
-      if (this.subType == null)
-        this.subType = new ArrayList<CodeableConcept>();
-      return this.subType;
-    }
-
-    public boolean hasSubType() { 
-      if (this.subType == null)
-        return false;
-      for (CodeableConcept item : this.subType)
-        if (!item.isEmpty())
-          return true;
-      return false;
-    }
-
-    /**
-     * @return {@link #subType} (More specific type or specialization of an overarching or more general contract such as auto insurance, home owner  insurance, prenupial agreement, Advanced-Directive, or privacy consent.)
-     */
-    // syntactic sugar
-    public CodeableConcept addSubType() { //3
-      CodeableConcept t = new CodeableConcept();
-      if (this.subType == null)
-        this.subType = new ArrayList<CodeableConcept>();
-      this.subType.add(t);
-      return t;
-    }
-
-    // syntactic sugar
-    public Contract addSubType(CodeableConcept t) { //3
-      if (t == null)
-        return this;
-      if (this.subType == null)
-        this.subType = new ArrayList<CodeableConcept>();
-      this.subType.add(t);
-      return this;
-    }
-
-    /**
-     * @return {@link #action} (Action stipulated by this Contract.)
-     */
-    public List<CodeableConcept> getAction() { 
-      if (this.action == null)
-        this.action = new ArrayList<CodeableConcept>();
-      return this.action;
-    }
-
-    public boolean hasAction() { 
-      if (this.action == null)
-        return false;
-      for (CodeableConcept item : this.action)
-        if (!item.isEmpty())
-          return true;
-      return false;
-    }
-
-    /**
-     * @return {@link #action} (Action stipulated by this Contract.)
-     */
-    // syntactic sugar
-    public CodeableConcept addAction() { //3
-      CodeableConcept t = new CodeableConcept();
-      if (this.action == null)
-        this.action = new ArrayList<CodeableConcept>();
-      this.action.add(t);
-      return t;
-    }
-
-    // syntactic sugar
-    public Contract addAction(CodeableConcept t) { //3
-      if (t == null)
-        return this;
-      if (this.action == null)
-        this.action = new ArrayList<CodeableConcept>();
-      this.action.add(t);
-      return this;
-    }
-
-    /**
-     * @return {@link #actionReason} (Reason for action stipulated by this Contract.)
-     */
-    public List<CodeableConcept> getActionReason() { 
-      if (this.actionReason == null)
-        this.actionReason = new ArrayList<CodeableConcept>();
-      return this.actionReason;
-    }
-
-    public boolean hasActionReason() { 
-      if (this.actionReason == null)
-        return false;
-      for (CodeableConcept item : this.actionReason)
-        if (!item.isEmpty())
-          return true;
-      return false;
-    }
-
-    /**
-     * @return {@link #actionReason} (Reason for action stipulated by this Contract.)
-     */
-    // syntactic sugar
-    public CodeableConcept addActionReason() { //3
-      CodeableConcept t = new CodeableConcept();
-      if (this.actionReason == null)
-        this.actionReason = new ArrayList<CodeableConcept>();
-      this.actionReason.add(t);
-      return t;
-    }
-
-    // syntactic sugar
-    public Contract addActionReason(CodeableConcept t) { //3
-      if (t == null)
-        return this;
-      if (this.actionReason == null)
-        this.actionReason = new ArrayList<CodeableConcept>();
-      this.actionReason.add(t);
-      return this;
-    }
-
-    /**
-     * @return {@link #actor} (List of Contract actors.)
-     */
-    public List<ActorComponent> getActor() { 
-      if (this.actor == null)
-        this.actor = new ArrayList<ActorComponent>();
-      return this.actor;
-    }
-
-    public boolean hasActor() { 
-      if (this.actor == null)
-        return false;
-      for (ActorComponent item : this.actor)
-        if (!item.isEmpty())
-          return true;
-      return false;
-    }
-
-    /**
-     * @return {@link #actor} (List of Contract actors.)
-     */
-    // syntactic sugar
-    public ActorComponent addActor() { //3
-      ActorComponent t = new ActorComponent();
-      if (this.actor == null)
-        this.actor = new ArrayList<ActorComponent>();
-      this.actor.add(t);
-      return t;
-    }
-
-    // syntactic sugar
-    public Contract addActor(ActorComponent t) { //3
-      if (t == null)
-        return this;
-      if (this.actor == null)
-        this.actor = new ArrayList<ActorComponent>();
-      this.actor.add(t);
-      return this;
-    }
-
-    /**
-     * @return {@link #valuedItem} (Contract Valued Item List.)
-     */
-    public List<ValuedItemComponent> getValuedItem() { 
-      if (this.valuedItem == null)
-        this.valuedItem = new ArrayList<ValuedItemComponent>();
-      return this.valuedItem;
-    }
-
-    public boolean hasValuedItem() { 
-      if (this.valuedItem == null)
-        return false;
-      for (ValuedItemComponent item : this.valuedItem)
-        if (!item.isEmpty())
-          return true;
-      return false;
-    }
-
-    /**
-     * @return {@link #valuedItem} (Contract Valued Item List.)
-     */
-    // syntactic sugar
-    public ValuedItemComponent addValuedItem() { //3
-      ValuedItemComponent t = new ValuedItemComponent();
-      if (this.valuedItem == null)
-        this.valuedItem = new ArrayList<ValuedItemComponent>();
-      this.valuedItem.add(t);
-      return t;
-    }
-
-    // syntactic sugar
-    public Contract addValuedItem(ValuedItemComponent t) { //3
-      if (t == null)
-        return this;
-      if (this.valuedItem == null)
-        this.valuedItem = new ArrayList<ValuedItemComponent>();
-      this.valuedItem.add(t);
-      return this;
-    }
-
-    /**
-     * @return {@link #signer} (Party signing this Contract.)
-     */
-    public List<SignatoryComponent> getSigner() { 
-      if (this.signer == null)
-        this.signer = new ArrayList<SignatoryComponent>();
-      return this.signer;
-    }
-
-    public boolean hasSigner() { 
-      if (this.signer == null)
-        return false;
-      for (SignatoryComponent item : this.signer)
-        if (!item.isEmpty())
-          return true;
-      return false;
-    }
-
-    /**
-     * @return {@link #signer} (Party signing this Contract.)
-     */
-    // syntactic sugar
-    public SignatoryComponent addSigner() { //3
-      SignatoryComponent t = new SignatoryComponent();
-      if (this.signer == null)
-        this.signer = new ArrayList<SignatoryComponent>();
-      this.signer.add(t);
-      return t;
-    }
-
-    // syntactic sugar
-    public Contract addSigner(SignatoryComponent t) { //3
-      if (t == null)
-        return this;
-      if (this.signer == null)
-        this.signer = new ArrayList<SignatoryComponent>();
-      this.signer.add(t);
-      return this;
-    }
-
-    /**
-     * @return {@link #term} (One or more Contract Provisions, which may be related and conveyed as a group, and may contain nested groups.)
-     */
-    public List<TermComponent> getTerm() { 
-      if (this.term == null)
-        this.term = new ArrayList<TermComponent>();
-      return this.term;
-    }
-
-    public boolean hasTerm() { 
-      if (this.term == null)
-        return false;
-      for (TermComponent item : this.term)
-        if (!item.isEmpty())
-          return true;
-      return false;
-    }
-
-    /**
-     * @return {@link #term} (One or more Contract Provisions, which may be related and conveyed as a group, and may contain nested groups.)
-     */
-    // syntactic sugar
-    public TermComponent addTerm() { //3
-      TermComponent t = new TermComponent();
-      if (this.term == null)
-        this.term = new ArrayList<TermComponent>();
-      this.term.add(t);
-      return t;
-    }
-
-<<<<<<< HEAD
-    /**
-     * @return {@link #binding} (Legally binding contract.)
-     */
-    public AttachmentType getBinding() { 
-      if (this.binding == null)
-        if (Configuration.errorOnAutoCreate())
-          throw new Error("Attempt to auto-create Contract.binding");
-        else if (Configuration.doAutoCreate())
-          this.binding = new AttachmentType(); // cc
-      return this.binding;
-    }
-
-    public boolean hasBinding() { 
-      return this.binding != null && !this.binding.isEmpty();
-=======
-    // syntactic sugar
-    public Contract addTerm(TermComponent t) { //3
-      if (t == null)
-        return this;
-      if (this.term == null)
-        this.term = new ArrayList<TermComponent>();
-      this.term.add(t);
-      return this;
->>>>>>> 3a5d2e89
-    }
-
-    /**
-     * @return {@link #binding} (Legally binding Contract: This is the signed and legally recognized representation of the Contract, which is considered the "source of truth" and which would be the basis for legal action related to enforcement of this Contract.)
-     */
-<<<<<<< HEAD
-    public Contract setBinding(AttachmentType value) { 
-      this.binding = value;
-      return this;
-=======
-    public Type getBinding() { 
-      return this.binding;
->>>>>>> 3a5d2e89
-    }
-
-    /**
-     * @return {@link #binding} (Legally binding Contract: This is the signed and legally recognized representation of the Contract, which is considered the "source of truth" and which would be the basis for legal action related to enforcement of this Contract.)
-     */
-    public Attachment getBindingAttachment() throws Exception { 
-      if (!(this.binding instanceof Attachment))
-        throw new Exception("Type mismatch: the type Attachment was expected, but "+this.binding.getClass().getName()+" was encountered");
-      return (Attachment) this.binding;
-    }
-
-    /**
-     * @return {@link #binding} (Legally binding Contract: This is the signed and legally recognized representation of the Contract, which is considered the "source of truth" and which would be the basis for legal action related to enforcement of this Contract.)
-     */
-    public Reference getBindingReference() throws Exception { 
-      if (!(this.binding instanceof Reference))
-        throw new Exception("Type mismatch: the type Reference was expected, but "+this.binding.getClass().getName()+" was encountered");
-      return (Reference) this.binding;
-    }
-
-    public boolean hasBinding() { 
-      return this.binding != null && !this.binding.isEmpty();
-    }
-
-    /**
-     * @param value {@link #binding} (Legally binding Contract: This is the signed and legally recognized representation of the Contract, which is considered the "source of truth" and which would be the basis for legal action related to enforcement of this Contract.)
-     */
-    public Contract setBinding(Type value) { 
-      this.binding = value;
-      return this;
-    }
-
-    /**
-     * @return {@link #friendly} (The "patient friendly language" versionof the Contract in whole or in parts. "Patient friendly language" means the representation of the Contract and Contract Provisions in a manner that is readily accessible and understandable by a layperson in accordance with best practices for communication styles that ensure that those agreeing to or signing the Contract understand the roles, actions, obligations, responsibilities, and implication of the agreement.)
-     */
-<<<<<<< HEAD
-    public List<AttachmentType> getFriendly() { 
-      if (this.friendly == null)
-        this.friendly = new ArrayList<AttachmentType>();
-=======
-    public List<FriendlyLanguageComponent> getFriendly() { 
-      if (this.friendly == null)
-        this.friendly = new ArrayList<FriendlyLanguageComponent>();
->>>>>>> 3a5d2e89
-      return this.friendly;
-    }
-
-    public boolean hasFriendly() { 
-      if (this.friendly == null)
-        return false;
-<<<<<<< HEAD
-      for (AttachmentType item : this.friendly)
-=======
-      for (FriendlyLanguageComponent item : this.friendly)
->>>>>>> 3a5d2e89
-        if (!item.isEmpty())
-          return true;
-      return false;
-    }
-
-    /**
-     * @return {@link #friendly} (The "patient friendly language" versionof the Contract in whole or in parts. "Patient friendly language" means the representation of the Contract and Contract Provisions in a manner that is readily accessible and understandable by a layperson in accordance with best practices for communication styles that ensure that those agreeing to or signing the Contract understand the roles, actions, obligations, responsibilities, and implication of the agreement.)
-     */
-    // syntactic sugar
-<<<<<<< HEAD
-    public AttachmentType addFriendly() { //3
-      AttachmentType t = new AttachmentType();
-      if (this.friendly == null)
-        this.friendly = new ArrayList<AttachmentType>();
-=======
-    public FriendlyLanguageComponent addFriendly() { //3
-      FriendlyLanguageComponent t = new FriendlyLanguageComponent();
-      if (this.friendly == null)
-        this.friendly = new ArrayList<FriendlyLanguageComponent>();
->>>>>>> 3a5d2e89
-      this.friendly.add(t);
-      return t;
-    }
-
-    // syntactic sugar
-    public Contract addFriendly(FriendlyLanguageComponent t) { //3
-      if (t == null)
-        return this;
-      if (this.friendly == null)
-        this.friendly = new ArrayList<FriendlyLanguageComponent>();
-      this.friendly.add(t);
-      return this;
-    }
-
-    /**
-     * @return {@link #legal} (List of Legal expressions or representations of this Contract.)
-     */
-<<<<<<< HEAD
-    public List<AttachmentType> getLegal() { 
-      if (this.legal == null)
-        this.legal = new ArrayList<AttachmentType>();
-=======
-    public List<LegalLanguageComponent> getLegal() { 
-      if (this.legal == null)
-        this.legal = new ArrayList<LegalLanguageComponent>();
->>>>>>> 3a5d2e89
-      return this.legal;
-    }
-
-    public boolean hasLegal() { 
-      if (this.legal == null)
-        return false;
-<<<<<<< HEAD
-      for (AttachmentType item : this.legal)
-=======
-      for (LegalLanguageComponent item : this.legal)
->>>>>>> 3a5d2e89
-        if (!item.isEmpty())
-          return true;
-      return false;
-    }
-
-    /**
-     * @return {@link #legal} (List of Legal expressions or representations of this Contract.)
-     */
-    // syntactic sugar
-<<<<<<< HEAD
-    public AttachmentType addLegal() { //3
-      AttachmentType t = new AttachmentType();
-      if (this.legal == null)
-        this.legal = new ArrayList<AttachmentType>();
-=======
-    public LegalLanguageComponent addLegal() { //3
-      LegalLanguageComponent t = new LegalLanguageComponent();
-      if (this.legal == null)
-        this.legal = new ArrayList<LegalLanguageComponent>();
->>>>>>> 3a5d2e89
-      this.legal.add(t);
-      return t;
-    }
-
-    // syntactic sugar
-    public Contract addLegal(LegalLanguageComponent t) { //3
-      if (t == null)
-        return this;
-      if (this.legal == null)
-        this.legal = new ArrayList<LegalLanguageComponent>();
-      this.legal.add(t);
-      return this;
-    }
-
-    /**
-     * @return {@link #rule} (List of Computable Policy Rule Language Representations of this Contract.)
-     */
-<<<<<<< HEAD
-    public List<AttachmentType> getRule() { 
-      if (this.rule == null)
-        this.rule = new ArrayList<AttachmentType>();
-=======
-    public List<ComputableLanguageComponent> getRule() { 
-      if (this.rule == null)
-        this.rule = new ArrayList<ComputableLanguageComponent>();
->>>>>>> 3a5d2e89
-      return this.rule;
-    }
-
-    public boolean hasRule() { 
-      if (this.rule == null)
-        return false;
-<<<<<<< HEAD
-      for (AttachmentType item : this.rule)
-=======
-      for (ComputableLanguageComponent item : this.rule)
->>>>>>> 3a5d2e89
-        if (!item.isEmpty())
-          return true;
-      return false;
-    }
-
-    /**
-     * @return {@link #rule} (List of Computable Policy Rule Language Representations of this Contract.)
-     */
-    // syntactic sugar
-<<<<<<< HEAD
-    public AttachmentType addRule() { //3
-      AttachmentType t = new AttachmentType();
-      if (this.rule == null)
-        this.rule = new ArrayList<AttachmentType>();
-=======
-    public ComputableLanguageComponent addRule() { //3
-      ComputableLanguageComponent t = new ComputableLanguageComponent();
-      if (this.rule == null)
-        this.rule = new ArrayList<ComputableLanguageComponent>();
->>>>>>> 3a5d2e89
-      this.rule.add(t);
-      return t;
-    }
-
-    // syntactic sugar
-    public Contract addRule(ComputableLanguageComponent t) { //3
-      if (t == null)
-        return this;
-      if (this.rule == null)
-        this.rule = new ArrayList<ComputableLanguageComponent>();
-      this.rule.add(t);
-      return this;
-    }
-
-      protected void listChildren(List<Property> childrenList) {
-        super.listChildren(childrenList);
-        childrenList.add(new Property("identifier", "Identifier", "Unique identifier for this Contract.", 0, java.lang.Integer.MAX_VALUE, identifier));
-        childrenList.add(new Property("issued", "dateTime", "When this  Contract was issued.", 0, java.lang.Integer.MAX_VALUE, issued));
-        childrenList.add(new Property("applies", "Period", "Relevant time or time-period when this Contract is applicable.", 0, java.lang.Integer.MAX_VALUE, applies));
-        childrenList.add(new Property("subject", "Reference(Any)", "Who and/or what this Contract is about: typically a Patient, Organization, or valued items such as goods and services.", 0, java.lang.Integer.MAX_VALUE, subject));
-        childrenList.add(new Property("authority", "Reference(Organization)", "A formally or informally recognized grouping of people, principals, organizations, or jurisdictions formed for the purpose of achieving some form of collective action such as the promulgation, administration and enforcement of contracts and policies.", 0, java.lang.Integer.MAX_VALUE, authority));
-        childrenList.add(new Property("domain", "Reference(Location)", "Recognized governance framework or system operating with a circumscribed scope in accordance with specified principles, policies, processes or procedures for managing rights, actions, or behaviors of parties or principals relative to resources.", 0, java.lang.Integer.MAX_VALUE, domain));
-        childrenList.add(new Property("type", "CodeableConcept", "Type of Contract such as an insurance policy, real estate contract, a will, power of attorny, Privacy or Security policy , trust framework agreement, etc.", 0, java.lang.Integer.MAX_VALUE, type));
-        childrenList.add(new Property("subType", "CodeableConcept", "More specific type or specialization of an overarching or more general contract such as auto insurance, home owner  insurance, prenupial agreement, Advanced-Directive, or privacy consent.", 0, java.lang.Integer.MAX_VALUE, subType));
-        childrenList.add(new Property("action", "CodeableConcept", "Action stipulated by this Contract.", 0, java.lang.Integer.MAX_VALUE, action));
-        childrenList.add(new Property("actionReason", "CodeableConcept", "Reason for action stipulated by this Contract.", 0, java.lang.Integer.MAX_VALUE, actionReason));
-        childrenList.add(new Property("actor", "", "List of Contract actors.", 0, java.lang.Integer.MAX_VALUE, actor));
-        childrenList.add(new Property("valuedItem", "", "Contract Valued Item List.", 0, java.lang.Integer.MAX_VALUE, valuedItem));
-        childrenList.add(new Property("signer", "", "Party signing this Contract.", 0, java.lang.Integer.MAX_VALUE, signer));
-        childrenList.add(new Property("term", "", "One or more Contract Provisions, which may be related and conveyed as a group, and may contain nested groups.", 0, java.lang.Integer.MAX_VALUE, term));
-        childrenList.add(new Property("binding[x]", "Attachment|Reference(Composition|DocumentReference|QuestionnaireAnswers)", "Legally binding Contract: This is the signed and legally recognized representation of the Contract, which is considered the 'source of truth' and which would be the basis for legal action related to enforcement of this Contract.", 0, java.lang.Integer.MAX_VALUE, binding));
-        childrenList.add(new Property("friendly", "", "The 'patient friendly language' versionof the Contract in whole or in parts. 'Patient friendly language' means the representation of the Contract and Contract Provisions in a manner that is readily accessible and understandable by a layperson in accordance with best practices for communication styles that ensure that those agreeing to or signing the Contract understand the roles, actions, obligations, responsibilities, and implication of the agreement.", 0, java.lang.Integer.MAX_VALUE, friendly));
-        childrenList.add(new Property("legal", "", "List of Legal expressions or representations of this Contract.", 0, java.lang.Integer.MAX_VALUE, legal));
-        childrenList.add(new Property("rule", "", "List of Computable Policy Rule Language Representations of this Contract.", 0, java.lang.Integer.MAX_VALUE, rule));
-      }
-
-      public Contract copy() {
-        Contract dst = new Contract();
-        copyValues(dst);
-        dst.identifier = identifier == null ? null : identifier.copy();
-        dst.issued = issued == null ? null : issued.copy();
-        dst.applies = applies == null ? null : applies.copy();
-        if (subject != null) {
-          dst.subject = new ArrayList<Reference>();
-          for (Reference i : subject)
-            dst.subject.add(i.copy());
-        };
-        if (authority != null) {
-          dst.authority = new ArrayList<Reference>();
-          for (Reference i : authority)
-            dst.authority.add(i.copy());
-        };
-        if (domain != null) {
-          dst.domain = new ArrayList<Reference>();
-          for (Reference i : domain)
-            dst.domain.add(i.copy());
-        };
-        dst.type = type == null ? null : type.copy();
-        if (subType != null) {
-          dst.subType = new ArrayList<CodeableConcept>();
-          for (CodeableConcept i : subType)
-            dst.subType.add(i.copy());
-        };
-        if (action != null) {
-          dst.action = new ArrayList<CodeableConcept>();
-          for (CodeableConcept i : action)
-            dst.action.add(i.copy());
-        };
-        if (actionReason != null) {
-          dst.actionReason = new ArrayList<CodeableConcept>();
-          for (CodeableConcept i : actionReason)
-            dst.actionReason.add(i.copy());
-        };
-        if (actor != null) {
-          dst.actor = new ArrayList<ActorComponent>();
-          for (ActorComponent i : actor)
-            dst.actor.add(i.copy());
-        };
-        if (valuedItem != null) {
-          dst.valuedItem = new ArrayList<ValuedItemComponent>();
-          for (ValuedItemComponent i : valuedItem)
-            dst.valuedItem.add(i.copy());
-        };
-        if (signer != null) {
-          dst.signer = new ArrayList<SignatoryComponent>();
-          for (SignatoryComponent i : signer)
-            dst.signer.add(i.copy());
-        };
-        if (term != null) {
-          dst.term = new ArrayList<TermComponent>();
-          for (TermComponent i : term)
-            dst.term.add(i.copy());
-        };
-        dst.binding = binding == null ? null : binding.copy();
-        if (friendly != null) {
-<<<<<<< HEAD
-          dst.friendly = new ArrayList<AttachmentType>();
-          for (AttachmentType i : friendly)
-=======
-          dst.friendly = new ArrayList<FriendlyLanguageComponent>();
-          for (FriendlyLanguageComponent i : friendly)
->>>>>>> 3a5d2e89
-            dst.friendly.add(i.copy());
-        };
-        if (legal != null) {
-<<<<<<< HEAD
-          dst.legal = new ArrayList<AttachmentType>();
-          for (AttachmentType i : legal)
-=======
-          dst.legal = new ArrayList<LegalLanguageComponent>();
-          for (LegalLanguageComponent i : legal)
->>>>>>> 3a5d2e89
-            dst.legal.add(i.copy());
-        };
-        if (rule != null) {
-<<<<<<< HEAD
-          dst.rule = new ArrayList<AttachmentType>();
-          for (AttachmentType i : rule)
-=======
-          dst.rule = new ArrayList<ComputableLanguageComponent>();
-          for (ComputableLanguageComponent i : rule)
->>>>>>> 3a5d2e89
-            dst.rule.add(i.copy());
-        };
-        return dst;
-      }
-
-      protected Contract typedCopy() {
-        return copy();
-      }
-
-      @Override
-      public boolean equalsDeep(Base other) {
-        if (!super.equalsDeep(other))
-          return false;
-        if (!(other instanceof Contract))
-          return false;
-        Contract o = (Contract) other;
-        return compareDeep(identifier, o.identifier, true) && compareDeep(issued, o.issued, true) && compareDeep(applies, o.applies, true)
-           && compareDeep(subject, o.subject, true) && compareDeep(authority, o.authority, true) && compareDeep(domain, o.domain, true)
-           && compareDeep(type, o.type, true) && compareDeep(subType, o.subType, true) && compareDeep(action, o.action, true)
-           && compareDeep(actionReason, o.actionReason, true) && compareDeep(actor, o.actor, true) && compareDeep(valuedItem, o.valuedItem, true)
-           && compareDeep(signer, o.signer, true) && compareDeep(term, o.term, true) && compareDeep(binding, o.binding, true)
-           && compareDeep(friendly, o.friendly, true) && compareDeep(legal, o.legal, true) && compareDeep(rule, o.rule, true)
-          ;
-      }
-
-      @Override
-      public boolean equalsShallow(Base other) {
-        if (!super.equalsShallow(other))
-          return false;
-        if (!(other instanceof Contract))
-          return false;
-        Contract o = (Contract) other;
-        return compareValues(issued, o.issued, true);
-      }
-
-      public boolean isEmpty() {
-        return super.isEmpty() && (identifier == null || identifier.isEmpty()) && (issued == null || issued.isEmpty())
-           && (applies == null || applies.isEmpty()) && (subject == null || subject.isEmpty()) && (authority == null || authority.isEmpty())
-           && (domain == null || domain.isEmpty()) && (type == null || type.isEmpty()) && (subType == null || subType.isEmpty())
-           && (action == null || action.isEmpty()) && (actionReason == null || actionReason.isEmpty())
-           && (actor == null || actor.isEmpty()) && (valuedItem == null || valuedItem.isEmpty()) && (signer == null || signer.isEmpty())
-           && (term == null || term.isEmpty()) && (binding == null || binding.isEmpty()) && (friendly == null || friendly.isEmpty())
-           && (legal == null || legal.isEmpty()) && (rule == null || rule.isEmpty());
-      }
-
-  @Override
-  public ResourceType getResourceType() {
-    return ResourceType.Contract;
-   }
-
-  @SearchParamDefinition(name="signer", path="Contract.signer.party", description="Contract Signatory Party", type="reference" )
-  public static final String SP_SIGNER = "signer";
-  @SearchParamDefinition(name="patient", path="Contract.subject", description="The identity of the target of the contract (if a patient)", type="reference" )
-  public static final String SP_PATIENT = "patient";
-  @SearchParamDefinition(name="subject", path="Contract.subject", description="The identity of the target of the contract", type="reference" )
-  public static final String SP_SUBJECT = "subject";
-  @SearchParamDefinition(name="actor", path="Contract.actor.entity", description="Contract Actor Type", type="reference" )
-  public static final String SP_ACTOR = "actor";
-  @SearchParamDefinition(name="identifier", path="Contract.identifier", description="The identity of the contract", type="token" )
-  public static final String SP_IDENTIFIER = "identifier";
-
-}
-
+package org.hl7.fhir.instance.model;
+
+/*
+  Copyright (c) 2011+, HL7, Inc.
+  All rights reserved.
+  
+  Redistribution and use in source and binary forms, with or without modification, 
+  are permitted provided that the following conditions are met:
+  
+   * Redistributions of source code must retain the above copyright notice, this 
+     list of conditions and the following disclaimer.
+   * Redistributions in binary form must reproduce the above copyright notice, 
+     this list of conditions and the following disclaimer in the documentation 
+     and/or other materials provided with the distribution.
+   * Neither the name of HL7 nor the names of its contributors may be used to 
+     endorse or promote products derived from this software without specific 
+     prior written permission.
+  
+  THIS SOFTWARE IS PROVIDED BY THE COPYRIGHT HOLDERS AND CONTRIBUTORS "AS IS" AND 
+  ANY EXPRESS OR IMPLIED WARRANTIES, INCLUDING, BUT NOT LIMITED TO, THE IMPLIED 
+  WARRANTIES OF MERCHANTABILITY AND FITNESS FOR A PARTICULAR PURPOSE ARE DISCLAIMED. 
+  IN NO EVENT SHALL THE COPYRIGHT HOLDER OR CONTRIBUTORS BE LIABLE FOR ANY DIRECT, 
+  INDIRECT, INCIDENTAL, SPECIAL, EXEMPLARY, OR CONSEQUENTIAL DAMAGES (INCLUDING, BUT 
+  NOT LIMITED TO, PROCUREMENT OF SUBSTITUTE GOODS OR SERVICES; LOSS OF USE, DATA, OR 
+  PROFITS; OR BUSINESS INTERRUPTION) HOWEVER CAUSED AND ON ANY THEORY OF LIABILITY, 
+  WHETHER IN CONTRACT, STRICT LIABILITY, OR TORT (INCLUDING NEGLIGENCE OR OTHERWISE) 
+  ARISING IN ANY WAY OUT OF THE USE OF THIS SOFTWARE, EVEN IF ADVISED OF THE 
+  POSSIBILITY OF SUCH DAMAGE.
+  
+*/
+
+// Generated on Tue, May 5, 2015 16:13-0400 for FHIR v0.5.0
+
+import java.util.*;
+
+import java.math.*;
+import org.hl7.fhir.utilities.Utilities;
+import org.hl7.fhir.instance.model.annotations.ResourceDef;
+import org.hl7.fhir.instance.model.annotations.SearchParamDefinition;
+import org.hl7.fhir.instance.model.annotations.Child;
+import org.hl7.fhir.instance.model.annotations.Description;
+import org.hl7.fhir.instance.model.annotations.Block;
+import org.hl7.fhir.instance.model.api.*;
+/**
+ * A formal agreement between parties regarding the conduct of business, exchange of information or other matters.
+ */
+@ResourceDef(name="Contract", profile="http://hl7.org/fhir/Profile/Contract")
+public class Contract extends DomainResource {
+
+    @Block()
+    public static class ActorComponent extends BackboneElement implements IBaseBackboneElement {
+        /**
+         * Who or what actors are assigned roles in this Contract.
+         */
+        @Child(name = "entity", type = {Contract.class, Device.class, Group.class, Location.class, Organization.class, Patient.class, Practitioner.class, RelatedPerson.class, Substance.class, Supply.class}, order=1, min=1, max=1)
+        @Description(shortDefinition="Contract Actor Type", formalDefinition="Who or what actors are assigned roles in this Contract." )
+        protected Reference entity;
+
+        /**
+         * The actual object that is the target of the reference (Who or what actors are assigned roles in this Contract.)
+         */
+        protected Resource entityTarget;
+
+        /**
+         * Role type of actors assigned roles in this Contract.
+         */
+        @Child(name = "role", type = {CodeableConcept.class}, order=2, min=0, max=Child.MAX_UNLIMITED)
+        @Description(shortDefinition="Contract  Actor Role", formalDefinition="Role type of actors assigned roles in this Contract." )
+        protected List<CodeableConcept> role;
+
+        private static final long serialVersionUID = 1371245689L;
+
+    /*
+     * Constructor
+     */
+      public ActorComponent() {
+        super();
+      }
+
+    /*
+     * Constructor
+     */
+      public ActorComponent(Reference entity) {
+        super();
+        this.entity = entity;
+      }
+
+        /**
+         * @return {@link #entity} (Who or what actors are assigned roles in this Contract.)
+         */
+        public Reference getEntity() { 
+          if (this.entity == null)
+            if (Configuration.errorOnAutoCreate())
+              throw new Error("Attempt to auto-create ActorComponent.entity");
+            else if (Configuration.doAutoCreate())
+              this.entity = new Reference(); // cc
+          return this.entity;
+        }
+
+        public boolean hasEntity() { 
+          return this.entity != null && !this.entity.isEmpty();
+        }
+
+        /**
+         * @param value {@link #entity} (Who or what actors are assigned roles in this Contract.)
+         */
+        public ActorComponent setEntity(Reference value) { 
+          this.entity = value;
+          return this;
+        }
+
+        /**
+         * @return {@link #entity} The actual object that is the target of the reference. The reference library doesn't populate this, but you can use it to hold the resource if you resolve it. (Who or what actors are assigned roles in this Contract.)
+         */
+        public Resource getEntityTarget() { 
+          return this.entityTarget;
+        }
+
+        /**
+         * @param value {@link #entity} The actual object that is the target of the reference. The reference library doesn't use these, but you can use it to hold the resource if you resolve it. (Who or what actors are assigned roles in this Contract.)
+         */
+        public ActorComponent setEntityTarget(Resource value) { 
+          this.entityTarget = value;
+          return this;
+        }
+
+        /**
+         * @return {@link #role} (Role type of actors assigned roles in this Contract.)
+         */
+        public List<CodeableConcept> getRole() { 
+          if (this.role == null)
+            this.role = new ArrayList<CodeableConcept>();
+          return this.role;
+        }
+
+        public boolean hasRole() { 
+          if (this.role == null)
+            return false;
+          for (CodeableConcept item : this.role)
+            if (!item.isEmpty())
+              return true;
+          return false;
+        }
+
+        /**
+         * @return {@link #role} (Role type of actors assigned roles in this Contract.)
+         */
+    // syntactic sugar
+        public CodeableConcept addRole() { //3
+          CodeableConcept t = new CodeableConcept();
+          if (this.role == null)
+            this.role = new ArrayList<CodeableConcept>();
+          this.role.add(t);
+          return t;
+        }
+
+    // syntactic sugar
+        public ActorComponent addRole(CodeableConcept t) { //3
+          if (t == null)
+            return this;
+          if (this.role == null)
+            this.role = new ArrayList<CodeableConcept>();
+          this.role.add(t);
+          return this;
+        }
+
+        protected void listChildren(List<Property> childrenList) {
+          super.listChildren(childrenList);
+          childrenList.add(new Property("entity", "Reference(Contract|Device|Group|Location|Organization|Patient|Practitioner|RelatedPerson|Substance|Supply)", "Who or what actors are assigned roles in this Contract.", 0, java.lang.Integer.MAX_VALUE, entity));
+          childrenList.add(new Property("role", "CodeableConcept", "Role type of actors assigned roles in this Contract.", 0, java.lang.Integer.MAX_VALUE, role));
+        }
+
+      public ActorComponent copy() {
+        ActorComponent dst = new ActorComponent();
+        copyValues(dst);
+        dst.entity = entity == null ? null : entity.copy();
+        if (role != null) {
+          dst.role = new ArrayList<CodeableConcept>();
+          for (CodeableConcept i : role)
+            dst.role.add(i.copy());
+        };
+        return dst;
+      }
+
+      @Override
+      public boolean equalsDeep(Base other) {
+        if (!super.equalsDeep(other))
+          return false;
+        if (!(other instanceof ActorComponent))
+          return false;
+        ActorComponent o = (ActorComponent) other;
+        return compareDeep(entity, o.entity, true) && compareDeep(role, o.role, true);
+      }
+
+      @Override
+      public boolean equalsShallow(Base other) {
+        if (!super.equalsShallow(other))
+          return false;
+        if (!(other instanceof ActorComponent))
+          return false;
+        ActorComponent o = (ActorComponent) other;
+        return true;
+      }
+
+      public boolean isEmpty() {
+        return super.isEmpty() && (entity == null || entity.isEmpty()) && (role == null || role.isEmpty())
+          ;
+      }
+
+  }
+
+    @Block()
+    public static class ValuedItemComponent extends BackboneElement implements IBaseBackboneElement {
+        /**
+         * Specific type of Contract Valued Item that may be priced.
+         */
+        @Child(name = "entity", type = {CodeableConcept.class}, order=1, min=0, max=1)
+        @Description(shortDefinition="Contract Valued Item Type", formalDefinition="Specific type of Contract Valued Item that may be priced." )
+        protected Type entity;
+
+        /**
+         * Identifies a Contract Valued Item instance.
+         */
+        @Child(name = "identifier", type = {Identifier.class}, order=2, min=0, max=1)
+        @Description(shortDefinition="Contract Valued Item Identifier", formalDefinition="Identifies a Contract Valued Item instance." )
+        protected Identifier identifier;
+
+        /**
+         * Indicates the time during which this Contract ValuedItem information is effective.
+         */
+        @Child(name = "effectiveTime", type = {DateTimeType.class}, order=3, min=0, max=1)
+        @Description(shortDefinition="Contract Valued Item Effective Tiem", formalDefinition="Indicates the time during which this Contract ValuedItem information is effective." )
+        protected DateTimeType effectiveTime;
+
+        /**
+         * Specifies the units by which the Contract Valued Item is measured or counted, and quantifies the countable or measurable Contract Valued Item instances.
+         */
+        @Child(name = "quantity", type = {Quantity.class}, order=4, min=0, max=1)
+        @Description(shortDefinition="Count of Contract Valued Items", formalDefinition="Specifies the units by which the Contract Valued Item is measured or counted, and quantifies the countable or measurable Contract Valued Item instances." )
+        protected Quantity quantity;
+
+        /**
+         * A Contract Valued Item unit valuation measure.
+         */
+        @Child(name = "unitPrice", type = {Money.class}, order=5, min=0, max=1)
+        @Description(shortDefinition="Contract Valued Item fee, charge, or cost", formalDefinition="A Contract Valued Item unit valuation measure." )
+        protected Money unitPrice;
+
+        /**
+         * A real number that represents a multiplier used in determining the overall value of the Contract Valued Item delivered. The concept of a Factor allows for a discount or surcharge multiplier to be applied to a monetary amount.
+         */
+        @Child(name = "factor", type = {DecimalType.class}, order=6, min=0, max=1)
+        @Description(shortDefinition="Contract Valued Item Price Scaling Factor", formalDefinition="A real number that represents a multiplier used in determining the overall value of the Contract Valued Item delivered. The concept of a Factor allows for a discount or surcharge multiplier to be applied to a monetary amount." )
+        protected DecimalType factor;
+
+        /**
+         * An amount that expresses the weighting (based on difficulty, cost and/or resource intensiveness) associated with the Contract Valued Item delivered. The concept of Points allows for assignment of point values for a Contract Valued Item, such that a monetary amount can be assigned to each point.
+         */
+        @Child(name = "points", type = {DecimalType.class}, order=7, min=0, max=1)
+        @Description(shortDefinition="Contract Valued Item Difficulty Scaling Factor", formalDefinition="An amount that expresses the weighting (based on difficulty, cost and/or resource intensiveness) associated with the Contract Valued Item delivered. The concept of Points allows for assignment of point values for a Contract Valued Item, such that a monetary amount can be assigned to each point." )
+        protected DecimalType points;
+
+        /**
+         * Expresses the product of the Contract Valued Item unitQuantity and the unitPriceAmt. For example, the formula: unit Quantity * unit Price (Cost per Point) * factor Number  * points = net Amount. Quantity, factor and points are assumed to be 1 if not supplied.
+         */
+        @Child(name = "net", type = {Money.class}, order=8, min=0, max=1)
+        @Description(shortDefinition="Total Contract Valued Item Value", formalDefinition="Expresses the product of the Contract Valued Item unitQuantity and the unitPriceAmt. For example, the formula: unit Quantity * unit Price (Cost per Point) * factor Number  * points = net Amount. Quantity, factor and points are assumed to be 1 if not supplied." )
+        protected Money net;
+
+        private static final long serialVersionUID = 1311183770L;
+
+    /*
+     * Constructor
+     */
+      public ValuedItemComponent() {
+        super();
+      }
+
+        /**
+         * @return {@link #entity} (Specific type of Contract Valued Item that may be priced.)
+         */
+        public Type getEntity() { 
+          return this.entity;
+        }
+
+        /**
+         * @return {@link #entity} (Specific type of Contract Valued Item that may be priced.)
+         */
+        public CodeableConcept getEntityCodeableConcept() throws Exception { 
+          if (!(this.entity instanceof CodeableConcept))
+            throw new Exception("Type mismatch: the type CodeableConcept was expected, but "+this.entity.getClass().getName()+" was encountered");
+          return (CodeableConcept) this.entity;
+        }
+
+        /**
+         * @return {@link #entity} (Specific type of Contract Valued Item that may be priced.)
+         */
+        public Reference getEntityReference() throws Exception { 
+          if (!(this.entity instanceof Reference))
+            throw new Exception("Type mismatch: the type Reference was expected, but "+this.entity.getClass().getName()+" was encountered");
+          return (Reference) this.entity;
+        }
+
+        public boolean hasEntity() { 
+          return this.entity != null && !this.entity.isEmpty();
+        }
+
+        /**
+         * @param value {@link #entity} (Specific type of Contract Valued Item that may be priced.)
+         */
+        public ValuedItemComponent setEntity(Type value) { 
+          this.entity = value;
+          return this;
+        }
+
+        /**
+         * @return {@link #identifier} (Identifies a Contract Valued Item instance.)
+         */
+        public Identifier getIdentifier() { 
+          if (this.identifier == null)
+            if (Configuration.errorOnAutoCreate())
+              throw new Error("Attempt to auto-create ValuedItemComponent.identifier");
+            else if (Configuration.doAutoCreate())
+              this.identifier = new Identifier(); // cc
+          return this.identifier;
+        }
+
+        public boolean hasIdentifier() { 
+          return this.identifier != null && !this.identifier.isEmpty();
+        }
+
+        /**
+         * @param value {@link #identifier} (Identifies a Contract Valued Item instance.)
+         */
+        public ValuedItemComponent setIdentifier(Identifier value) { 
+          this.identifier = value;
+          return this;
+        }
+
+        /**
+         * @return {@link #effectiveTime} (Indicates the time during which this Contract ValuedItem information is effective.). This is the underlying object with id, value and extensions. The accessor "getEffectiveTime" gives direct access to the value
+         */
+        public DateTimeType getEffectiveTimeElement() { 
+          if (this.effectiveTime == null)
+            if (Configuration.errorOnAutoCreate())
+              throw new Error("Attempt to auto-create ValuedItemComponent.effectiveTime");
+            else if (Configuration.doAutoCreate())
+              this.effectiveTime = new DateTimeType(); // bb
+          return this.effectiveTime;
+        }
+
+        public boolean hasEffectiveTimeElement() { 
+          return this.effectiveTime != null && !this.effectiveTime.isEmpty();
+        }
+
+        public boolean hasEffectiveTime() { 
+          return this.effectiveTime != null && !this.effectiveTime.isEmpty();
+        }
+
+        /**
+         * @param value {@link #effectiveTime} (Indicates the time during which this Contract ValuedItem information is effective.). This is the underlying object with id, value and extensions. The accessor "getEffectiveTime" gives direct access to the value
+         */
+        public ValuedItemComponent setEffectiveTimeElement(DateTimeType value) { 
+          this.effectiveTime = value;
+          return this;
+        }
+
+        /**
+         * @return Indicates the time during which this Contract ValuedItem information is effective.
+         */
+        public Date getEffectiveTime() { 
+          return this.effectiveTime == null ? null : this.effectiveTime.getValue();
+        }
+
+        /**
+         * @param value Indicates the time during which this Contract ValuedItem information is effective.
+         */
+        public ValuedItemComponent setEffectiveTime(Date value) { 
+          if (value == null)
+            this.effectiveTime = null;
+          else {
+            if (this.effectiveTime == null)
+              this.effectiveTime = new DateTimeType();
+            this.effectiveTime.setValue(value);
+          }
+          return this;
+        }
+
+        /**
+         * @return {@link #quantity} (Specifies the units by which the Contract Valued Item is measured or counted, and quantifies the countable or measurable Contract Valued Item instances.)
+         */
+        public Quantity getQuantity() { 
+          if (this.quantity == null)
+            if (Configuration.errorOnAutoCreate())
+              throw new Error("Attempt to auto-create ValuedItemComponent.quantity");
+            else if (Configuration.doAutoCreate())
+              this.quantity = new Quantity(); // cc
+          return this.quantity;
+        }
+
+        public boolean hasQuantity() { 
+          return this.quantity != null && !this.quantity.isEmpty();
+        }
+
+        /**
+         * @param value {@link #quantity} (Specifies the units by which the Contract Valued Item is measured or counted, and quantifies the countable or measurable Contract Valued Item instances.)
+         */
+        public ValuedItemComponent setQuantity(Quantity value) { 
+          this.quantity = value;
+          return this;
+        }
+
+        /**
+         * @return {@link #unitPrice} (A Contract Valued Item unit valuation measure.)
+         */
+        public Money getUnitPrice() { 
+          if (this.unitPrice == null)
+            if (Configuration.errorOnAutoCreate())
+              throw new Error("Attempt to auto-create ValuedItemComponent.unitPrice");
+            else if (Configuration.doAutoCreate())
+              this.unitPrice = new Money(); // cc
+          return this.unitPrice;
+        }
+
+        public boolean hasUnitPrice() { 
+          return this.unitPrice != null && !this.unitPrice.isEmpty();
+        }
+
+        /**
+         * @param value {@link #unitPrice} (A Contract Valued Item unit valuation measure.)
+         */
+        public ValuedItemComponent setUnitPrice(Money value) { 
+          this.unitPrice = value;
+          return this;
+        }
+
+        /**
+         * @return {@link #factor} (A real number that represents a multiplier used in determining the overall value of the Contract Valued Item delivered. The concept of a Factor allows for a discount or surcharge multiplier to be applied to a monetary amount.). This is the underlying object with id, value and extensions. The accessor "getFactor" gives direct access to the value
+         */
+        public DecimalType getFactorElement() { 
+          if (this.factor == null)
+            if (Configuration.errorOnAutoCreate())
+              throw new Error("Attempt to auto-create ValuedItemComponent.factor");
+            else if (Configuration.doAutoCreate())
+              this.factor = new DecimalType(); // bb
+          return this.factor;
+        }
+
+        public boolean hasFactorElement() { 
+          return this.factor != null && !this.factor.isEmpty();
+        }
+
+        public boolean hasFactor() { 
+          return this.factor != null && !this.factor.isEmpty();
+        }
+
+        /**
+         * @param value {@link #factor} (A real number that represents a multiplier used in determining the overall value of the Contract Valued Item delivered. The concept of a Factor allows for a discount or surcharge multiplier to be applied to a monetary amount.). This is the underlying object with id, value and extensions. The accessor "getFactor" gives direct access to the value
+         */
+        public ValuedItemComponent setFactorElement(DecimalType value) { 
+          this.factor = value;
+          return this;
+        }
+
+        /**
+         * @return A real number that represents a multiplier used in determining the overall value of the Contract Valued Item delivered. The concept of a Factor allows for a discount or surcharge multiplier to be applied to a monetary amount.
+         */
+        public BigDecimal getFactor() { 
+          return this.factor == null ? null : this.factor.getValue();
+        }
+
+        /**
+         * @param value A real number that represents a multiplier used in determining the overall value of the Contract Valued Item delivered. The concept of a Factor allows for a discount or surcharge multiplier to be applied to a monetary amount.
+         */
+        public ValuedItemComponent setFactor(BigDecimal value) { 
+          if (value == null)
+            this.factor = null;
+          else {
+            if (this.factor == null)
+              this.factor = new DecimalType();
+            this.factor.setValue(value);
+          }
+          return this;
+        }
+
+        /**
+         * @return {@link #points} (An amount that expresses the weighting (based on difficulty, cost and/or resource intensiveness) associated with the Contract Valued Item delivered. The concept of Points allows for assignment of point values for a Contract Valued Item, such that a monetary amount can be assigned to each point.). This is the underlying object with id, value and extensions. The accessor "getPoints" gives direct access to the value
+         */
+        public DecimalType getPointsElement() { 
+          if (this.points == null)
+            if (Configuration.errorOnAutoCreate())
+              throw new Error("Attempt to auto-create ValuedItemComponent.points");
+            else if (Configuration.doAutoCreate())
+              this.points = new DecimalType(); // bb
+          return this.points;
+        }
+
+        public boolean hasPointsElement() { 
+          return this.points != null && !this.points.isEmpty();
+        }
+
+        public boolean hasPoints() { 
+          return this.points != null && !this.points.isEmpty();
+        }
+
+        /**
+         * @param value {@link #points} (An amount that expresses the weighting (based on difficulty, cost and/or resource intensiveness) associated with the Contract Valued Item delivered. The concept of Points allows for assignment of point values for a Contract Valued Item, such that a monetary amount can be assigned to each point.). This is the underlying object with id, value and extensions. The accessor "getPoints" gives direct access to the value
+         */
+        public ValuedItemComponent setPointsElement(DecimalType value) { 
+          this.points = value;
+          return this;
+        }
+
+        /**
+         * @return An amount that expresses the weighting (based on difficulty, cost and/or resource intensiveness) associated with the Contract Valued Item delivered. The concept of Points allows for assignment of point values for a Contract Valued Item, such that a monetary amount can be assigned to each point.
+         */
+        public BigDecimal getPoints() { 
+          return this.points == null ? null : this.points.getValue();
+        }
+
+        /**
+         * @param value An amount that expresses the weighting (based on difficulty, cost and/or resource intensiveness) associated with the Contract Valued Item delivered. The concept of Points allows for assignment of point values for a Contract Valued Item, such that a monetary amount can be assigned to each point.
+         */
+        public ValuedItemComponent setPoints(BigDecimal value) { 
+          if (value == null)
+            this.points = null;
+          else {
+            if (this.points == null)
+              this.points = new DecimalType();
+            this.points.setValue(value);
+          }
+          return this;
+        }
+
+        /**
+         * @return {@link #net} (Expresses the product of the Contract Valued Item unitQuantity and the unitPriceAmt. For example, the formula: unit Quantity * unit Price (Cost per Point) * factor Number  * points = net Amount. Quantity, factor and points are assumed to be 1 if not supplied.)
+         */
+        public Money getNet() { 
+          if (this.net == null)
+            if (Configuration.errorOnAutoCreate())
+              throw new Error("Attempt to auto-create ValuedItemComponent.net");
+            else if (Configuration.doAutoCreate())
+              this.net = new Money(); // cc
+          return this.net;
+        }
+
+        public boolean hasNet() { 
+          return this.net != null && !this.net.isEmpty();
+        }
+
+        /**
+         * @param value {@link #net} (Expresses the product of the Contract Valued Item unitQuantity and the unitPriceAmt. For example, the formula: unit Quantity * unit Price (Cost per Point) * factor Number  * points = net Amount. Quantity, factor and points are assumed to be 1 if not supplied.)
+         */
+        public ValuedItemComponent setNet(Money value) { 
+          this.net = value;
+          return this;
+        }
+
+        protected void listChildren(List<Property> childrenList) {
+          super.listChildren(childrenList);
+          childrenList.add(new Property("entity[x]", "CodeableConcept|Reference(Any)", "Specific type of Contract Valued Item that may be priced.", 0, java.lang.Integer.MAX_VALUE, entity));
+          childrenList.add(new Property("identifier", "Identifier", "Identifies a Contract Valued Item instance.", 0, java.lang.Integer.MAX_VALUE, identifier));
+          childrenList.add(new Property("effectiveTime", "dateTime", "Indicates the time during which this Contract ValuedItem information is effective.", 0, java.lang.Integer.MAX_VALUE, effectiveTime));
+          childrenList.add(new Property("quantity", "Quantity", "Specifies the units by which the Contract Valued Item is measured or counted, and quantifies the countable or measurable Contract Valued Item instances.", 0, java.lang.Integer.MAX_VALUE, quantity));
+          childrenList.add(new Property("unitPrice", "Money", "A Contract Valued Item unit valuation measure.", 0, java.lang.Integer.MAX_VALUE, unitPrice));
+          childrenList.add(new Property("factor", "decimal", "A real number that represents a multiplier used in determining the overall value of the Contract Valued Item delivered. The concept of a Factor allows for a discount or surcharge multiplier to be applied to a monetary amount.", 0, java.lang.Integer.MAX_VALUE, factor));
+          childrenList.add(new Property("points", "decimal", "An amount that expresses the weighting (based on difficulty, cost and/or resource intensiveness) associated with the Contract Valued Item delivered. The concept of Points allows for assignment of point values for a Contract Valued Item, such that a monetary amount can be assigned to each point.", 0, java.lang.Integer.MAX_VALUE, points));
+          childrenList.add(new Property("net", "Money", "Expresses the product of the Contract Valued Item unitQuantity and the unitPriceAmt. For example, the formula: unit Quantity * unit Price (Cost per Point) * factor Number  * points = net Amount. Quantity, factor and points are assumed to be 1 if not supplied.", 0, java.lang.Integer.MAX_VALUE, net));
+        }
+
+      public ValuedItemComponent copy() {
+        ValuedItemComponent dst = new ValuedItemComponent();
+        copyValues(dst);
+        dst.entity = entity == null ? null : entity.copy();
+        dst.identifier = identifier == null ? null : identifier.copy();
+        dst.effectiveTime = effectiveTime == null ? null : effectiveTime.copy();
+        dst.quantity = quantity == null ? null : quantity.copy();
+        dst.unitPrice = unitPrice == null ? null : unitPrice.copy();
+        dst.factor = factor == null ? null : factor.copy();
+        dst.points = points == null ? null : points.copy();
+        dst.net = net == null ? null : net.copy();
+        return dst;
+      }
+
+      @Override
+      public boolean equalsDeep(Base other) {
+        if (!super.equalsDeep(other))
+          return false;
+        if (!(other instanceof ValuedItemComponent))
+          return false;
+        ValuedItemComponent o = (ValuedItemComponent) other;
+        return compareDeep(entity, o.entity, true) && compareDeep(identifier, o.identifier, true) && compareDeep(effectiveTime, o.effectiveTime, true)
+           && compareDeep(quantity, o.quantity, true) && compareDeep(unitPrice, o.unitPrice, true) && compareDeep(factor, o.factor, true)
+           && compareDeep(points, o.points, true) && compareDeep(net, o.net, true);
+      }
+
+      @Override
+      public boolean equalsShallow(Base other) {
+        if (!super.equalsShallow(other))
+          return false;
+        if (!(other instanceof ValuedItemComponent))
+          return false;
+        ValuedItemComponent o = (ValuedItemComponent) other;
+        return compareValues(effectiveTime, o.effectiveTime, true) && compareValues(factor, o.factor, true)
+           && compareValues(points, o.points, true);
+      }
+
+      public boolean isEmpty() {
+        return super.isEmpty() && (entity == null || entity.isEmpty()) && (identifier == null || identifier.isEmpty())
+           && (effectiveTime == null || effectiveTime.isEmpty()) && (quantity == null || quantity.isEmpty())
+           && (unitPrice == null || unitPrice.isEmpty()) && (factor == null || factor.isEmpty()) && (points == null || points.isEmpty())
+           && (net == null || net.isEmpty());
+      }
+
+  }
+
+    @Block()
+    public static class SignatoryComponent extends BackboneElement implements IBaseBackboneElement {
+        /**
+         * Role of this Contract signer, e.g., notary, grantee.
+         */
+        @Child(name = "type", type = {Coding.class}, order=1, min=1, max=1)
+        @Description(shortDefinition="Contract Signer Type", formalDefinition="Role of this Contract signer, e.g., notary, grantee." )
+        protected Coding type;
+
+        /**
+         * Party which is a signator to this Contract.
+         */
+        @Child(name = "party", type = {Organization.class, Patient.class, Practitioner.class, RelatedPerson.class}, order=2, min=1, max=1)
+        @Description(shortDefinition="Contract Signatory Party", formalDefinition="Party which is a signator to this Contract." )
+        protected Reference party;
+
+        /**
+         * The actual object that is the target of the reference (Party which is a signator to this Contract.)
+         */
+        protected Resource partyTarget;
+
+        /**
+         * Legally binding Contract DSIG signature contents in Base64.
+         */
+        @Child(name = "signature", type = {StringType.class}, order=3, min=1, max=1)
+        @Description(shortDefinition="Contract Documentation Signature", formalDefinition="Legally binding Contract DSIG signature contents in Base64." )
+        protected StringType signature;
+
+        private static final long serialVersionUID = -1870392043L;
+
+    /*
+     * Constructor
+     */
+      public SignatoryComponent() {
+        super();
+      }
+
+    /*
+     * Constructor
+     */
+      public SignatoryComponent(Coding type, Reference party, StringType signature) {
+        super();
+        this.type = type;
+        this.party = party;
+        this.signature = signature;
+      }
+
+        /**
+         * @return {@link #type} (Role of this Contract signer, e.g., notary, grantee.)
+         */
+        public Coding getType() { 
+          if (this.type == null)
+            if (Configuration.errorOnAutoCreate())
+              throw new Error("Attempt to auto-create SignatoryComponent.type");
+            else if (Configuration.doAutoCreate())
+              this.type = new Coding(); // cc
+          return this.type;
+        }
+
+        public boolean hasType() { 
+          return this.type != null && !this.type.isEmpty();
+        }
+
+        /**
+         * @param value {@link #type} (Role of this Contract signer, e.g., notary, grantee.)
+         */
+        public SignatoryComponent setType(Coding value) { 
+          this.type = value;
+          return this;
+        }
+
+        /**
+         * @return {@link #party} (Party which is a signator to this Contract.)
+         */
+        public Reference getParty() { 
+          if (this.party == null)
+            if (Configuration.errorOnAutoCreate())
+              throw new Error("Attempt to auto-create SignatoryComponent.party");
+            else if (Configuration.doAutoCreate())
+              this.party = new Reference(); // cc
+          return this.party;
+        }
+
+        public boolean hasParty() { 
+          return this.party != null && !this.party.isEmpty();
+        }
+
+        /**
+         * @param value {@link #party} (Party which is a signator to this Contract.)
+         */
+        public SignatoryComponent setParty(Reference value) { 
+          this.party = value;
+          return this;
+        }
+
+        /**
+         * @return {@link #party} The actual object that is the target of the reference. The reference library doesn't populate this, but you can use it to hold the resource if you resolve it. (Party which is a signator to this Contract.)
+         */
+        public Resource getPartyTarget() { 
+          return this.partyTarget;
+        }
+
+        /**
+         * @param value {@link #party} The actual object that is the target of the reference. The reference library doesn't use these, but you can use it to hold the resource if you resolve it. (Party which is a signator to this Contract.)
+         */
+        public SignatoryComponent setPartyTarget(Resource value) { 
+          this.partyTarget = value;
+          return this;
+        }
+
+        /**
+         * @return {@link #signature} (Legally binding Contract DSIG signature contents in Base64.). This is the underlying object with id, value and extensions. The accessor "getSignature" gives direct access to the value
+         */
+        public StringType getSignatureElement() { 
+          if (this.signature == null)
+            if (Configuration.errorOnAutoCreate())
+              throw new Error("Attempt to auto-create SignatoryComponent.signature");
+            else if (Configuration.doAutoCreate())
+              this.signature = new StringType(); // bb
+          return this.signature;
+        }
+
+        public boolean hasSignatureElement() { 
+          return this.signature != null && !this.signature.isEmpty();
+        }
+
+        public boolean hasSignature() { 
+          return this.signature != null && !this.signature.isEmpty();
+        }
+
+        /**
+         * @param value {@link #signature} (Legally binding Contract DSIG signature contents in Base64.). This is the underlying object with id, value and extensions. The accessor "getSignature" gives direct access to the value
+         */
+        public SignatoryComponent setSignatureElement(StringType value) { 
+          this.signature = value;
+          return this;
+        }
+
+        /**
+         * @return Legally binding Contract DSIG signature contents in Base64.
+         */
+        public String getSignature() { 
+          return this.signature == null ? null : this.signature.getValue();
+        }
+
+        /**
+         * @param value Legally binding Contract DSIG signature contents in Base64.
+         */
+        public SignatoryComponent setSignature(String value) { 
+            if (this.signature == null)
+              this.signature = new StringType();
+            this.signature.setValue(value);
+          return this;
+        }
+
+        protected void listChildren(List<Property> childrenList) {
+          super.listChildren(childrenList);
+          childrenList.add(new Property("type", "Coding", "Role of this Contract signer, e.g., notary, grantee.", 0, java.lang.Integer.MAX_VALUE, type));
+          childrenList.add(new Property("party", "Reference(Organization|Patient|Practitioner|RelatedPerson)", "Party which is a signator to this Contract.", 0, java.lang.Integer.MAX_VALUE, party));
+          childrenList.add(new Property("signature", "string", "Legally binding Contract DSIG signature contents in Base64.", 0, java.lang.Integer.MAX_VALUE, signature));
+        }
+
+      public SignatoryComponent copy() {
+        SignatoryComponent dst = new SignatoryComponent();
+        copyValues(dst);
+        dst.type = type == null ? null : type.copy();
+        dst.party = party == null ? null : party.copy();
+        dst.signature = signature == null ? null : signature.copy();
+        return dst;
+      }
+
+      @Override
+      public boolean equalsDeep(Base other) {
+        if (!super.equalsDeep(other))
+          return false;
+        if (!(other instanceof SignatoryComponent))
+          return false;
+        SignatoryComponent o = (SignatoryComponent) other;
+        return compareDeep(type, o.type, true) && compareDeep(party, o.party, true) && compareDeep(signature, o.signature, true)
+          ;
+      }
+
+      @Override
+      public boolean equalsShallow(Base other) {
+        if (!super.equalsShallow(other))
+          return false;
+        if (!(other instanceof SignatoryComponent))
+          return false;
+        SignatoryComponent o = (SignatoryComponent) other;
+        return compareValues(signature, o.signature, true);
+      }
+
+      public boolean isEmpty() {
+        return super.isEmpty() && (type == null || type.isEmpty()) && (party == null || party.isEmpty())
+           && (signature == null || signature.isEmpty());
+      }
+
+  }
+
+    @Block()
+    public static class TermComponent extends BackboneElement implements IBaseBackboneElement {
+        /**
+         * Unique identifier for this particular Contract Provision.
+         */
+        @Child(name = "identifier", type = {Identifier.class}, order=1, min=0, max=1)
+        @Description(shortDefinition="Contract Term identifier", formalDefinition="Unique identifier for this particular Contract Provision." )
+        protected Identifier identifier;
+
+        /**
+         * When this Contract Provision was issued.
+         */
+        @Child(name = "issued", type = {DateTimeType.class}, order=2, min=0, max=1)
+        @Description(shortDefinition="Contract Term Issue Date Time", formalDefinition="When this Contract Provision was issued." )
+        protected DateTimeType issued;
+
+        /**
+         * Relevant time or time-period when this Contract Provision is applicable.
+         */
+        @Child(name = "applies", type = {Period.class}, order=3, min=0, max=1)
+        @Description(shortDefinition="Contract Term Effective Time", formalDefinition="Relevant time or time-period when this Contract Provision is applicable." )
+        protected Period applies;
+
+        /**
+         * Type of Contract Provision such as specific requirements, purposes for actions, obligations, prohibitions, e.g., life time maximum benefit.
+         */
+        @Child(name = "type", type = {CodeableConcept.class}, order=4, min=0, max=1)
+        @Description(shortDefinition="Contract Term Type", formalDefinition="Type of Contract Provision such as specific requirements, purposes for actions, obligations, prohibitions, e.g., life time maximum benefit." )
+        protected CodeableConcept type;
+
+        /**
+         * Subtype of this Contract Provision, e.g., life time maximum payment for a contract term for specific valued item, e.g., disability payment.
+         */
+        @Child(name = "subType", type = {CodeableConcept.class}, order=5, min=0, max=1)
+        @Description(shortDefinition="Contract Term Subtype", formalDefinition="Subtype of this Contract Provision, e.g., life time maximum payment for a contract term for specific valued item, e.g., disability payment." )
+        protected CodeableConcept subType;
+
+        /**
+         * Who or what this Contract Provision is about.
+         */
+        @Child(name = "subject", type = {}, order=6, min=0, max=1)
+        @Description(shortDefinition="Subject of this Contract Term", formalDefinition="Who or what this Contract Provision is about." )
+        protected Reference subject;
+
+        /**
+         * The actual object that is the target of the reference (Who or what this Contract Provision is about.)
+         */
+        protected Resource subjectTarget;
+
+        /**
+         * Action stipulated by this Contract Provision.
+         */
+        @Child(name = "action", type = {CodeableConcept.class}, order=7, min=0, max=Child.MAX_UNLIMITED)
+        @Description(shortDefinition="Contract Term Action", formalDefinition="Action stipulated by this Contract Provision." )
+        protected List<CodeableConcept> action;
+
+        /**
+         * Reason or purpose for the action stipulated by this Contract Provision.
+         */
+        @Child(name = "actionReason", type = {CodeableConcept.class}, order=8, min=0, max=Child.MAX_UNLIMITED)
+        @Description(shortDefinition="Contract Term Action Reason", formalDefinition="Reason or purpose for the action stipulated by this Contract Provision." )
+        protected List<CodeableConcept> actionReason;
+
+        /**
+         * List of actors participating in this Contract Provision.
+         */
+        @Child(name = "actor", type = {}, order=9, min=0, max=Child.MAX_UNLIMITED)
+        @Description(shortDefinition="Contract Term Actor List", formalDefinition="List of actors participating in this Contract Provision." )
+        protected List<TermActorComponent> actor;
+
+        /**
+         * Human readable form of this Contract Provision.
+         */
+        @Child(name = "text", type = {StringType.class}, order=10, min=0, max=1)
+        @Description(shortDefinition="Human readable Contract term text", formalDefinition="Human readable form of this Contract Provision." )
+        protected StringType text;
+
+        /**
+         * Contract Provision Valued Item List.
+         */
+        @Child(name = "valuedItem", type = {}, order=11, min=0, max=Child.MAX_UNLIMITED)
+        @Description(shortDefinition="Contract Term Valued Item", formalDefinition="Contract Provision Valued Item List." )
+        protected List<TermValuedItemComponent> valuedItem;
+
+        /**
+         * Nested group of Contract Provisions.
+         */
+        @Child(name = "group", type = {TermComponent.class}, order=12, min=0, max=Child.MAX_UNLIMITED)
+        @Description(shortDefinition="Nested Contract Term Group", formalDefinition="Nested group of Contract Provisions." )
+        protected List<TermComponent> group;
+
+        private static final long serialVersionUID = -1137577465L;
+
+    /*
+     * Constructor
+     */
+      public TermComponent() {
+        super();
+      }
+
+        /**
+         * @return {@link #identifier} (Unique identifier for this particular Contract Provision.)
+         */
+        public Identifier getIdentifier() { 
+          if (this.identifier == null)
+            if (Configuration.errorOnAutoCreate())
+              throw new Error("Attempt to auto-create TermComponent.identifier");
+            else if (Configuration.doAutoCreate())
+              this.identifier = new Identifier(); // cc
+          return this.identifier;
+        }
+
+        public boolean hasIdentifier() { 
+          return this.identifier != null && !this.identifier.isEmpty();
+        }
+
+        /**
+         * @param value {@link #identifier} (Unique identifier for this particular Contract Provision.)
+         */
+        public TermComponent setIdentifier(Identifier value) { 
+          this.identifier = value;
+          return this;
+        }
+
+        /**
+         * @return {@link #issued} (When this Contract Provision was issued.). This is the underlying object with id, value and extensions. The accessor "getIssued" gives direct access to the value
+         */
+        public DateTimeType getIssuedElement() { 
+          if (this.issued == null)
+            if (Configuration.errorOnAutoCreate())
+              throw new Error("Attempt to auto-create TermComponent.issued");
+            else if (Configuration.doAutoCreate())
+              this.issued = new DateTimeType(); // bb
+          return this.issued;
+        }
+
+        public boolean hasIssuedElement() { 
+          return this.issued != null && !this.issued.isEmpty();
+        }
+
+        public boolean hasIssued() { 
+          return this.issued != null && !this.issued.isEmpty();
+        }
+
+        /**
+         * @param value {@link #issued} (When this Contract Provision was issued.). This is the underlying object with id, value and extensions. The accessor "getIssued" gives direct access to the value
+         */
+        public TermComponent setIssuedElement(DateTimeType value) { 
+          this.issued = value;
+          return this;
+        }
+
+        /**
+         * @return When this Contract Provision was issued.
+         */
+        public Date getIssued() { 
+          return this.issued == null ? null : this.issued.getValue();
+        }
+
+        /**
+         * @param value When this Contract Provision was issued.
+         */
+        public TermComponent setIssued(Date value) { 
+          if (value == null)
+            this.issued = null;
+          else {
+            if (this.issued == null)
+              this.issued = new DateTimeType();
+            this.issued.setValue(value);
+          }
+          return this;
+        }
+
+        /**
+         * @return {@link #applies} (Relevant time or time-period when this Contract Provision is applicable.)
+         */
+        public Period getApplies() { 
+          if (this.applies == null)
+            if (Configuration.errorOnAutoCreate())
+              throw new Error("Attempt to auto-create TermComponent.applies");
+            else if (Configuration.doAutoCreate())
+              this.applies = new Period(); // cc
+          return this.applies;
+        }
+
+        public boolean hasApplies() { 
+          return this.applies != null && !this.applies.isEmpty();
+        }
+
+        /**
+         * @param value {@link #applies} (Relevant time or time-period when this Contract Provision is applicable.)
+         */
+        public TermComponent setApplies(Period value) { 
+          this.applies = value;
+          return this;
+        }
+
+        /**
+         * @return {@link #type} (Type of Contract Provision such as specific requirements, purposes for actions, obligations, prohibitions, e.g., life time maximum benefit.)
+         */
+        public CodeableConcept getType() { 
+          if (this.type == null)
+            if (Configuration.errorOnAutoCreate())
+              throw new Error("Attempt to auto-create TermComponent.type");
+            else if (Configuration.doAutoCreate())
+              this.type = new CodeableConcept(); // cc
+          return this.type;
+        }
+
+        public boolean hasType() { 
+          return this.type != null && !this.type.isEmpty();
+        }
+
+        /**
+         * @param value {@link #type} (Type of Contract Provision such as specific requirements, purposes for actions, obligations, prohibitions, e.g., life time maximum benefit.)
+         */
+        public TermComponent setType(CodeableConcept value) { 
+          this.type = value;
+          return this;
+        }
+
+        /**
+         * @return {@link #subType} (Subtype of this Contract Provision, e.g., life time maximum payment for a contract term for specific valued item, e.g., disability payment.)
+         */
+        public CodeableConcept getSubType() { 
+          if (this.subType == null)
+            if (Configuration.errorOnAutoCreate())
+              throw new Error("Attempt to auto-create TermComponent.subType");
+            else if (Configuration.doAutoCreate())
+              this.subType = new CodeableConcept(); // cc
+          return this.subType;
+        }
+
+        public boolean hasSubType() { 
+          return this.subType != null && !this.subType.isEmpty();
+        }
+
+        /**
+         * @param value {@link #subType} (Subtype of this Contract Provision, e.g., life time maximum payment for a contract term for specific valued item, e.g., disability payment.)
+         */
+        public TermComponent setSubType(CodeableConcept value) { 
+          this.subType = value;
+          return this;
+        }
+
+        /**
+         * @return {@link #subject} (Who or what this Contract Provision is about.)
+         */
+        public Reference getSubject() { 
+          if (this.subject == null)
+            if (Configuration.errorOnAutoCreate())
+              throw new Error("Attempt to auto-create TermComponent.subject");
+            else if (Configuration.doAutoCreate())
+              this.subject = new Reference(); // cc
+          return this.subject;
+        }
+
+        public boolean hasSubject() { 
+          return this.subject != null && !this.subject.isEmpty();
+        }
+
+        /**
+         * @param value {@link #subject} (Who or what this Contract Provision is about.)
+         */
+        public TermComponent setSubject(Reference value) { 
+          this.subject = value;
+          return this;
+        }
+
+        /**
+         * @return {@link #subject} The actual object that is the target of the reference. The reference library doesn't populate this, but you can use it to hold the resource if you resolve it. (Who or what this Contract Provision is about.)
+         */
+        public Resource getSubjectTarget() { 
+          return this.subjectTarget;
+        }
+
+        /**
+         * @param value {@link #subject} The actual object that is the target of the reference. The reference library doesn't use these, but you can use it to hold the resource if you resolve it. (Who or what this Contract Provision is about.)
+         */
+        public TermComponent setSubjectTarget(Resource value) { 
+          this.subjectTarget = value;
+          return this;
+        }
+
+        /**
+         * @return {@link #action} (Action stipulated by this Contract Provision.)
+         */
+        public List<CodeableConcept> getAction() { 
+          if (this.action == null)
+            this.action = new ArrayList<CodeableConcept>();
+          return this.action;
+        }
+
+        public boolean hasAction() { 
+          if (this.action == null)
+            return false;
+          for (CodeableConcept item : this.action)
+            if (!item.isEmpty())
+              return true;
+          return false;
+        }
+
+        /**
+         * @return {@link #action} (Action stipulated by this Contract Provision.)
+         */
+    // syntactic sugar
+        public CodeableConcept addAction() { //3
+          CodeableConcept t = new CodeableConcept();
+          if (this.action == null)
+            this.action = new ArrayList<CodeableConcept>();
+          this.action.add(t);
+          return t;
+        }
+
+    // syntactic sugar
+        public TermComponent addAction(CodeableConcept t) { //3
+          if (t == null)
+            return this;
+          if (this.action == null)
+            this.action = new ArrayList<CodeableConcept>();
+          this.action.add(t);
+          return this;
+        }
+
+        /**
+         * @return {@link #actionReason} (Reason or purpose for the action stipulated by this Contract Provision.)
+         */
+        public List<CodeableConcept> getActionReason() { 
+          if (this.actionReason == null)
+            this.actionReason = new ArrayList<CodeableConcept>();
+          return this.actionReason;
+        }
+
+        public boolean hasActionReason() { 
+          if (this.actionReason == null)
+            return false;
+          for (CodeableConcept item : this.actionReason)
+            if (!item.isEmpty())
+              return true;
+          return false;
+        }
+
+        /**
+         * @return {@link #actionReason} (Reason or purpose for the action stipulated by this Contract Provision.)
+         */
+    // syntactic sugar
+        public CodeableConcept addActionReason() { //3
+          CodeableConcept t = new CodeableConcept();
+          if (this.actionReason == null)
+            this.actionReason = new ArrayList<CodeableConcept>();
+          this.actionReason.add(t);
+          return t;
+        }
+
+    // syntactic sugar
+        public TermComponent addActionReason(CodeableConcept t) { //3
+          if (t == null)
+            return this;
+          if (this.actionReason == null)
+            this.actionReason = new ArrayList<CodeableConcept>();
+          this.actionReason.add(t);
+          return this;
+        }
+
+        /**
+         * @return {@link #actor} (List of actors participating in this Contract Provision.)
+         */
+        public List<TermActorComponent> getActor() { 
+          if (this.actor == null)
+            this.actor = new ArrayList<TermActorComponent>();
+          return this.actor;
+        }
+
+        public boolean hasActor() { 
+          if (this.actor == null)
+            return false;
+          for (TermActorComponent item : this.actor)
+            if (!item.isEmpty())
+              return true;
+          return false;
+        }
+
+        /**
+         * @return {@link #actor} (List of actors participating in this Contract Provision.)
+         */
+    // syntactic sugar
+        public TermActorComponent addActor() { //3
+          TermActorComponent t = new TermActorComponent();
+          if (this.actor == null)
+            this.actor = new ArrayList<TermActorComponent>();
+          this.actor.add(t);
+          return t;
+        }
+
+    // syntactic sugar
+        public TermComponent addActor(TermActorComponent t) { //3
+          if (t == null)
+            return this;
+          if (this.actor == null)
+            this.actor = new ArrayList<TermActorComponent>();
+          this.actor.add(t);
+          return this;
+        }
+
+        /**
+         * @return {@link #text} (Human readable form of this Contract Provision.). This is the underlying object with id, value and extensions. The accessor "getText" gives direct access to the value
+         */
+        public StringType getTextElement() { 
+          if (this.text == null)
+            if (Configuration.errorOnAutoCreate())
+              throw new Error("Attempt to auto-create TermComponent.text");
+            else if (Configuration.doAutoCreate())
+              this.text = new StringType(); // bb
+          return this.text;
+        }
+
+        public boolean hasTextElement() { 
+          return this.text != null && !this.text.isEmpty();
+        }
+
+        public boolean hasText() { 
+          return this.text != null && !this.text.isEmpty();
+        }
+
+        /**
+         * @param value {@link #text} (Human readable form of this Contract Provision.). This is the underlying object with id, value and extensions. The accessor "getText" gives direct access to the value
+         */
+        public TermComponent setTextElement(StringType value) { 
+          this.text = value;
+          return this;
+        }
+
+        /**
+         * @return Human readable form of this Contract Provision.
+         */
+        public String getText() { 
+          return this.text == null ? null : this.text.getValue();
+        }
+
+        /**
+         * @param value Human readable form of this Contract Provision.
+         */
+        public TermComponent setText(String value) { 
+          if (Utilities.noString(value))
+            this.text = null;
+          else {
+            if (this.text == null)
+              this.text = new StringType();
+            this.text.setValue(value);
+          }
+          return this;
+        }
+
+        /**
+         * @return {@link #valuedItem} (Contract Provision Valued Item List.)
+         */
+        public List<TermValuedItemComponent> getValuedItem() { 
+          if (this.valuedItem == null)
+            this.valuedItem = new ArrayList<TermValuedItemComponent>();
+          return this.valuedItem;
+        }
+
+        public boolean hasValuedItem() { 
+          if (this.valuedItem == null)
+            return false;
+          for (TermValuedItemComponent item : this.valuedItem)
+            if (!item.isEmpty())
+              return true;
+          return false;
+        }
+
+        /**
+         * @return {@link #valuedItem} (Contract Provision Valued Item List.)
+         */
+    // syntactic sugar
+        public TermValuedItemComponent addValuedItem() { //3
+          TermValuedItemComponent t = new TermValuedItemComponent();
+          if (this.valuedItem == null)
+            this.valuedItem = new ArrayList<TermValuedItemComponent>();
+          this.valuedItem.add(t);
+          return t;
+        }
+
+    // syntactic sugar
+        public TermComponent addValuedItem(TermValuedItemComponent t) { //3
+          if (t == null)
+            return this;
+          if (this.valuedItem == null)
+            this.valuedItem = new ArrayList<TermValuedItemComponent>();
+          this.valuedItem.add(t);
+          return this;
+        }
+
+        /**
+         * @return {@link #group} (Nested group of Contract Provisions.)
+         */
+        public List<TermComponent> getGroup() { 
+          if (this.group == null)
+            this.group = new ArrayList<TermComponent>();
+          return this.group;
+        }
+
+        public boolean hasGroup() { 
+          if (this.group == null)
+            return false;
+          for (TermComponent item : this.group)
+            if (!item.isEmpty())
+              return true;
+          return false;
+        }
+
+        /**
+         * @return {@link #group} (Nested group of Contract Provisions.)
+         */
+    // syntactic sugar
+        public TermComponent addGroup() { //3
+          TermComponent t = new TermComponent();
+          if (this.group == null)
+            this.group = new ArrayList<TermComponent>();
+          this.group.add(t);
+          return t;
+        }
+
+    // syntactic sugar
+        public TermComponent addGroup(TermComponent t) { //3
+          if (t == null)
+            return this;
+          if (this.group == null)
+            this.group = new ArrayList<TermComponent>();
+          this.group.add(t);
+          return this;
+        }
+
+        protected void listChildren(List<Property> childrenList) {
+          super.listChildren(childrenList);
+          childrenList.add(new Property("identifier", "Identifier", "Unique identifier for this particular Contract Provision.", 0, java.lang.Integer.MAX_VALUE, identifier));
+          childrenList.add(new Property("issued", "dateTime", "When this Contract Provision was issued.", 0, java.lang.Integer.MAX_VALUE, issued));
+          childrenList.add(new Property("applies", "Period", "Relevant time or time-period when this Contract Provision is applicable.", 0, java.lang.Integer.MAX_VALUE, applies));
+          childrenList.add(new Property("type", "CodeableConcept", "Type of Contract Provision such as specific requirements, purposes for actions, obligations, prohibitions, e.g., life time maximum benefit.", 0, java.lang.Integer.MAX_VALUE, type));
+          childrenList.add(new Property("subType", "CodeableConcept", "Subtype of this Contract Provision, e.g., life time maximum payment for a contract term for specific valued item, e.g., disability payment.", 0, java.lang.Integer.MAX_VALUE, subType));
+          childrenList.add(new Property("subject", "Reference(Any)", "Who or what this Contract Provision is about.", 0, java.lang.Integer.MAX_VALUE, subject));
+          childrenList.add(new Property("action", "CodeableConcept", "Action stipulated by this Contract Provision.", 0, java.lang.Integer.MAX_VALUE, action));
+          childrenList.add(new Property("actionReason", "CodeableConcept", "Reason or purpose for the action stipulated by this Contract Provision.", 0, java.lang.Integer.MAX_VALUE, actionReason));
+          childrenList.add(new Property("actor", "", "List of actors participating in this Contract Provision.", 0, java.lang.Integer.MAX_VALUE, actor));
+          childrenList.add(new Property("text", "string", "Human readable form of this Contract Provision.", 0, java.lang.Integer.MAX_VALUE, text));
+          childrenList.add(new Property("valuedItem", "", "Contract Provision Valued Item List.", 0, java.lang.Integer.MAX_VALUE, valuedItem));
+          childrenList.add(new Property("group", "@Contract.term", "Nested group of Contract Provisions.", 0, java.lang.Integer.MAX_VALUE, group));
+        }
+
+      public TermComponent copy() {
+        TermComponent dst = new TermComponent();
+        copyValues(dst);
+        dst.identifier = identifier == null ? null : identifier.copy();
+        dst.issued = issued == null ? null : issued.copy();
+        dst.applies = applies == null ? null : applies.copy();
+        dst.type = type == null ? null : type.copy();
+        dst.subType = subType == null ? null : subType.copy();
+        dst.subject = subject == null ? null : subject.copy();
+        if (action != null) {
+          dst.action = new ArrayList<CodeableConcept>();
+          for (CodeableConcept i : action)
+            dst.action.add(i.copy());
+        };
+        if (actionReason != null) {
+          dst.actionReason = new ArrayList<CodeableConcept>();
+          for (CodeableConcept i : actionReason)
+            dst.actionReason.add(i.copy());
+        };
+        if (actor != null) {
+          dst.actor = new ArrayList<TermActorComponent>();
+          for (TermActorComponent i : actor)
+            dst.actor.add(i.copy());
+        };
+        dst.text = text == null ? null : text.copy();
+        if (valuedItem != null) {
+          dst.valuedItem = new ArrayList<TermValuedItemComponent>();
+          for (TermValuedItemComponent i : valuedItem)
+            dst.valuedItem.add(i.copy());
+        };
+        if (group != null) {
+          dst.group = new ArrayList<TermComponent>();
+          for (TermComponent i : group)
+            dst.group.add(i.copy());
+        };
+        return dst;
+      }
+
+      @Override
+      public boolean equalsDeep(Base other) {
+        if (!super.equalsDeep(other))
+          return false;
+        if (!(other instanceof TermComponent))
+          return false;
+        TermComponent o = (TermComponent) other;
+        return compareDeep(identifier, o.identifier, true) && compareDeep(issued, o.issued, true) && compareDeep(applies, o.applies, true)
+           && compareDeep(type, o.type, true) && compareDeep(subType, o.subType, true) && compareDeep(subject, o.subject, true)
+           && compareDeep(action, o.action, true) && compareDeep(actionReason, o.actionReason, true) && compareDeep(actor, o.actor, true)
+           && compareDeep(text, o.text, true) && compareDeep(valuedItem, o.valuedItem, true) && compareDeep(group, o.group, true)
+          ;
+      }
+
+      @Override
+      public boolean equalsShallow(Base other) {
+        if (!super.equalsShallow(other))
+          return false;
+        if (!(other instanceof TermComponent))
+          return false;
+        TermComponent o = (TermComponent) other;
+        return compareValues(issued, o.issued, true) && compareValues(text, o.text, true);
+      }
+
+      public boolean isEmpty() {
+        return super.isEmpty() && (identifier == null || identifier.isEmpty()) && (issued == null || issued.isEmpty())
+           && (applies == null || applies.isEmpty()) && (type == null || type.isEmpty()) && (subType == null || subType.isEmpty())
+           && (subject == null || subject.isEmpty()) && (action == null || action.isEmpty()) && (actionReason == null || actionReason.isEmpty())
+           && (actor == null || actor.isEmpty()) && (text == null || text.isEmpty()) && (valuedItem == null || valuedItem.isEmpty())
+           && (group == null || group.isEmpty());
+      }
+
+  }
+
+    @Block()
+    public static class TermActorComponent extends BackboneElement implements IBaseBackboneElement {
+        /**
+         * The actor assigned a role in this Contract Provision.
+         */
+        @Child(name = "entity", type = {Contract.class, Device.class, Group.class, Location.class, Organization.class, Patient.class, Practitioner.class, RelatedPerson.class, Substance.class, Supply.class}, order=1, min=1, max=1)
+        @Description(shortDefinition="Contract Term Actor", formalDefinition="The actor assigned a role in this Contract Provision." )
+        protected Reference entity;
+
+        /**
+         * The actual object that is the target of the reference (The actor assigned a role in this Contract Provision.)
+         */
+        protected Resource entityTarget;
+
+        /**
+         * Role played by the actor assigned this role in this Contract Provision.
+         */
+        @Child(name = "role", type = {CodeableConcept.class}, order=2, min=0, max=Child.MAX_UNLIMITED)
+        @Description(shortDefinition="Contract Term Actor Role", formalDefinition="Role played by the actor assigned this role in this Contract Provision." )
+        protected List<CodeableConcept> role;
+
+        private static final long serialVersionUID = 1371245689L;
+
+    /*
+     * Constructor
+     */
+      public TermActorComponent() {
+        super();
+      }
+
+    /*
+     * Constructor
+     */
+      public TermActorComponent(Reference entity) {
+        super();
+        this.entity = entity;
+      }
+
+        /**
+         * @return {@link #entity} (The actor assigned a role in this Contract Provision.)
+         */
+        public Reference getEntity() { 
+          if (this.entity == null)
+            if (Configuration.errorOnAutoCreate())
+              throw new Error("Attempt to auto-create TermActorComponent.entity");
+            else if (Configuration.doAutoCreate())
+              this.entity = new Reference(); // cc
+          return this.entity;
+        }
+
+        public boolean hasEntity() { 
+          return this.entity != null && !this.entity.isEmpty();
+        }
+
+        /**
+         * @param value {@link #entity} (The actor assigned a role in this Contract Provision.)
+         */
+        public TermActorComponent setEntity(Reference value) { 
+          this.entity = value;
+          return this;
+        }
+
+        /**
+         * @return {@link #entity} The actual object that is the target of the reference. The reference library doesn't populate this, but you can use it to hold the resource if you resolve it. (The actor assigned a role in this Contract Provision.)
+         */
+        public Resource getEntityTarget() { 
+          return this.entityTarget;
+        }
+
+        /**
+         * @param value {@link #entity} The actual object that is the target of the reference. The reference library doesn't use these, but you can use it to hold the resource if you resolve it. (The actor assigned a role in this Contract Provision.)
+         */
+        public TermActorComponent setEntityTarget(Resource value) { 
+          this.entityTarget = value;
+          return this;
+        }
+
+        /**
+         * @return {@link #role} (Role played by the actor assigned this role in this Contract Provision.)
+         */
+        public List<CodeableConcept> getRole() { 
+          if (this.role == null)
+            this.role = new ArrayList<CodeableConcept>();
+          return this.role;
+        }
+
+        public boolean hasRole() { 
+          if (this.role == null)
+            return false;
+          for (CodeableConcept item : this.role)
+            if (!item.isEmpty())
+              return true;
+          return false;
+        }
+
+        /**
+         * @return {@link #role} (Role played by the actor assigned this role in this Contract Provision.)
+         */
+    // syntactic sugar
+        public CodeableConcept addRole() { //3
+          CodeableConcept t = new CodeableConcept();
+          if (this.role == null)
+            this.role = new ArrayList<CodeableConcept>();
+          this.role.add(t);
+          return t;
+        }
+
+    // syntactic sugar
+        public TermActorComponent addRole(CodeableConcept t) { //3
+          if (t == null)
+            return this;
+          if (this.role == null)
+            this.role = new ArrayList<CodeableConcept>();
+          this.role.add(t);
+          return this;
+        }
+
+        protected void listChildren(List<Property> childrenList) {
+          super.listChildren(childrenList);
+          childrenList.add(new Property("entity", "Reference(Contract|Device|Group|Location|Organization|Patient|Practitioner|RelatedPerson|Substance|Supply)", "The actor assigned a role in this Contract Provision.", 0, java.lang.Integer.MAX_VALUE, entity));
+          childrenList.add(new Property("role", "CodeableConcept", "Role played by the actor assigned this role in this Contract Provision.", 0, java.lang.Integer.MAX_VALUE, role));
+        }
+
+      public TermActorComponent copy() {
+        TermActorComponent dst = new TermActorComponent();
+        copyValues(dst);
+        dst.entity = entity == null ? null : entity.copy();
+        if (role != null) {
+          dst.role = new ArrayList<CodeableConcept>();
+          for (CodeableConcept i : role)
+            dst.role.add(i.copy());
+        };
+        return dst;
+      }
+
+      @Override
+      public boolean equalsDeep(Base other) {
+        if (!super.equalsDeep(other))
+          return false;
+        if (!(other instanceof TermActorComponent))
+          return false;
+        TermActorComponent o = (TermActorComponent) other;
+        return compareDeep(entity, o.entity, true) && compareDeep(role, o.role, true);
+      }
+
+      @Override
+      public boolean equalsShallow(Base other) {
+        if (!super.equalsShallow(other))
+          return false;
+        if (!(other instanceof TermActorComponent))
+          return false;
+        TermActorComponent o = (TermActorComponent) other;
+        return true;
+      }
+
+      public boolean isEmpty() {
+        return super.isEmpty() && (entity == null || entity.isEmpty()) && (role == null || role.isEmpty())
+          ;
+      }
+
+  }
+
+    @Block()
+    public static class TermValuedItemComponent extends BackboneElement implements IBaseBackboneElement {
+        /**
+         * Specific type of Contract Provision Valued Item that may be priced.
+         */
+        @Child(name = "entity", type = {CodeableConcept.class}, order=1, min=0, max=1)
+        @Description(shortDefinition="Contract Term Valued Item Type", formalDefinition="Specific type of Contract Provision Valued Item that may be priced." )
+        protected Type entity;
+
+        /**
+         * Identifies a Contract Provision Valued Item instance.
+         */
+        @Child(name = "identifier", type = {Identifier.class}, order=2, min=0, max=1)
+        @Description(shortDefinition="Contract Term Valued Item Identifier", formalDefinition="Identifies a Contract Provision Valued Item instance." )
+        protected Identifier identifier;
+
+        /**
+         * Indicates the time during which this Contract Term ValuedItem information is effective.
+         */
+        @Child(name = "effectiveTime", type = {DateTimeType.class}, order=3, min=0, max=1)
+        @Description(shortDefinition="Contract Term Valued Item Effective Tiem", formalDefinition="Indicates the time during which this Contract Term ValuedItem information is effective." )
+        protected DateTimeType effectiveTime;
+
+        /**
+         * Specifies the units by which the Contract Provision Valued Item is measured or counted, and quantifies the countable or measurable Contract Term Valued Item instances.
+         */
+        @Child(name = "quantity", type = {Quantity.class}, order=4, min=0, max=1)
+        @Description(shortDefinition="Contract Term Valued Item Count", formalDefinition="Specifies the units by which the Contract Provision Valued Item is measured or counted, and quantifies the countable or measurable Contract Term Valued Item instances." )
+        protected Quantity quantity;
+
+        /**
+         * A Contract Provision Valued Item unit valuation measure.
+         */
+        @Child(name = "unitPrice", type = {Money.class}, order=5, min=0, max=1)
+        @Description(shortDefinition="Contract Term Valued Item fee, charge, or cost", formalDefinition="A Contract Provision Valued Item unit valuation measure." )
+        protected Money unitPrice;
+
+        /**
+         * A real number that represents a multiplier used in determining the overall value of the Contract Provision Valued Item delivered. The concept of a Factor allows for a discount or surcharge multiplier to be applied to a monetary amount.
+         */
+        @Child(name = "factor", type = {DecimalType.class}, order=6, min=0, max=1)
+        @Description(shortDefinition="Contract Term Valued Item Price Scaling Factor", formalDefinition="A real number that represents a multiplier used in determining the overall value of the Contract Provision Valued Item delivered. The concept of a Factor allows for a discount or surcharge multiplier to be applied to a monetary amount." )
+        protected DecimalType factor;
+
+        /**
+         * An amount that expresses the weighting (based on difficulty, cost and/or resource intensiveness) associated with the Contract Provision Valued Item delivered. The concept of Points allows for assignment of point values for a Contract ProvisionValued Item, such that a monetary amount can be assigned to each point.
+         */
+        @Child(name = "points", type = {DecimalType.class}, order=7, min=0, max=1)
+        @Description(shortDefinition="Contract Term Valued Item Difficulty Scaling Factor", formalDefinition="An amount that expresses the weighting (based on difficulty, cost and/or resource intensiveness) associated with the Contract Provision Valued Item delivered. The concept of Points allows for assignment of point values for a Contract ProvisionValued Item, such that a monetary amount can be assigned to each point." )
+        protected DecimalType points;
+
+        /**
+         * Expresses the product of the Contract Provision Valued Item unitQuantity and the unitPriceAmt. For example, the formula: unit Quantity * unit Price (Cost per Point) * factor Number  * points = net Amount. Quantity, factor and points are assumed to be 1 if not supplied.
+         */
+        @Child(name = "net", type = {Money.class}, order=8, min=0, max=1)
+        @Description(shortDefinition="Total Contract Term Valued Item Value", formalDefinition="Expresses the product of the Contract Provision Valued Item unitQuantity and the unitPriceAmt. For example, the formula: unit Quantity * unit Price (Cost per Point) * factor Number  * points = net Amount. Quantity, factor and points are assumed to be 1 if not supplied." )
+        protected Money net;
+
+        private static final long serialVersionUID = 1311183770L;
+
+    /*
+     * Constructor
+     */
+      public TermValuedItemComponent() {
+        super();
+      }
+
+        /**
+         * @return {@link #entity} (Specific type of Contract Provision Valued Item that may be priced.)
+         */
+        public Type getEntity() { 
+          return this.entity;
+        }
+
+        /**
+         * @return {@link #entity} (Specific type of Contract Provision Valued Item that may be priced.)
+         */
+        public CodeableConcept getEntityCodeableConcept() throws Exception { 
+          if (!(this.entity instanceof CodeableConcept))
+            throw new Exception("Type mismatch: the type CodeableConcept was expected, but "+this.entity.getClass().getName()+" was encountered");
+          return (CodeableConcept) this.entity;
+        }
+
+        /**
+         * @return {@link #entity} (Specific type of Contract Provision Valued Item that may be priced.)
+         */
+        public Reference getEntityReference() throws Exception { 
+          if (!(this.entity instanceof Reference))
+            throw new Exception("Type mismatch: the type Reference was expected, but "+this.entity.getClass().getName()+" was encountered");
+          return (Reference) this.entity;
+        }
+
+        public boolean hasEntity() { 
+          return this.entity != null && !this.entity.isEmpty();
+        }
+
+        /**
+         * @param value {@link #entity} (Specific type of Contract Provision Valued Item that may be priced.)
+         */
+        public TermValuedItemComponent setEntity(Type value) { 
+          this.entity = value;
+          return this;
+        }
+
+        /**
+         * @return {@link #identifier} (Identifies a Contract Provision Valued Item instance.)
+         */
+        public Identifier getIdentifier() { 
+          if (this.identifier == null)
+            if (Configuration.errorOnAutoCreate())
+              throw new Error("Attempt to auto-create TermValuedItemComponent.identifier");
+            else if (Configuration.doAutoCreate())
+              this.identifier = new Identifier(); // cc
+          return this.identifier;
+        }
+
+        public boolean hasIdentifier() { 
+          return this.identifier != null && !this.identifier.isEmpty();
+        }
+
+        /**
+         * @param value {@link #identifier} (Identifies a Contract Provision Valued Item instance.)
+         */
+        public TermValuedItemComponent setIdentifier(Identifier value) { 
+          this.identifier = value;
+          return this;
+        }
+
+        /**
+         * @return {@link #effectiveTime} (Indicates the time during which this Contract Term ValuedItem information is effective.). This is the underlying object with id, value and extensions. The accessor "getEffectiveTime" gives direct access to the value
+         */
+        public DateTimeType getEffectiveTimeElement() { 
+          if (this.effectiveTime == null)
+            if (Configuration.errorOnAutoCreate())
+              throw new Error("Attempt to auto-create TermValuedItemComponent.effectiveTime");
+            else if (Configuration.doAutoCreate())
+              this.effectiveTime = new DateTimeType(); // bb
+          return this.effectiveTime;
+        }
+
+        public boolean hasEffectiveTimeElement() { 
+          return this.effectiveTime != null && !this.effectiveTime.isEmpty();
+        }
+
+        public boolean hasEffectiveTime() { 
+          return this.effectiveTime != null && !this.effectiveTime.isEmpty();
+        }
+
+        /**
+         * @param value {@link #effectiveTime} (Indicates the time during which this Contract Term ValuedItem information is effective.). This is the underlying object with id, value and extensions. The accessor "getEffectiveTime" gives direct access to the value
+         */
+        public TermValuedItemComponent setEffectiveTimeElement(DateTimeType value) { 
+          this.effectiveTime = value;
+          return this;
+        }
+
+        /**
+         * @return Indicates the time during which this Contract Term ValuedItem information is effective.
+         */
+        public Date getEffectiveTime() { 
+          return this.effectiveTime == null ? null : this.effectiveTime.getValue();
+        }
+
+        /**
+         * @param value Indicates the time during which this Contract Term ValuedItem information is effective.
+         */
+        public TermValuedItemComponent setEffectiveTime(Date value) { 
+          if (value == null)
+            this.effectiveTime = null;
+          else {
+            if (this.effectiveTime == null)
+              this.effectiveTime = new DateTimeType();
+            this.effectiveTime.setValue(value);
+          }
+          return this;
+        }
+
+        /**
+         * @return {@link #quantity} (Specifies the units by which the Contract Provision Valued Item is measured or counted, and quantifies the countable or measurable Contract Term Valued Item instances.)
+         */
+        public Quantity getQuantity() { 
+          if (this.quantity == null)
+            if (Configuration.errorOnAutoCreate())
+              throw new Error("Attempt to auto-create TermValuedItemComponent.quantity");
+            else if (Configuration.doAutoCreate())
+              this.quantity = new Quantity(); // cc
+          return this.quantity;
+        }
+
+        public boolean hasQuantity() { 
+          return this.quantity != null && !this.quantity.isEmpty();
+        }
+
+        /**
+         * @param value {@link #quantity} (Specifies the units by which the Contract Provision Valued Item is measured or counted, and quantifies the countable or measurable Contract Term Valued Item instances.)
+         */
+        public TermValuedItemComponent setQuantity(Quantity value) { 
+          this.quantity = value;
+          return this;
+        }
+
+        /**
+         * @return {@link #unitPrice} (A Contract Provision Valued Item unit valuation measure.)
+         */
+        public Money getUnitPrice() { 
+          if (this.unitPrice == null)
+            if (Configuration.errorOnAutoCreate())
+              throw new Error("Attempt to auto-create TermValuedItemComponent.unitPrice");
+            else if (Configuration.doAutoCreate())
+              this.unitPrice = new Money(); // cc
+          return this.unitPrice;
+        }
+
+        public boolean hasUnitPrice() { 
+          return this.unitPrice != null && !this.unitPrice.isEmpty();
+        }
+
+        /**
+         * @param value {@link #unitPrice} (A Contract Provision Valued Item unit valuation measure.)
+         */
+        public TermValuedItemComponent setUnitPrice(Money value) { 
+          this.unitPrice = value;
+          return this;
+        }
+
+        /**
+         * @return {@link #factor} (A real number that represents a multiplier used in determining the overall value of the Contract Provision Valued Item delivered. The concept of a Factor allows for a discount or surcharge multiplier to be applied to a monetary amount.). This is the underlying object with id, value and extensions. The accessor "getFactor" gives direct access to the value
+         */
+        public DecimalType getFactorElement() { 
+          if (this.factor == null)
+            if (Configuration.errorOnAutoCreate())
+              throw new Error("Attempt to auto-create TermValuedItemComponent.factor");
+            else if (Configuration.doAutoCreate())
+              this.factor = new DecimalType(); // bb
+          return this.factor;
+        }
+
+        public boolean hasFactorElement() { 
+          return this.factor != null && !this.factor.isEmpty();
+        }
+
+        public boolean hasFactor() { 
+          return this.factor != null && !this.factor.isEmpty();
+        }
+
+        /**
+         * @param value {@link #factor} (A real number that represents a multiplier used in determining the overall value of the Contract Provision Valued Item delivered. The concept of a Factor allows for a discount or surcharge multiplier to be applied to a monetary amount.). This is the underlying object with id, value and extensions. The accessor "getFactor" gives direct access to the value
+         */
+        public TermValuedItemComponent setFactorElement(DecimalType value) { 
+          this.factor = value;
+          return this;
+        }
+
+        /**
+         * @return A real number that represents a multiplier used in determining the overall value of the Contract Provision Valued Item delivered. The concept of a Factor allows for a discount or surcharge multiplier to be applied to a monetary amount.
+         */
+        public BigDecimal getFactor() { 
+          return this.factor == null ? null : this.factor.getValue();
+        }
+
+        /**
+         * @param value A real number that represents a multiplier used in determining the overall value of the Contract Provision Valued Item delivered. The concept of a Factor allows for a discount or surcharge multiplier to be applied to a monetary amount.
+         */
+        public TermValuedItemComponent setFactor(BigDecimal value) { 
+          if (value == null)
+            this.factor = null;
+          else {
+            if (this.factor == null)
+              this.factor = new DecimalType();
+            this.factor.setValue(value);
+          }
+          return this;
+        }
+
+        /**
+         * @return {@link #points} (An amount that expresses the weighting (based on difficulty, cost and/or resource intensiveness) associated with the Contract Provision Valued Item delivered. The concept of Points allows for assignment of point values for a Contract ProvisionValued Item, such that a monetary amount can be assigned to each point.). This is the underlying object with id, value and extensions. The accessor "getPoints" gives direct access to the value
+         */
+        public DecimalType getPointsElement() { 
+          if (this.points == null)
+            if (Configuration.errorOnAutoCreate())
+              throw new Error("Attempt to auto-create TermValuedItemComponent.points");
+            else if (Configuration.doAutoCreate())
+              this.points = new DecimalType(); // bb
+          return this.points;
+        }
+
+        public boolean hasPointsElement() { 
+          return this.points != null && !this.points.isEmpty();
+        }
+
+        public boolean hasPoints() { 
+          return this.points != null && !this.points.isEmpty();
+        }
+
+        /**
+         * @param value {@link #points} (An amount that expresses the weighting (based on difficulty, cost and/or resource intensiveness) associated with the Contract Provision Valued Item delivered. The concept of Points allows for assignment of point values for a Contract ProvisionValued Item, such that a monetary amount can be assigned to each point.). This is the underlying object with id, value and extensions. The accessor "getPoints" gives direct access to the value
+         */
+        public TermValuedItemComponent setPointsElement(DecimalType value) { 
+          this.points = value;
+          return this;
+        }
+
+        /**
+         * @return An amount that expresses the weighting (based on difficulty, cost and/or resource intensiveness) associated with the Contract Provision Valued Item delivered. The concept of Points allows for assignment of point values for a Contract ProvisionValued Item, such that a monetary amount can be assigned to each point.
+         */
+        public BigDecimal getPoints() { 
+          return this.points == null ? null : this.points.getValue();
+        }
+
+        /**
+         * @param value An amount that expresses the weighting (based on difficulty, cost and/or resource intensiveness) associated with the Contract Provision Valued Item delivered. The concept of Points allows for assignment of point values for a Contract ProvisionValued Item, such that a monetary amount can be assigned to each point.
+         */
+        public TermValuedItemComponent setPoints(BigDecimal value) { 
+          if (value == null)
+            this.points = null;
+          else {
+            if (this.points == null)
+              this.points = new DecimalType();
+            this.points.setValue(value);
+          }
+          return this;
+        }
+
+        /**
+         * @return {@link #net} (Expresses the product of the Contract Provision Valued Item unitQuantity and the unitPriceAmt. For example, the formula: unit Quantity * unit Price (Cost per Point) * factor Number  * points = net Amount. Quantity, factor and points are assumed to be 1 if not supplied.)
+         */
+        public Money getNet() { 
+          if (this.net == null)
+            if (Configuration.errorOnAutoCreate())
+              throw new Error("Attempt to auto-create TermValuedItemComponent.net");
+            else if (Configuration.doAutoCreate())
+              this.net = new Money(); // cc
+          return this.net;
+        }
+
+        public boolean hasNet() { 
+          return this.net != null && !this.net.isEmpty();
+        }
+
+        /**
+         * @param value {@link #net} (Expresses the product of the Contract Provision Valued Item unitQuantity and the unitPriceAmt. For example, the formula: unit Quantity * unit Price (Cost per Point) * factor Number  * points = net Amount. Quantity, factor and points are assumed to be 1 if not supplied.)
+         */
+        public TermValuedItemComponent setNet(Money value) { 
+          this.net = value;
+          return this;
+        }
+
+        protected void listChildren(List<Property> childrenList) {
+          super.listChildren(childrenList);
+          childrenList.add(new Property("entity[x]", "CodeableConcept|Reference(Any)", "Specific type of Contract Provision Valued Item that may be priced.", 0, java.lang.Integer.MAX_VALUE, entity));
+          childrenList.add(new Property("identifier", "Identifier", "Identifies a Contract Provision Valued Item instance.", 0, java.lang.Integer.MAX_VALUE, identifier));
+          childrenList.add(new Property("effectiveTime", "dateTime", "Indicates the time during which this Contract Term ValuedItem information is effective.", 0, java.lang.Integer.MAX_VALUE, effectiveTime));
+          childrenList.add(new Property("quantity", "Quantity", "Specifies the units by which the Contract Provision Valued Item is measured or counted, and quantifies the countable or measurable Contract Term Valued Item instances.", 0, java.lang.Integer.MAX_VALUE, quantity));
+          childrenList.add(new Property("unitPrice", "Money", "A Contract Provision Valued Item unit valuation measure.", 0, java.lang.Integer.MAX_VALUE, unitPrice));
+          childrenList.add(new Property("factor", "decimal", "A real number that represents a multiplier used in determining the overall value of the Contract Provision Valued Item delivered. The concept of a Factor allows for a discount or surcharge multiplier to be applied to a monetary amount.", 0, java.lang.Integer.MAX_VALUE, factor));
+          childrenList.add(new Property("points", "decimal", "An amount that expresses the weighting (based on difficulty, cost and/or resource intensiveness) associated with the Contract Provision Valued Item delivered. The concept of Points allows for assignment of point values for a Contract ProvisionValued Item, such that a monetary amount can be assigned to each point.", 0, java.lang.Integer.MAX_VALUE, points));
+          childrenList.add(new Property("net", "Money", "Expresses the product of the Contract Provision Valued Item unitQuantity and the unitPriceAmt. For example, the formula: unit Quantity * unit Price (Cost per Point) * factor Number  * points = net Amount. Quantity, factor and points are assumed to be 1 if not supplied.", 0, java.lang.Integer.MAX_VALUE, net));
+        }
+
+      public TermValuedItemComponent copy() {
+        TermValuedItemComponent dst = new TermValuedItemComponent();
+        copyValues(dst);
+        dst.entity = entity == null ? null : entity.copy();
+        dst.identifier = identifier == null ? null : identifier.copy();
+        dst.effectiveTime = effectiveTime == null ? null : effectiveTime.copy();
+        dst.quantity = quantity == null ? null : quantity.copy();
+        dst.unitPrice = unitPrice == null ? null : unitPrice.copy();
+        dst.factor = factor == null ? null : factor.copy();
+        dst.points = points == null ? null : points.copy();
+        dst.net = net == null ? null : net.copy();
+        return dst;
+      }
+
+      @Override
+      public boolean equalsDeep(Base other) {
+        if (!super.equalsDeep(other))
+          return false;
+        if (!(other instanceof TermValuedItemComponent))
+          return false;
+        TermValuedItemComponent o = (TermValuedItemComponent) other;
+        return compareDeep(entity, o.entity, true) && compareDeep(identifier, o.identifier, true) && compareDeep(effectiveTime, o.effectiveTime, true)
+           && compareDeep(quantity, o.quantity, true) && compareDeep(unitPrice, o.unitPrice, true) && compareDeep(factor, o.factor, true)
+           && compareDeep(points, o.points, true) && compareDeep(net, o.net, true);
+      }
+
+      @Override
+      public boolean equalsShallow(Base other) {
+        if (!super.equalsShallow(other))
+          return false;
+        if (!(other instanceof TermValuedItemComponent))
+          return false;
+        TermValuedItemComponent o = (TermValuedItemComponent) other;
+        return compareValues(effectiveTime, o.effectiveTime, true) && compareValues(factor, o.factor, true)
+           && compareValues(points, o.points, true);
+      }
+
+      public boolean isEmpty() {
+        return super.isEmpty() && (entity == null || entity.isEmpty()) && (identifier == null || identifier.isEmpty())
+           && (effectiveTime == null || effectiveTime.isEmpty()) && (quantity == null || quantity.isEmpty())
+           && (unitPrice == null || unitPrice.isEmpty()) && (factor == null || factor.isEmpty()) && (points == null || points.isEmpty())
+           && (net == null || net.isEmpty());
+      }
+
+  }
+
+    @Block()
+    public static class FriendlyLanguageComponent extends BackboneElement implements IBaseBackboneElement {
+        /**
+         * Human readable rendering of this Contract in a format and representation intended to enhance comprehension and ensure understandability.
+         */
+        @Child(name = "content", type = {Attachment.class, Composition.class, DocumentReference.class, QuestionnaireAnswers.class}, order=1, min=1, max=1)
+        @Description(shortDefinition="Easily comprehended representation of this Contract", formalDefinition="Human readable rendering of this Contract in a format and representation intended to enhance comprehension and ensure understandability." )
+        protected Type content;
+
+        private static final long serialVersionUID = -1763459053L;
+
+    /*
+     * Constructor
+     */
+      public FriendlyLanguageComponent() {
+        super();
+      }
+
+    /*
+     * Constructor
+     */
+      public FriendlyLanguageComponent(Type content) {
+        super();
+        this.content = content;
+      }
+
+        /**
+         * @return {@link #content} (Human readable rendering of this Contract in a format and representation intended to enhance comprehension and ensure understandability.)
+         */
+        public Type getContent() { 
+          return this.content;
+        }
+
+        /**
+         * @return {@link #content} (Human readable rendering of this Contract in a format and representation intended to enhance comprehension and ensure understandability.)
+         */
+        public Attachment getContentAttachment() throws Exception { 
+          if (!(this.content instanceof Attachment))
+            throw new Exception("Type mismatch: the type Attachment was expected, but "+this.content.getClass().getName()+" was encountered");
+          return (Attachment) this.content;
+        }
+
+        /**
+         * @return {@link #content} (Human readable rendering of this Contract in a format and representation intended to enhance comprehension and ensure understandability.)
+         */
+        public Reference getContentReference() throws Exception { 
+          if (!(this.content instanceof Reference))
+            throw new Exception("Type mismatch: the type Reference was expected, but "+this.content.getClass().getName()+" was encountered");
+          return (Reference) this.content;
+        }
+
+        public boolean hasContent() { 
+          return this.content != null && !this.content.isEmpty();
+        }
+
+        /**
+         * @param value {@link #content} (Human readable rendering of this Contract in a format and representation intended to enhance comprehension and ensure understandability.)
+         */
+        public FriendlyLanguageComponent setContent(Type value) { 
+          this.content = value;
+          return this;
+        }
+
+        protected void listChildren(List<Property> childrenList) {
+          super.listChildren(childrenList);
+          childrenList.add(new Property("content[x]", "Attachment|Reference(Composition|DocumentReference|QuestionnaireAnswers)", "Human readable rendering of this Contract in a format and representation intended to enhance comprehension and ensure understandability.", 0, java.lang.Integer.MAX_VALUE, content));
+        }
+
+      public FriendlyLanguageComponent copy() {
+        FriendlyLanguageComponent dst = new FriendlyLanguageComponent();
+        copyValues(dst);
+        dst.content = content == null ? null : content.copy();
+        return dst;
+      }
+
+      @Override
+      public boolean equalsDeep(Base other) {
+        if (!super.equalsDeep(other))
+          return false;
+        if (!(other instanceof FriendlyLanguageComponent))
+          return false;
+        FriendlyLanguageComponent o = (FriendlyLanguageComponent) other;
+        return compareDeep(content, o.content, true);
+      }
+
+      @Override
+      public boolean equalsShallow(Base other) {
+        if (!super.equalsShallow(other))
+          return false;
+        if (!(other instanceof FriendlyLanguageComponent))
+          return false;
+        FriendlyLanguageComponent o = (FriendlyLanguageComponent) other;
+        return true;
+      }
+
+      public boolean isEmpty() {
+        return super.isEmpty() && (content == null || content.isEmpty());
+      }
+
+  }
+
+    @Block()
+    public static class LegalLanguageComponent extends BackboneElement implements IBaseBackboneElement {
+        /**
+         * Contract legal text in human renderable form.
+         */
+        @Child(name = "content", type = {Attachment.class, Composition.class, DocumentReference.class, QuestionnaireAnswers.class}, order=1, min=1, max=1)
+        @Description(shortDefinition="Contract Legal Text", formalDefinition="Contract legal text in human renderable form." )
+        protected Type content;
+
+        private static final long serialVersionUID = -1763459053L;
+
+    /*
+     * Constructor
+     */
+      public LegalLanguageComponent() {
+        super();
+      }
+
+    /*
+     * Constructor
+     */
+      public LegalLanguageComponent(Type content) {
+        super();
+        this.content = content;
+      }
+
+        /**
+         * @return {@link #content} (Contract legal text in human renderable form.)
+         */
+        public Type getContent() { 
+          return this.content;
+        }
+
+        /**
+         * @return {@link #content} (Contract legal text in human renderable form.)
+         */
+        public Attachment getContentAttachment() throws Exception { 
+          if (!(this.content instanceof Attachment))
+            throw new Exception("Type mismatch: the type Attachment was expected, but "+this.content.getClass().getName()+" was encountered");
+          return (Attachment) this.content;
+        }
+
+        /**
+         * @return {@link #content} (Contract legal text in human renderable form.)
+         */
+        public Reference getContentReference() throws Exception { 
+          if (!(this.content instanceof Reference))
+            throw new Exception("Type mismatch: the type Reference was expected, but "+this.content.getClass().getName()+" was encountered");
+          return (Reference) this.content;
+        }
+
+        public boolean hasContent() { 
+          return this.content != null && !this.content.isEmpty();
+        }
+
+        /**
+         * @param value {@link #content} (Contract legal text in human renderable form.)
+         */
+        public LegalLanguageComponent setContent(Type value) { 
+          this.content = value;
+          return this;
+        }
+
+        protected void listChildren(List<Property> childrenList) {
+          super.listChildren(childrenList);
+          childrenList.add(new Property("content[x]", "Attachment|Reference(Composition|DocumentReference|QuestionnaireAnswers)", "Contract legal text in human renderable form.", 0, java.lang.Integer.MAX_VALUE, content));
+        }
+
+      public LegalLanguageComponent copy() {
+        LegalLanguageComponent dst = new LegalLanguageComponent();
+        copyValues(dst);
+        dst.content = content == null ? null : content.copy();
+        return dst;
+      }
+
+      @Override
+      public boolean equalsDeep(Base other) {
+        if (!super.equalsDeep(other))
+          return false;
+        if (!(other instanceof LegalLanguageComponent))
+          return false;
+        LegalLanguageComponent o = (LegalLanguageComponent) other;
+        return compareDeep(content, o.content, true);
+      }
+
+      @Override
+      public boolean equalsShallow(Base other) {
+        if (!super.equalsShallow(other))
+          return false;
+        if (!(other instanceof LegalLanguageComponent))
+          return false;
+        LegalLanguageComponent o = (LegalLanguageComponent) other;
+        return true;
+      }
+
+      public boolean isEmpty() {
+        return super.isEmpty() && (content == null || content.isEmpty());
+      }
+
+  }
+
+    @Block()
+    public static class ComputableLanguageComponent extends BackboneElement implements IBaseBackboneElement {
+        /**
+         * Computable Contract conveyed using a policy rule language (e.g. XACML, DKAL, SecPal).
+         */
+        @Child(name = "content", type = {Attachment.class, DocumentReference.class}, order=1, min=1, max=1)
+        @Description(shortDefinition="Computable Contract Rules", formalDefinition="Computable Contract conveyed using a policy rule language (e.g. XACML, DKAL, SecPal)." )
+        protected Type content;
+
+        private static final long serialVersionUID = -1763459053L;
+
+    /*
+     * Constructor
+     */
+      public ComputableLanguageComponent() {
+        super();
+      }
+
+    /*
+     * Constructor
+     */
+      public ComputableLanguageComponent(Type content) {
+        super();
+        this.content = content;
+      }
+
+        /**
+         * @return {@link #content} (Computable Contract conveyed using a policy rule language (e.g. XACML, DKAL, SecPal).)
+         */
+        public Type getContent() { 
+          return this.content;
+        }
+
+        /**
+         * @return {@link #content} (Computable Contract conveyed using a policy rule language (e.g. XACML, DKAL, SecPal).)
+         */
+        public Attachment getContentAttachment() throws Exception { 
+          if (!(this.content instanceof Attachment))
+            throw new Exception("Type mismatch: the type Attachment was expected, but "+this.content.getClass().getName()+" was encountered");
+          return (Attachment) this.content;
+        }
+
+        /**
+         * @return {@link #content} (Computable Contract conveyed using a policy rule language (e.g. XACML, DKAL, SecPal).)
+         */
+        public Reference getContentReference() throws Exception { 
+          if (!(this.content instanceof Reference))
+            throw new Exception("Type mismatch: the type Reference was expected, but "+this.content.getClass().getName()+" was encountered");
+          return (Reference) this.content;
+        }
+
+        public boolean hasContent() { 
+          return this.content != null && !this.content.isEmpty();
+        }
+
+        /**
+         * @param value {@link #content} (Computable Contract conveyed using a policy rule language (e.g. XACML, DKAL, SecPal).)
+         */
+        public ComputableLanguageComponent setContent(Type value) { 
+          this.content = value;
+          return this;
+        }
+
+        protected void listChildren(List<Property> childrenList) {
+          super.listChildren(childrenList);
+          childrenList.add(new Property("content[x]", "Attachment|Reference(DocumentReference)", "Computable Contract conveyed using a policy rule language (e.g. XACML, DKAL, SecPal).", 0, java.lang.Integer.MAX_VALUE, content));
+        }
+
+      public ComputableLanguageComponent copy() {
+        ComputableLanguageComponent dst = new ComputableLanguageComponent();
+        copyValues(dst);
+        dst.content = content == null ? null : content.copy();
+        return dst;
+      }
+
+      @Override
+      public boolean equalsDeep(Base other) {
+        if (!super.equalsDeep(other))
+          return false;
+        if (!(other instanceof ComputableLanguageComponent))
+          return false;
+        ComputableLanguageComponent o = (ComputableLanguageComponent) other;
+        return compareDeep(content, o.content, true);
+      }
+
+      @Override
+      public boolean equalsShallow(Base other) {
+        if (!super.equalsShallow(other))
+          return false;
+        if (!(other instanceof ComputableLanguageComponent))
+          return false;
+        ComputableLanguageComponent o = (ComputableLanguageComponent) other;
+        return true;
+      }
+
+      public boolean isEmpty() {
+        return super.isEmpty() && (content == null || content.isEmpty());
+      }
+
+  }
+
+    /**
+     * Unique identifier for this Contract.
+     */
+    @Child(name = "identifier", type = {Identifier.class}, order=0, min=0, max=1)
+    @Description(shortDefinition="Contract identifier", formalDefinition="Unique identifier for this Contract." )
+    protected Identifier identifier;
+
+    /**
+     * When this  Contract was issued.
+     */
+    @Child(name = "issued", type = {DateTimeType.class}, order=1, min=0, max=1)
+    @Description(shortDefinition="When this Contract was issued", formalDefinition="When this  Contract was issued." )
+    protected DateTimeType issued;
+
+    /**
+     * Relevant time or time-period when this Contract is applicable.
+     */
+    @Child(name = "applies", type = {Period.class}, order=2, min=0, max=1)
+    @Description(shortDefinition="Effective time", formalDefinition="Relevant time or time-period when this Contract is applicable." )
+    protected Period applies;
+
+    /**
+     * Who and/or what this Contract is about: typically a Patient, Organization, or valued items such as goods and services.
+     */
+    @Child(name = "subject", type = {}, order=3, min=0, max=Child.MAX_UNLIMITED)
+    @Description(shortDefinition="Subject of this Contract", formalDefinition="Who and/or what this Contract is about: typically a Patient, Organization, or valued items such as goods and services." )
+    protected List<Reference> subject;
+    /**
+     * The actual objects that are the target of the reference (Who and/or what this Contract is about: typically a Patient, Organization, or valued items such as goods and services.)
+     */
+    protected List<Resource> subjectTarget;
+
+
+    /**
+     * A formally or informally recognized grouping of people, principals, organizations, or jurisdictions formed for the purpose of achieving some form of collective action such as the promulgation, administration and enforcement of contracts and policies.
+     */
+    @Child(name = "authority", type = {Organization.class}, order=4, min=0, max=Child.MAX_UNLIMITED)
+    @Description(shortDefinition="Authority under which this Contract has standing", formalDefinition="A formally or informally recognized grouping of people, principals, organizations, or jurisdictions formed for the purpose of achieving some form of collective action such as the promulgation, administration and enforcement of contracts and policies." )
+    protected List<Reference> authority;
+    /**
+     * The actual objects that are the target of the reference (A formally or informally recognized grouping of people, principals, organizations, or jurisdictions formed for the purpose of achieving some form of collective action such as the promulgation, administration and enforcement of contracts and policies.)
+     */
+    protected List<Organization> authorityTarget;
+
+
+    /**
+     * Recognized governance framework or system operating with a circumscribed scope in accordance with specified principles, policies, processes or procedures for managing rights, actions, or behaviors of parties or principals relative to resources.
+     */
+    @Child(name = "domain", type = {Location.class}, order=5, min=0, max=Child.MAX_UNLIMITED)
+    @Description(shortDefinition="Domain in which this Contract applies", formalDefinition="Recognized governance framework or system operating with a circumscribed scope in accordance with specified principles, policies, processes or procedures for managing rights, actions, or behaviors of parties or principals relative to resources." )
+    protected List<Reference> domain;
+    /**
+     * The actual objects that are the target of the reference (Recognized governance framework or system operating with a circumscribed scope in accordance with specified principles, policies, processes or procedures for managing rights, actions, or behaviors of parties or principals relative to resources.)
+     */
+    protected List<Location> domainTarget;
+
+
+    /**
+     * Type of Contract such as an insurance policy, real estate contract, a will, power of attorny, Privacy or Security policy , trust framework agreement, etc.
+     */
+    @Child(name = "type", type = {CodeableConcept.class}, order=6, min=0, max=1)
+    @Description(shortDefinition="Contract Tyoe", formalDefinition="Type of Contract such as an insurance policy, real estate contract, a will, power of attorny, Privacy or Security policy , trust framework agreement, etc." )
+    protected CodeableConcept type;
+
+    /**
+     * More specific type or specialization of an overarching or more general contract such as auto insurance, home owner  insurance, prenupial agreement, Advanced-Directive, or privacy consent.
+     */
+    @Child(name = "subType", type = {CodeableConcept.class}, order=7, min=0, max=Child.MAX_UNLIMITED)
+    @Description(shortDefinition="Contract Subtype", formalDefinition="More specific type or specialization of an overarching or more general contract such as auto insurance, home owner  insurance, prenupial agreement, Advanced-Directive, or privacy consent." )
+    protected List<CodeableConcept> subType;
+
+    /**
+     * Action stipulated by this Contract.
+     */
+    @Child(name = "action", type = {CodeableConcept.class}, order=8, min=0, max=Child.MAX_UNLIMITED)
+    @Description(shortDefinition="Contract Action", formalDefinition="Action stipulated by this Contract." )
+    protected List<CodeableConcept> action;
+
+    /**
+     * Reason for action stipulated by this Contract.
+     */
+    @Child(name = "actionReason", type = {CodeableConcept.class}, order=9, min=0, max=Child.MAX_UNLIMITED)
+    @Description(shortDefinition="Contract Action Reason", formalDefinition="Reason for action stipulated by this Contract." )
+    protected List<CodeableConcept> actionReason;
+
+    /**
+     * List of Contract actors.
+     */
+    @Child(name = "actor", type = {}, order=10, min=0, max=Child.MAX_UNLIMITED)
+    @Description(shortDefinition="Contract Actor", formalDefinition="List of Contract actors." )
+    protected List<ActorComponent> actor;
+
+    /**
+     * Contract Valued Item List.
+     */
+    @Child(name = "valuedItem", type = {}, order=11, min=0, max=Child.MAX_UNLIMITED)
+    @Description(shortDefinition="Contract Valued Item", formalDefinition="Contract Valued Item List." )
+    protected List<ValuedItemComponent> valuedItem;
+
+    /**
+     * Party signing this Contract.
+     */
+    @Child(name = "signer", type = {}, order=12, min=0, max=Child.MAX_UNLIMITED)
+    @Description(shortDefinition="Contract Signer", formalDefinition="Party signing this Contract." )
+    protected List<SignatoryComponent> signer;
+
+    /**
+     * One or more Contract Provisions, which may be related and conveyed as a group, and may contain nested groups.
+     */
+    @Child(name = "term", type = {}, order=13, min=0, max=Child.MAX_UNLIMITED)
+    @Description(shortDefinition="Contract Term List", formalDefinition="One or more Contract Provisions, which may be related and conveyed as a group, and may contain nested groups." )
+    protected List<TermComponent> term;
+
+    /**
+     * Legally binding Contract: This is the signed and legally recognized representation of the Contract, which is considered the "source of truth" and which would be the basis for legal action related to enforcement of this Contract.
+     */
+    @Child(name = "binding", type = {Attachment.class, Composition.class, DocumentReference.class, QuestionnaireAnswers.class}, order=14, min=0, max=1)
+    @Description(shortDefinition="Binding Contract", formalDefinition="Legally binding Contract: This is the signed and legally recognized representation of the Contract, which is considered the 'source of truth' and which would be the basis for legal action related to enforcement of this Contract." )
+    protected Type binding;
+
+    /**
+     * The "patient friendly language" versionof the Contract in whole or in parts. "Patient friendly language" means the representation of the Contract and Contract Provisions in a manner that is readily accessible and understandable by a layperson in accordance with best practices for communication styles that ensure that those agreeing to or signing the Contract understand the roles, actions, obligations, responsibilities, and implication of the agreement.
+     */
+    @Child(name = "friendly", type = {}, order=15, min=0, max=Child.MAX_UNLIMITED)
+    @Description(shortDefinition="Contract Friendly Language", formalDefinition="The 'patient friendly language' versionof the Contract in whole or in parts. 'Patient friendly language' means the representation of the Contract and Contract Provisions in a manner that is readily accessible and understandable by a layperson in accordance with best practices for communication styles that ensure that those agreeing to or signing the Contract understand the roles, actions, obligations, responsibilities, and implication of the agreement." )
+    protected List<FriendlyLanguageComponent> friendly;
+
+    /**
+     * List of Legal expressions or representations of this Contract.
+     */
+    @Child(name = "legal", type = {}, order=16, min=0, max=Child.MAX_UNLIMITED)
+    @Description(shortDefinition="Contract Legal Language", formalDefinition="List of Legal expressions or representations of this Contract." )
+    protected List<LegalLanguageComponent> legal;
+
+    /**
+     * List of Computable Policy Rule Language Representations of this Contract.
+     */
+    @Child(name = "rule", type = {}, order=17, min=0, max=Child.MAX_UNLIMITED)
+    @Description(shortDefinition="Computable Contract Language", formalDefinition="List of Computable Policy Rule Language Representations of this Contract." )
+    protected List<ComputableLanguageComponent> rule;
+
+    private static final long serialVersionUID = -1785608373L;
+
+  /*
+   * Constructor
+   */
+    public Contract() {
+      super();
+    }
+
+    /**
+     * @return {@link #identifier} (Unique identifier for this Contract.)
+     */
+    public Identifier getIdentifier() { 
+      if (this.identifier == null)
+        if (Configuration.errorOnAutoCreate())
+          throw new Error("Attempt to auto-create Contract.identifier");
+        else if (Configuration.doAutoCreate())
+          this.identifier = new Identifier(); // cc
+      return this.identifier;
+    }
+
+    public boolean hasIdentifier() { 
+      return this.identifier != null && !this.identifier.isEmpty();
+    }
+
+    /**
+     * @param value {@link #identifier} (Unique identifier for this Contract.)
+     */
+    public Contract setIdentifier(Identifier value) { 
+      this.identifier = value;
+      return this;
+    }
+
+    /**
+     * @return {@link #issued} (When this  Contract was issued.). This is the underlying object with id, value and extensions. The accessor "getIssued" gives direct access to the value
+     */
+    public DateTimeType getIssuedElement() { 
+      if (this.issued == null)
+        if (Configuration.errorOnAutoCreate())
+          throw new Error("Attempt to auto-create Contract.issued");
+        else if (Configuration.doAutoCreate())
+          this.issued = new DateTimeType(); // bb
+      return this.issued;
+    }
+
+    public boolean hasIssuedElement() { 
+      return this.issued != null && !this.issued.isEmpty();
+    }
+
+    public boolean hasIssued() { 
+      return this.issued != null && !this.issued.isEmpty();
+    }
+
+    /**
+     * @param value {@link #issued} (When this  Contract was issued.). This is the underlying object with id, value and extensions. The accessor "getIssued" gives direct access to the value
+     */
+    public Contract setIssuedElement(DateTimeType value) { 
+      this.issued = value;
+      return this;
+    }
+
+    /**
+     * @return When this  Contract was issued.
+     */
+    public Date getIssued() { 
+      return this.issued == null ? null : this.issued.getValue();
+    }
+
+    /**
+     * @param value When this  Contract was issued.
+     */
+    public Contract setIssued(Date value) { 
+      if (value == null)
+        this.issued = null;
+      else {
+        if (this.issued == null)
+          this.issued = new DateTimeType();
+        this.issued.setValue(value);
+      }
+      return this;
+    }
+
+    /**
+     * @return {@link #applies} (Relevant time or time-period when this Contract is applicable.)
+     */
+    public Period getApplies() { 
+      if (this.applies == null)
+        if (Configuration.errorOnAutoCreate())
+          throw new Error("Attempt to auto-create Contract.applies");
+        else if (Configuration.doAutoCreate())
+          this.applies = new Period(); // cc
+      return this.applies;
+    }
+
+    public boolean hasApplies() { 
+      return this.applies != null && !this.applies.isEmpty();
+    }
+
+    /**
+     * @param value {@link #applies} (Relevant time or time-period when this Contract is applicable.)
+     */
+    public Contract setApplies(Period value) { 
+      this.applies = value;
+      return this;
+    }
+
+    /**
+     * @return {@link #subject} (Who and/or what this Contract is about: typically a Patient, Organization, or valued items such as goods and services.)
+     */
+    public List<Reference> getSubject() { 
+      if (this.subject == null)
+        this.subject = new ArrayList<Reference>();
+      return this.subject;
+    }
+
+    public boolean hasSubject() { 
+      if (this.subject == null)
+        return false;
+      for (Reference item : this.subject)
+        if (!item.isEmpty())
+          return true;
+      return false;
+    }
+
+    /**
+     * @return {@link #subject} (Who and/or what this Contract is about: typically a Patient, Organization, or valued items such as goods and services.)
+     */
+    // syntactic sugar
+    public Reference addSubject() { //3
+      Reference t = new Reference();
+      if (this.subject == null)
+        this.subject = new ArrayList<Reference>();
+      this.subject.add(t);
+      return t;
+    }
+
+    // syntactic sugar
+    public Contract addSubject(Reference t) { //3
+      if (t == null)
+        return this;
+      if (this.subject == null)
+        this.subject = new ArrayList<Reference>();
+      this.subject.add(t);
+      return this;
+    }
+
+    /**
+     * @return {@link #subject} (The actual objects that are the target of the reference. The reference library doesn't populate this, but you can use this to hold the resources if you resolvethemt. Who and/or what this Contract is about: typically a Patient, Organization, or valued items such as goods and services.)
+     */
+    public List<Resource> getSubjectTarget() { 
+      if (this.subjectTarget == null)
+        this.subjectTarget = new ArrayList<Resource>();
+      return this.subjectTarget;
+    }
+
+    /**
+     * @return {@link #authority} (A formally or informally recognized grouping of people, principals, organizations, or jurisdictions formed for the purpose of achieving some form of collective action such as the promulgation, administration and enforcement of contracts and policies.)
+     */
+    public List<Reference> getAuthority() { 
+      if (this.authority == null)
+        this.authority = new ArrayList<Reference>();
+      return this.authority;
+    }
+
+    public boolean hasAuthority() { 
+      if (this.authority == null)
+        return false;
+      for (Reference item : this.authority)
+        if (!item.isEmpty())
+          return true;
+      return false;
+    }
+
+    /**
+     * @return {@link #authority} (A formally or informally recognized grouping of people, principals, organizations, or jurisdictions formed for the purpose of achieving some form of collective action such as the promulgation, administration and enforcement of contracts and policies.)
+     */
+    // syntactic sugar
+    public Reference addAuthority() { //3
+      Reference t = new Reference();
+      if (this.authority == null)
+        this.authority = new ArrayList<Reference>();
+      this.authority.add(t);
+      return t;
+    }
+
+    // syntactic sugar
+    public Contract addAuthority(Reference t) { //3
+      if (t == null)
+        return this;
+      if (this.authority == null)
+        this.authority = new ArrayList<Reference>();
+      this.authority.add(t);
+      return this;
+    }
+
+    /**
+     * @return {@link #authority} (The actual objects that are the target of the reference. The reference library doesn't populate this, but you can use this to hold the resources if you resolvethemt. A formally or informally recognized grouping of people, principals, organizations, or jurisdictions formed for the purpose of achieving some form of collective action such as the promulgation, administration and enforcement of contracts and policies.)
+     */
+    public List<Organization> getAuthorityTarget() { 
+      if (this.authorityTarget == null)
+        this.authorityTarget = new ArrayList<Organization>();
+      return this.authorityTarget;
+    }
+
+    // syntactic sugar
+    /**
+     * @return {@link #authority} (Add an actual object that is the target of the reference. The reference library doesn't use these, but you can use this to hold the resources if you resolvethemt. A formally or informally recognized grouping of people, principals, organizations, or jurisdictions formed for the purpose of achieving some form of collective action such as the promulgation, administration and enforcement of contracts and policies.)
+     */
+    public Organization addAuthorityTarget() { 
+      Organization r = new Organization();
+      if (this.authorityTarget == null)
+        this.authorityTarget = new ArrayList<Organization>();
+      this.authorityTarget.add(r);
+      return r;
+    }
+
+    /**
+     * @return {@link #domain} (Recognized governance framework or system operating with a circumscribed scope in accordance with specified principles, policies, processes or procedures for managing rights, actions, or behaviors of parties or principals relative to resources.)
+     */
+    public List<Reference> getDomain() { 
+      if (this.domain == null)
+        this.domain = new ArrayList<Reference>();
+      return this.domain;
+    }
+
+    public boolean hasDomain() { 
+      if (this.domain == null)
+        return false;
+      for (Reference item : this.domain)
+        if (!item.isEmpty())
+          return true;
+      return false;
+    }
+
+    /**
+     * @return {@link #domain} (Recognized governance framework or system operating with a circumscribed scope in accordance with specified principles, policies, processes or procedures for managing rights, actions, or behaviors of parties or principals relative to resources.)
+     */
+    // syntactic sugar
+    public Reference addDomain() { //3
+      Reference t = new Reference();
+      if (this.domain == null)
+        this.domain = new ArrayList<Reference>();
+      this.domain.add(t);
+      return t;
+    }
+
+    // syntactic sugar
+    public Contract addDomain(Reference t) { //3
+      if (t == null)
+        return this;
+      if (this.domain == null)
+        this.domain = new ArrayList<Reference>();
+      this.domain.add(t);
+      return this;
+    }
+
+    /**
+     * @return {@link #domain} (The actual objects that are the target of the reference. The reference library doesn't populate this, but you can use this to hold the resources if you resolvethemt. Recognized governance framework or system operating with a circumscribed scope in accordance with specified principles, policies, processes or procedures for managing rights, actions, or behaviors of parties or principals relative to resources.)
+     */
+    public List<Location> getDomainTarget() { 
+      if (this.domainTarget == null)
+        this.domainTarget = new ArrayList<Location>();
+      return this.domainTarget;
+    }
+
+    // syntactic sugar
+    /**
+     * @return {@link #domain} (Add an actual object that is the target of the reference. The reference library doesn't use these, but you can use this to hold the resources if you resolvethemt. Recognized governance framework or system operating with a circumscribed scope in accordance with specified principles, policies, processes or procedures for managing rights, actions, or behaviors of parties or principals relative to resources.)
+     */
+    public Location addDomainTarget() { 
+      Location r = new Location();
+      if (this.domainTarget == null)
+        this.domainTarget = new ArrayList<Location>();
+      this.domainTarget.add(r);
+      return r;
+    }
+
+    /**
+     * @return {@link #type} (Type of Contract such as an insurance policy, real estate contract, a will, power of attorny, Privacy or Security policy , trust framework agreement, etc.)
+     */
+    public CodeableConcept getType() { 
+      if (this.type == null)
+        if (Configuration.errorOnAutoCreate())
+          throw new Error("Attempt to auto-create Contract.type");
+        else if (Configuration.doAutoCreate())
+          this.type = new CodeableConcept(); // cc
+      return this.type;
+    }
+
+    public boolean hasType() { 
+      return this.type != null && !this.type.isEmpty();
+    }
+
+    /**
+     * @param value {@link #type} (Type of Contract such as an insurance policy, real estate contract, a will, power of attorny, Privacy or Security policy , trust framework agreement, etc.)
+     */
+    public Contract setType(CodeableConcept value) { 
+      this.type = value;
+      return this;
+    }
+
+    /**
+     * @return {@link #subType} (More specific type or specialization of an overarching or more general contract such as auto insurance, home owner  insurance, prenupial agreement, Advanced-Directive, or privacy consent.)
+     */
+    public List<CodeableConcept> getSubType() { 
+      if (this.subType == null)
+        this.subType = new ArrayList<CodeableConcept>();
+      return this.subType;
+    }
+
+    public boolean hasSubType() { 
+      if (this.subType == null)
+        return false;
+      for (CodeableConcept item : this.subType)
+        if (!item.isEmpty())
+          return true;
+      return false;
+    }
+
+    /**
+     * @return {@link #subType} (More specific type or specialization of an overarching or more general contract such as auto insurance, home owner  insurance, prenupial agreement, Advanced-Directive, or privacy consent.)
+     */
+    // syntactic sugar
+    public CodeableConcept addSubType() { //3
+      CodeableConcept t = new CodeableConcept();
+      if (this.subType == null)
+        this.subType = new ArrayList<CodeableConcept>();
+      this.subType.add(t);
+      return t;
+    }
+
+    // syntactic sugar
+    public Contract addSubType(CodeableConcept t) { //3
+      if (t == null)
+        return this;
+      if (this.subType == null)
+        this.subType = new ArrayList<CodeableConcept>();
+      this.subType.add(t);
+      return this;
+    }
+
+    /**
+     * @return {@link #action} (Action stipulated by this Contract.)
+     */
+    public List<CodeableConcept> getAction() { 
+      if (this.action == null)
+        this.action = new ArrayList<CodeableConcept>();
+      return this.action;
+    }
+
+    public boolean hasAction() { 
+      if (this.action == null)
+        return false;
+      for (CodeableConcept item : this.action)
+        if (!item.isEmpty())
+          return true;
+      return false;
+    }
+
+    /**
+     * @return {@link #action} (Action stipulated by this Contract.)
+     */
+    // syntactic sugar
+    public CodeableConcept addAction() { //3
+      CodeableConcept t = new CodeableConcept();
+      if (this.action == null)
+        this.action = new ArrayList<CodeableConcept>();
+      this.action.add(t);
+      return t;
+    }
+
+    // syntactic sugar
+    public Contract addAction(CodeableConcept t) { //3
+      if (t == null)
+        return this;
+      if (this.action == null)
+        this.action = new ArrayList<CodeableConcept>();
+      this.action.add(t);
+      return this;
+    }
+
+    /**
+     * @return {@link #actionReason} (Reason for action stipulated by this Contract.)
+     */
+    public List<CodeableConcept> getActionReason() { 
+      if (this.actionReason == null)
+        this.actionReason = new ArrayList<CodeableConcept>();
+      return this.actionReason;
+    }
+
+    public boolean hasActionReason() { 
+      if (this.actionReason == null)
+        return false;
+      for (CodeableConcept item : this.actionReason)
+        if (!item.isEmpty())
+          return true;
+      return false;
+    }
+
+    /**
+     * @return {@link #actionReason} (Reason for action stipulated by this Contract.)
+     */
+    // syntactic sugar
+    public CodeableConcept addActionReason() { //3
+      CodeableConcept t = new CodeableConcept();
+      if (this.actionReason == null)
+        this.actionReason = new ArrayList<CodeableConcept>();
+      this.actionReason.add(t);
+      return t;
+    }
+
+    // syntactic sugar
+    public Contract addActionReason(CodeableConcept t) { //3
+      if (t == null)
+        return this;
+      if (this.actionReason == null)
+        this.actionReason = new ArrayList<CodeableConcept>();
+      this.actionReason.add(t);
+      return this;
+    }
+
+    /**
+     * @return {@link #actor} (List of Contract actors.)
+     */
+    public List<ActorComponent> getActor() { 
+      if (this.actor == null)
+        this.actor = new ArrayList<ActorComponent>();
+      return this.actor;
+    }
+
+    public boolean hasActor() { 
+      if (this.actor == null)
+        return false;
+      for (ActorComponent item : this.actor)
+        if (!item.isEmpty())
+          return true;
+      return false;
+    }
+
+    /**
+     * @return {@link #actor} (List of Contract actors.)
+     */
+    // syntactic sugar
+    public ActorComponent addActor() { //3
+      ActorComponent t = new ActorComponent();
+      if (this.actor == null)
+        this.actor = new ArrayList<ActorComponent>();
+      this.actor.add(t);
+      return t;
+    }
+
+    // syntactic sugar
+    public Contract addActor(ActorComponent t) { //3
+      if (t == null)
+        return this;
+      if (this.actor == null)
+        this.actor = new ArrayList<ActorComponent>();
+      this.actor.add(t);
+      return this;
+    }
+
+    /**
+     * @return {@link #valuedItem} (Contract Valued Item List.)
+     */
+    public List<ValuedItemComponent> getValuedItem() { 
+      if (this.valuedItem == null)
+        this.valuedItem = new ArrayList<ValuedItemComponent>();
+      return this.valuedItem;
+    }
+
+    public boolean hasValuedItem() { 
+      if (this.valuedItem == null)
+        return false;
+      for (ValuedItemComponent item : this.valuedItem)
+        if (!item.isEmpty())
+          return true;
+      return false;
+    }
+
+    /**
+     * @return {@link #valuedItem} (Contract Valued Item List.)
+     */
+    // syntactic sugar
+    public ValuedItemComponent addValuedItem() { //3
+      ValuedItemComponent t = new ValuedItemComponent();
+      if (this.valuedItem == null)
+        this.valuedItem = new ArrayList<ValuedItemComponent>();
+      this.valuedItem.add(t);
+      return t;
+    }
+
+    // syntactic sugar
+    public Contract addValuedItem(ValuedItemComponent t) { //3
+      if (t == null)
+        return this;
+      if (this.valuedItem == null)
+        this.valuedItem = new ArrayList<ValuedItemComponent>();
+      this.valuedItem.add(t);
+      return this;
+    }
+
+    /**
+     * @return {@link #signer} (Party signing this Contract.)
+     */
+    public List<SignatoryComponent> getSigner() { 
+      if (this.signer == null)
+        this.signer = new ArrayList<SignatoryComponent>();
+      return this.signer;
+    }
+
+    public boolean hasSigner() { 
+      if (this.signer == null)
+        return false;
+      for (SignatoryComponent item : this.signer)
+        if (!item.isEmpty())
+          return true;
+      return false;
+    }
+
+    /**
+     * @return {@link #signer} (Party signing this Contract.)
+     */
+    // syntactic sugar
+    public SignatoryComponent addSigner() { //3
+      SignatoryComponent t = new SignatoryComponent();
+      if (this.signer == null)
+        this.signer = new ArrayList<SignatoryComponent>();
+      this.signer.add(t);
+      return t;
+    }
+
+    // syntactic sugar
+    public Contract addSigner(SignatoryComponent t) { //3
+      if (t == null)
+        return this;
+      if (this.signer == null)
+        this.signer = new ArrayList<SignatoryComponent>();
+      this.signer.add(t);
+      return this;
+    }
+
+    /**
+     * @return {@link #term} (One or more Contract Provisions, which may be related and conveyed as a group, and may contain nested groups.)
+     */
+    public List<TermComponent> getTerm() { 
+      if (this.term == null)
+        this.term = new ArrayList<TermComponent>();
+      return this.term;
+    }
+
+    public boolean hasTerm() { 
+      if (this.term == null)
+        return false;
+      for (TermComponent item : this.term)
+        if (!item.isEmpty())
+          return true;
+      return false;
+    }
+
+    /**
+     * @return {@link #term} (One or more Contract Provisions, which may be related and conveyed as a group, and may contain nested groups.)
+     */
+    // syntactic sugar
+    public TermComponent addTerm() { //3
+      TermComponent t = new TermComponent();
+      if (this.term == null)
+        this.term = new ArrayList<TermComponent>();
+      this.term.add(t);
+      return t;
+    }
+
+    // syntactic sugar
+    public Contract addTerm(TermComponent t) { //3
+      if (t == null)
+        return this;
+      if (this.term == null)
+        this.term = new ArrayList<TermComponent>();
+      this.term.add(t);
+      return this;
+    }
+
+    /**
+     * @return {@link #binding} (Legally binding Contract: This is the signed and legally recognized representation of the Contract, which is considered the "source of truth" and which would be the basis for legal action related to enforcement of this Contract.)
+     */
+    public Type getBinding() { 
+      return this.binding;
+    }
+
+    /**
+     * @return {@link #binding} (Legally binding Contract: This is the signed and legally recognized representation of the Contract, which is considered the "source of truth" and which would be the basis for legal action related to enforcement of this Contract.)
+     */
+    public Attachment getBindingAttachment() throws Exception { 
+      if (!(this.binding instanceof Attachment))
+        throw new Exception("Type mismatch: the type Attachment was expected, but "+this.binding.getClass().getName()+" was encountered");
+      return (Attachment) this.binding;
+    }
+
+    /**
+     * @return {@link #binding} (Legally binding Contract: This is the signed and legally recognized representation of the Contract, which is considered the "source of truth" and which would be the basis for legal action related to enforcement of this Contract.)
+     */
+    public Reference getBindingReference() throws Exception { 
+      if (!(this.binding instanceof Reference))
+        throw new Exception("Type mismatch: the type Reference was expected, but "+this.binding.getClass().getName()+" was encountered");
+      return (Reference) this.binding;
+    }
+
+    public boolean hasBinding() { 
+      return this.binding != null && !this.binding.isEmpty();
+    }
+
+    /**
+     * @param value {@link #binding} (Legally binding Contract: This is the signed and legally recognized representation of the Contract, which is considered the "source of truth" and which would be the basis for legal action related to enforcement of this Contract.)
+     */
+    public Contract setBinding(Type value) { 
+      this.binding = value;
+      return this;
+    }
+
+    /**
+     * @return {@link #friendly} (The "patient friendly language" versionof the Contract in whole or in parts. "Patient friendly language" means the representation of the Contract and Contract Provisions in a manner that is readily accessible and understandable by a layperson in accordance with best practices for communication styles that ensure that those agreeing to or signing the Contract understand the roles, actions, obligations, responsibilities, and implication of the agreement.)
+     */
+    public List<FriendlyLanguageComponent> getFriendly() { 
+      if (this.friendly == null)
+        this.friendly = new ArrayList<FriendlyLanguageComponent>();
+      return this.friendly;
+    }
+
+    public boolean hasFriendly() { 
+      if (this.friendly == null)
+        return false;
+      for (FriendlyLanguageComponent item : this.friendly)
+        if (!item.isEmpty())
+          return true;
+      return false;
+    }
+
+    /**
+     * @return {@link #friendly} (The "patient friendly language" versionof the Contract in whole or in parts. "Patient friendly language" means the representation of the Contract and Contract Provisions in a manner that is readily accessible and understandable by a layperson in accordance with best practices for communication styles that ensure that those agreeing to or signing the Contract understand the roles, actions, obligations, responsibilities, and implication of the agreement.)
+     */
+    // syntactic sugar
+    public FriendlyLanguageComponent addFriendly() { //3
+      FriendlyLanguageComponent t = new FriendlyLanguageComponent();
+      if (this.friendly == null)
+        this.friendly = new ArrayList<FriendlyLanguageComponent>();
+      this.friendly.add(t);
+      return t;
+    }
+
+    // syntactic sugar
+    public Contract addFriendly(FriendlyLanguageComponent t) { //3
+      if (t == null)
+        return this;
+      if (this.friendly == null)
+        this.friendly = new ArrayList<FriendlyLanguageComponent>();
+      this.friendly.add(t);
+      return this;
+    }
+
+    /**
+     * @return {@link #legal} (List of Legal expressions or representations of this Contract.)
+     */
+    public List<LegalLanguageComponent> getLegal() { 
+      if (this.legal == null)
+        this.legal = new ArrayList<LegalLanguageComponent>();
+      return this.legal;
+    }
+
+    public boolean hasLegal() { 
+      if (this.legal == null)
+        return false;
+      for (LegalLanguageComponent item : this.legal)
+        if (!item.isEmpty())
+          return true;
+      return false;
+    }
+
+    /**
+     * @return {@link #legal} (List of Legal expressions or representations of this Contract.)
+     */
+    // syntactic sugar
+    public LegalLanguageComponent addLegal() { //3
+      LegalLanguageComponent t = new LegalLanguageComponent();
+      if (this.legal == null)
+        this.legal = new ArrayList<LegalLanguageComponent>();
+      this.legal.add(t);
+      return t;
+    }
+
+    // syntactic sugar
+    public Contract addLegal(LegalLanguageComponent t) { //3
+      if (t == null)
+        return this;
+      if (this.legal == null)
+        this.legal = new ArrayList<LegalLanguageComponent>();
+      this.legal.add(t);
+      return this;
+    }
+
+    /**
+     * @return {@link #rule} (List of Computable Policy Rule Language Representations of this Contract.)
+     */
+    public List<ComputableLanguageComponent> getRule() { 
+      if (this.rule == null)
+        this.rule = new ArrayList<ComputableLanguageComponent>();
+      return this.rule;
+    }
+
+    public boolean hasRule() { 
+      if (this.rule == null)
+        return false;
+      for (ComputableLanguageComponent item : this.rule)
+        if (!item.isEmpty())
+          return true;
+      return false;
+    }
+
+    /**
+     * @return {@link #rule} (List of Computable Policy Rule Language Representations of this Contract.)
+     */
+    // syntactic sugar
+    public ComputableLanguageComponent addRule() { //3
+      ComputableLanguageComponent t = new ComputableLanguageComponent();
+      if (this.rule == null)
+        this.rule = new ArrayList<ComputableLanguageComponent>();
+      this.rule.add(t);
+      return t;
+    }
+
+    // syntactic sugar
+    public Contract addRule(ComputableLanguageComponent t) { //3
+      if (t == null)
+        return this;
+      if (this.rule == null)
+        this.rule = new ArrayList<ComputableLanguageComponent>();
+      this.rule.add(t);
+      return this;
+    }
+
+      protected void listChildren(List<Property> childrenList) {
+        super.listChildren(childrenList);
+        childrenList.add(new Property("identifier", "Identifier", "Unique identifier for this Contract.", 0, java.lang.Integer.MAX_VALUE, identifier));
+        childrenList.add(new Property("issued", "dateTime", "When this  Contract was issued.", 0, java.lang.Integer.MAX_VALUE, issued));
+        childrenList.add(new Property("applies", "Period", "Relevant time or time-period when this Contract is applicable.", 0, java.lang.Integer.MAX_VALUE, applies));
+        childrenList.add(new Property("subject", "Reference(Any)", "Who and/or what this Contract is about: typically a Patient, Organization, or valued items such as goods and services.", 0, java.lang.Integer.MAX_VALUE, subject));
+        childrenList.add(new Property("authority", "Reference(Organization)", "A formally or informally recognized grouping of people, principals, organizations, or jurisdictions formed for the purpose of achieving some form of collective action such as the promulgation, administration and enforcement of contracts and policies.", 0, java.lang.Integer.MAX_VALUE, authority));
+        childrenList.add(new Property("domain", "Reference(Location)", "Recognized governance framework or system operating with a circumscribed scope in accordance with specified principles, policies, processes or procedures for managing rights, actions, or behaviors of parties or principals relative to resources.", 0, java.lang.Integer.MAX_VALUE, domain));
+        childrenList.add(new Property("type", "CodeableConcept", "Type of Contract such as an insurance policy, real estate contract, a will, power of attorny, Privacy or Security policy , trust framework agreement, etc.", 0, java.lang.Integer.MAX_VALUE, type));
+        childrenList.add(new Property("subType", "CodeableConcept", "More specific type or specialization of an overarching or more general contract such as auto insurance, home owner  insurance, prenupial agreement, Advanced-Directive, or privacy consent.", 0, java.lang.Integer.MAX_VALUE, subType));
+        childrenList.add(new Property("action", "CodeableConcept", "Action stipulated by this Contract.", 0, java.lang.Integer.MAX_VALUE, action));
+        childrenList.add(new Property("actionReason", "CodeableConcept", "Reason for action stipulated by this Contract.", 0, java.lang.Integer.MAX_VALUE, actionReason));
+        childrenList.add(new Property("actor", "", "List of Contract actors.", 0, java.lang.Integer.MAX_VALUE, actor));
+        childrenList.add(new Property("valuedItem", "", "Contract Valued Item List.", 0, java.lang.Integer.MAX_VALUE, valuedItem));
+        childrenList.add(new Property("signer", "", "Party signing this Contract.", 0, java.lang.Integer.MAX_VALUE, signer));
+        childrenList.add(new Property("term", "", "One or more Contract Provisions, which may be related and conveyed as a group, and may contain nested groups.", 0, java.lang.Integer.MAX_VALUE, term));
+        childrenList.add(new Property("binding[x]", "Attachment|Reference(Composition|DocumentReference|QuestionnaireAnswers)", "Legally binding Contract: This is the signed and legally recognized representation of the Contract, which is considered the 'source of truth' and which would be the basis for legal action related to enforcement of this Contract.", 0, java.lang.Integer.MAX_VALUE, binding));
+        childrenList.add(new Property("friendly", "", "The 'patient friendly language' versionof the Contract in whole or in parts. 'Patient friendly language' means the representation of the Contract and Contract Provisions in a manner that is readily accessible and understandable by a layperson in accordance with best practices for communication styles that ensure that those agreeing to or signing the Contract understand the roles, actions, obligations, responsibilities, and implication of the agreement.", 0, java.lang.Integer.MAX_VALUE, friendly));
+        childrenList.add(new Property("legal", "", "List of Legal expressions or representations of this Contract.", 0, java.lang.Integer.MAX_VALUE, legal));
+        childrenList.add(new Property("rule", "", "List of Computable Policy Rule Language Representations of this Contract.", 0, java.lang.Integer.MAX_VALUE, rule));
+      }
+
+      public Contract copy() {
+        Contract dst = new Contract();
+        copyValues(dst);
+        dst.identifier = identifier == null ? null : identifier.copy();
+        dst.issued = issued == null ? null : issued.copy();
+        dst.applies = applies == null ? null : applies.copy();
+        if (subject != null) {
+          dst.subject = new ArrayList<Reference>();
+          for (Reference i : subject)
+            dst.subject.add(i.copy());
+        };
+        if (authority != null) {
+          dst.authority = new ArrayList<Reference>();
+          for (Reference i : authority)
+            dst.authority.add(i.copy());
+        };
+        if (domain != null) {
+          dst.domain = new ArrayList<Reference>();
+          for (Reference i : domain)
+            dst.domain.add(i.copy());
+        };
+        dst.type = type == null ? null : type.copy();
+        if (subType != null) {
+          dst.subType = new ArrayList<CodeableConcept>();
+          for (CodeableConcept i : subType)
+            dst.subType.add(i.copy());
+        };
+        if (action != null) {
+          dst.action = new ArrayList<CodeableConcept>();
+          for (CodeableConcept i : action)
+            dst.action.add(i.copy());
+        };
+        if (actionReason != null) {
+          dst.actionReason = new ArrayList<CodeableConcept>();
+          for (CodeableConcept i : actionReason)
+            dst.actionReason.add(i.copy());
+        };
+        if (actor != null) {
+          dst.actor = new ArrayList<ActorComponent>();
+          for (ActorComponent i : actor)
+            dst.actor.add(i.copy());
+        };
+        if (valuedItem != null) {
+          dst.valuedItem = new ArrayList<ValuedItemComponent>();
+          for (ValuedItemComponent i : valuedItem)
+            dst.valuedItem.add(i.copy());
+        };
+        if (signer != null) {
+          dst.signer = new ArrayList<SignatoryComponent>();
+          for (SignatoryComponent i : signer)
+            dst.signer.add(i.copy());
+        };
+        if (term != null) {
+          dst.term = new ArrayList<TermComponent>();
+          for (TermComponent i : term)
+            dst.term.add(i.copy());
+        };
+        dst.binding = binding == null ? null : binding.copy();
+        if (friendly != null) {
+          dst.friendly = new ArrayList<FriendlyLanguageComponent>();
+          for (FriendlyLanguageComponent i : friendly)
+            dst.friendly.add(i.copy());
+        };
+        if (legal != null) {
+          dst.legal = new ArrayList<LegalLanguageComponent>();
+          for (LegalLanguageComponent i : legal)
+            dst.legal.add(i.copy());
+        };
+        if (rule != null) {
+          dst.rule = new ArrayList<ComputableLanguageComponent>();
+          for (ComputableLanguageComponent i : rule)
+            dst.rule.add(i.copy());
+        };
+        return dst;
+      }
+
+      protected Contract typedCopy() {
+        return copy();
+      }
+
+      @Override
+      public boolean equalsDeep(Base other) {
+        if (!super.equalsDeep(other))
+          return false;
+        if (!(other instanceof Contract))
+          return false;
+        Contract o = (Contract) other;
+        return compareDeep(identifier, o.identifier, true) && compareDeep(issued, o.issued, true) && compareDeep(applies, o.applies, true)
+           && compareDeep(subject, o.subject, true) && compareDeep(authority, o.authority, true) && compareDeep(domain, o.domain, true)
+           && compareDeep(type, o.type, true) && compareDeep(subType, o.subType, true) && compareDeep(action, o.action, true)
+           && compareDeep(actionReason, o.actionReason, true) && compareDeep(actor, o.actor, true) && compareDeep(valuedItem, o.valuedItem, true)
+           && compareDeep(signer, o.signer, true) && compareDeep(term, o.term, true) && compareDeep(binding, o.binding, true)
+           && compareDeep(friendly, o.friendly, true) && compareDeep(legal, o.legal, true) && compareDeep(rule, o.rule, true)
+          ;
+      }
+
+      @Override
+      public boolean equalsShallow(Base other) {
+        if (!super.equalsShallow(other))
+          return false;
+        if (!(other instanceof Contract))
+          return false;
+        Contract o = (Contract) other;
+        return compareValues(issued, o.issued, true);
+      }
+
+      public boolean isEmpty() {
+        return super.isEmpty() && (identifier == null || identifier.isEmpty()) && (issued == null || issued.isEmpty())
+           && (applies == null || applies.isEmpty()) && (subject == null || subject.isEmpty()) && (authority == null || authority.isEmpty())
+           && (domain == null || domain.isEmpty()) && (type == null || type.isEmpty()) && (subType == null || subType.isEmpty())
+           && (action == null || action.isEmpty()) && (actionReason == null || actionReason.isEmpty())
+           && (actor == null || actor.isEmpty()) && (valuedItem == null || valuedItem.isEmpty()) && (signer == null || signer.isEmpty())
+           && (term == null || term.isEmpty()) && (binding == null || binding.isEmpty()) && (friendly == null || friendly.isEmpty())
+           && (legal == null || legal.isEmpty()) && (rule == null || rule.isEmpty());
+      }
+
+  @Override
+  public ResourceType getResourceType() {
+    return ResourceType.Contract;
+   }
+
+  @SearchParamDefinition(name="signer", path="Contract.signer.party", description="Contract Signatory Party", type="reference" )
+  public static final String SP_SIGNER = "signer";
+  @SearchParamDefinition(name="patient", path="Contract.subject", description="The identity of the target of the contract (if a patient)", type="reference" )
+  public static final String SP_PATIENT = "patient";
+  @SearchParamDefinition(name="subject", path="Contract.subject", description="The identity of the target of the contract", type="reference" )
+  public static final String SP_SUBJECT = "subject";
+  @SearchParamDefinition(name="actor", path="Contract.actor.entity", description="Contract Actor Type", type="reference" )
+  public static final String SP_ACTOR = "actor";
+  @SearchParamDefinition(name="identifier", path="Contract.identifier", description="The identity of the contract", type="token" )
+  public static final String SP_IDENTIFIER = "identifier";
+
+}
+