--- conflicted
+++ resolved
@@ -27,22 +27,6 @@
 			<version>${servlet_api_version}</version>
 			<scope>provided</scope>
 		</dependency>
-<<<<<<< HEAD
-
-		<!-- <dependency> <groupId>net.sf.saxon</groupId> <artifactId>saxon</artifactId> 
-			<version>8.7</version> </dependency> -->
-
-		<dependency>
-			<groupId>xpp3</groupId>
-			<artifactId>xpp3_min</artifactId>
-			<version>1.1.4c</version>
-		</dependency>
-		<dependency>
-			<groupId>net.sf.saxon</groupId>
-			<artifactId>Saxon-HE</artifactId>
-			<version>9.6.0-4</version>
-		</dependency>
-=======
 		
 		
 		<!-- 
@@ -63,7 +47,6 @@
 		<artifactId>Saxon-HE</artifactId>
 		<version>9.6.0-4</version>
 	</dependency>
->>>>>>> f8dee1f4
 
 		<!-- Testing -->
 		<dependency>
