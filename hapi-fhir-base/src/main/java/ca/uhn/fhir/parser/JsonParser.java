package ca.uhn.fhir.parser;

/*
 * #%L
 * HAPI FHIR - Core Library
 * %%
 * Copyright (C) 2014 - 2015 University Health Network
 * %%
 * Licensed under the Apache License, Version 2.0 (the "License");
 * you may not use this file except in compliance with the License.
 * You may obtain a copy of the License at
 * 
 *      http://www.apache.org/licenses/LICENSE-2.0
 * 
 * Unless required by applicable law or agreed to in writing, software
 * distributed under the License is distributed on an "AS IS" BASIS,
 * WITHOUT WARRANTIES OR CONDITIONS OF ANY KIND, either express or implied.
 * See the License for the specific language governing permissions and
 * limitations under the License.
 * #L%
 */

import static org.apache.commons.lang3.StringUtils.defaultString;
import static org.apache.commons.lang3.StringUtils.isBlank;
import static org.apache.commons.lang3.StringUtils.isNotBlank;

import java.io.IOException;
import java.io.Reader;
import java.io.Writer;
import java.util.ArrayList;
import java.util.Collections;
import java.util.HashMap;
import java.util.HashSet;
import java.util.Iterator;
import java.util.List;
import java.util.Map;
import java.util.Map.Entry;
import java.util.Set;

import javax.json.Json;
import javax.json.JsonArray;
import javax.json.JsonNumber;
import javax.json.JsonObject;
import javax.json.JsonReader;
import javax.json.JsonString;
import javax.json.JsonValue;
import javax.json.JsonValue.ValueType;
import javax.json.stream.JsonGenerator;
import javax.json.stream.JsonGeneratorFactory;
import javax.json.stream.JsonParsingException;

import org.apache.commons.lang3.StringUtils;
import org.apache.commons.lang3.Validate;
import org.hl7.fhir.instance.model.IBase;
import org.hl7.fhir.instance.model.IBaseResource;
import org.hl7.fhir.instance.model.IPrimitiveType;
import org.hl7.fhir.instance.model.api.IAnyResource;
import org.hl7.fhir.instance.model.api.IBaseBinary;
import org.hl7.fhir.instance.model.api.IBaseBooleanDatatype;
import org.hl7.fhir.instance.model.api.IBaseDatatype;
import org.hl7.fhir.instance.model.api.IBaseDecimalDatatype;
import org.hl7.fhir.instance.model.api.IBaseExtension;
import org.hl7.fhir.instance.model.api.IBaseHasExtensions;
import org.hl7.fhir.instance.model.api.IBaseHasModifierExtensions;
import org.hl7.fhir.instance.model.api.IBaseIntegerDatatype;
import org.hl7.fhir.instance.model.api.IIdType;
import org.hl7.fhir.instance.model.api.IReference;

import ca.uhn.fhir.context.BaseRuntimeChildDefinition;
import ca.uhn.fhir.context.BaseRuntimeElementCompositeDefinition;
import ca.uhn.fhir.context.BaseRuntimeElementDefinition;
import ca.uhn.fhir.context.BaseRuntimeElementDefinition.ChildTypeEnum;
import ca.uhn.fhir.context.ConfigurationException;
import ca.uhn.fhir.context.FhirContext;
import ca.uhn.fhir.context.FhirVersionEnum;
import ca.uhn.fhir.context.RuntimeChildContainedResources;
import ca.uhn.fhir.context.RuntimeChildDeclaredExtensionDefinition;
import ca.uhn.fhir.context.RuntimeChildNarrativeDefinition;
import ca.uhn.fhir.context.RuntimeChildUndeclaredExtensionDefinition;
import ca.uhn.fhir.context.RuntimeResourceDefinition;
import ca.uhn.fhir.model.api.BaseBundle;
import ca.uhn.fhir.model.api.Bundle;
import ca.uhn.fhir.model.api.BundleEntry;
import ca.uhn.fhir.model.api.ExtensionDt;
import ca.uhn.fhir.model.api.IElement;
import ca.uhn.fhir.model.api.IIdentifiableElement;
import ca.uhn.fhir.model.api.IPrimitiveDatatype;
import ca.uhn.fhir.model.api.IResource;
import ca.uhn.fhir.model.api.ISupportsUndeclaredExtensions;
import ca.uhn.fhir.model.api.ResourceMetadataKeyEnum;
import ca.uhn.fhir.model.api.Tag;
import ca.uhn.fhir.model.api.TagList;
import ca.uhn.fhir.model.api.annotation.Child;
import ca.uhn.fhir.model.base.composite.BaseCodingDt;
import ca.uhn.fhir.model.base.composite.BaseContainedDt;
import ca.uhn.fhir.model.base.composite.BaseNarrativeDt;
import ca.uhn.fhir.model.base.composite.BaseResourceReferenceDt;
import ca.uhn.fhir.model.primitive.CodeDt;
import ca.uhn.fhir.model.primitive.DecimalDt;
import ca.uhn.fhir.model.primitive.IdDt;
import ca.uhn.fhir.model.primitive.InstantDt;
import ca.uhn.fhir.model.primitive.IntegerDt;
import ca.uhn.fhir.model.primitive.StringDt;
import ca.uhn.fhir.model.primitive.UriDt;
import ca.uhn.fhir.model.primitive.XhtmlDt;
import ca.uhn.fhir.narrative.INarrativeGenerator;
import ca.uhn.fhir.util.ElementUtil;
import ca.uhn.fhir.util.UrlUtil;

/**
<<<<<<< HEAD
 * This class is the FHIR JSON parser/encoder. Users should not interact with this class directly, but should use
 * {@link FhirContext#newJsonParser()} to get an instance.
=======
 * This class is the FHIR JSON parser/encoder. Users should not interact with this class directly, but should use {@link FhirContext#newJsonParser()} to get an instance.
>>>>>>> 35cdfaab
 */
public class JsonParser extends BaseParser implements IParser {

	private static final Set<String> BUNDLE_TEXTNODE_CHILDREN_DSTU1;
	private static final Set<String> BUNDLE_TEXTNODE_CHILDREN_DSTU2;
	private static final org.slf4j.Logger ourLog = org.slf4j.LoggerFactory.getLogger(JsonParser.HeldExtension.class);

	static {
		HashSet<String> hashSetDstu1 = new HashSet<String>();
		hashSetDstu1.add("title");
		hashSetDstu1.add("id");
		hashSetDstu1.add("updated");
		hashSetDstu1.add("published");
		BUNDLE_TEXTNODE_CHILDREN_DSTU1 = Collections.unmodifiableSet(hashSetDstu1);

		HashSet<String> hashSetDstu2 = new HashSet<String>();
		hashSetDstu2.add("type");
		hashSetDstu2.add("base");
		hashSetDstu2.add("total");
		BUNDLE_TEXTNODE_CHILDREN_DSTU2 = Collections.unmodifiableSet(hashSetDstu2);
	}

	private FhirContext myContext;
	private boolean myPrettyPrint;

	/**
	 * Do not use this constructor, the recommended way to obtain a new instance of the JSON parser is to invoke
	 * {@link FhirContext#newJsonParser()}.
	 */
	public JsonParser(FhirContext theContext) {
		super(theContext);
		myContext = theContext;
	}

	private void addToHeldExtensions(int valueIdx, List<? extends IBaseExtension<?>> ext, ArrayList<ArrayList<HeldExtension>> list, boolean theIsModifier) {
		if (ext.size() > 0) {
			list.ensureCapacity(valueIdx);
			while (list.size() <= valueIdx) {
				list.add(null);
			}
			if (list.get(valueIdx) == null) {
				list.set(valueIdx, new ArrayList<JsonParser.HeldExtension>());
			}
			for (IBaseExtension<?> next : ext) {
				list.get(valueIdx).add(new HeldExtension(next, theIsModifier));
			}
		}
	}

	private void assertObjectOfType(JsonValue theResourceTypeObj, ValueType theValueType, String thePosition) {
		if (theResourceTypeObj == null) {
			throw new DataFormatException("Invalid JSON content detected, missing required element: '" + thePosition + "'");
		}

		if (theResourceTypeObj.getValueType() != theValueType) {
			throw new DataFormatException("Invalid content of element " + thePosition + ", expected " + theValueType);
		}
	}

	private JsonGenerator createJsonGenerator(Writer theWriter) {
		Map<String, Object> properties = new HashMap<String, Object>(1);
		if (myPrettyPrint) {
			properties.put(JsonGenerator.PRETTY_PRINTING, myPrettyPrint);
		}
		JsonGeneratorFactory jgf = Json.createGeneratorFactory(properties);
		JsonGenerator eventWriter = jgf.createGenerator(theWriter);
		return eventWriter;
	}

	@Override
	public void encodeBundleToWriter(Bundle theBundle, Writer theWriter) throws IOException {
		JsonGenerator eventWriter = createJsonGenerator(theWriter);
		if (myContext.getVersion().getVersion().isNewerThan(FhirVersionEnum.DSTU1)) {
			encodeBundleToWriterInDstu2Format(theBundle, eventWriter);
		} else {
			encodeBundleToWriterInDstu1Format(theBundle, eventWriter);
		}
		eventWriter.flush();
	}

	private void encodeBundleToWriterInDstu1Format(Bundle theBundle, JsonGenerator eventWriter) throws IOException {
		eventWriter.writeStartObject();

		eventWriter.write("resourceType", "Bundle");

		writeTagWithTextNode(eventWriter, "title", theBundle.getTitle());
		writeTagWithTextNode(eventWriter, "id", theBundle.getBundleId());
		writeOptionalTagWithTextNode(eventWriter, "updated", theBundle.getUpdated());

		boolean linkStarted = false;
		linkStarted = writeAtomLinkInDstu1Format(eventWriter, "self", theBundle.getLinkSelf(), linkStarted);
		linkStarted = writeAtomLinkInDstu1Format(eventWriter, "first", theBundle.getLinkFirst(), linkStarted);
		linkStarted = writeAtomLinkInDstu1Format(eventWriter, "previous", theBundle.getLinkPrevious(), linkStarted);
		linkStarted = writeAtomLinkInDstu1Format(eventWriter, "next", theBundle.getLinkNext(), linkStarted);
		linkStarted = writeAtomLinkInDstu1Format(eventWriter, "last", theBundle.getLinkLast(), linkStarted);
		linkStarted = writeAtomLinkInDstu1Format(eventWriter, "fhir-base", theBundle.getLinkBase(), linkStarted);
		if (linkStarted) {
			eventWriter.writeEnd();
		}

		writeCategories(eventWriter, theBundle.getCategories());

		writeOptionalTagWithTextNode(eventWriter, "totalResults", theBundle.getTotalResults());

		writeAuthor(theBundle, eventWriter);

		eventWriter.writeStartArray("entry");
		for (BundleEntry nextEntry : theBundle.getEntries()) {
			eventWriter.writeStartObject();

			boolean deleted = nextEntry.getDeletedAt() != null && nextEntry.getDeletedAt().isEmpty() == false;
			if (deleted) {
				writeTagWithTextNode(eventWriter, "deleted", nextEntry.getDeletedAt());
			}
			writeTagWithTextNode(eventWriter, "title", nextEntry.getTitle());
			writeTagWithTextNode(eventWriter, "id", nextEntry.getId());

			linkStarted = false;
			linkStarted = writeAtomLinkInDstu1Format(eventWriter, "self", nextEntry.getLinkSelf(), linkStarted);
			linkStarted = writeAtomLinkInDstu1Format(eventWriter, "alternate", nextEntry.getLinkAlternate(), linkStarted);
			linkStarted = writeAtomLinkInDstu1Format(eventWriter, "search", nextEntry.getLinkSearch(), linkStarted);
			if (linkStarted) {
				eventWriter.writeEnd();
			}

			writeOptionalTagWithTextNode(eventWriter, "updated", nextEntry.getUpdated());
			writeOptionalTagWithTextNode(eventWriter, "published", nextEntry.getPublished());

			writeCategories(eventWriter, nextEntry.getCategories());

			writeAuthor(nextEntry, eventWriter);

			IResource resource = nextEntry.getResource();
			if (resource != null && !resource.isEmpty() && !deleted) {
				RuntimeResourceDefinition resDef = myContext.getResourceDefinition(resource);
				encodeResourceToJsonStreamWriter(resDef, resource, eventWriter, "content", false);
			}

			if (nextEntry.getSummary().isEmpty() == false) {
				eventWriter.write("summary", nextEntry.getSummary().getValueAsString());
			}

			eventWriter.writeEnd(); // entry object
		}
		eventWriter.writeEnd(); // entry array

		eventWriter.writeEnd();
	}

	private void encodeBundleToWriterInDstu2Format(Bundle theBundle, JsonGenerator theEventWriter) throws IOException {
		theEventWriter.writeStartObject();

		theEventWriter.write("resourceType", "Bundle");

		writeOptionalTagWithTextNode(theEventWriter, "id", theBundle.getId().getIdPart());

		if (!ElementUtil.isEmpty(theBundle.getId().getVersionIdPart(), theBundle.getUpdated())) {
			theEventWriter.writeStartObject("meta");
			writeOptionalTagWithTextNode(theEventWriter, "versionId", theBundle.getId().getVersionIdPart());
			writeOptionalTagWithTextNode(theEventWriter, "lastUpdated", theBundle.getUpdated());
			theEventWriter.writeEnd();
		}

		writeOptionalTagWithTextNode(theEventWriter, "type", theBundle.getType());
		writeOptionalTagWithTextNode(theEventWriter, "base", theBundle.getLinkBase());
		writeOptionalTagWithNumberNode(theEventWriter, "total", theBundle.getTotalResults());

		boolean linkStarted = false;
		linkStarted = writeAtomLinkInDstu2Format(theEventWriter, "next", theBundle.getLinkNext(), linkStarted);
		linkStarted = writeAtomLinkInDstu2Format(theEventWriter, "self", theBundle.getLinkSelf(), linkStarted);
		linkStarted = writeAtomLinkInDstu2Format(theEventWriter, "first", theBundle.getLinkFirst(), linkStarted);
		linkStarted = writeAtomLinkInDstu2Format(theEventWriter, "previous", theBundle.getLinkPrevious(), linkStarted);
		linkStarted = writeAtomLinkInDstu2Format(theEventWriter, "last", theBundle.getLinkLast(), linkStarted);
		if (linkStarted) {
			theEventWriter.writeEnd();
		}

		theEventWriter.writeStartArray("entry");
		for (BundleEntry nextEntry : theBundle.getEntries()) {
			theEventWriter.writeStartObject();

			writeOptionalTagWithTextNode(theEventWriter, "base", determineResourceBaseUrl(theBundle.getLinkBase().getValue(), nextEntry));

			boolean deleted = nextEntry.getDeletedAt() != null && nextEntry.getDeletedAt().isEmpty() == false;
			IResource resource = nextEntry.getResource();
			if (resource != null && !resource.isEmpty() && !deleted) {
				RuntimeResourceDefinition resDef = myContext.getResourceDefinition(resource);
				encodeResourceToJsonStreamWriter(resDef, resource, theEventWriter, "resource", false);
			}

			if (nextEntry.getSearchMode().isEmpty() == false || nextEntry.getScore().isEmpty() == false) {
				theEventWriter.writeStartObject("search");
				writeOptionalTagWithTextNode(theEventWriter, "mode", nextEntry.getSearchMode().getValueAsString());
				writeOptionalTagWithDecimalNode(theEventWriter, "score", nextEntry.getScore());
				theEventWriter.writeEnd();
				// IResource nextResource = nextEntry.getResource();
			}

			if (nextEntry.getTransactionMethod().isEmpty() == false || nextEntry.getLinkSearch().isEmpty() == false) {
				theEventWriter.writeStartObject("transaction");
				writeOptionalTagWithTextNode(theEventWriter, "method", nextEntry.getTransactionMethod().getValue());
				writeOptionalTagWithTextNode(theEventWriter, "url", nextEntry.getLinkSearch().getValue());
				theEventWriter.writeEnd();
			}

			if (deleted) {
				theEventWriter.writeStartObject("deleted");
				if (nextEntry.getResource() != null) {
					theEventWriter.write("type", myContext.getResourceDefinition(nextEntry.getResource()).getName());
					writeOptionalTagWithTextNode(theEventWriter, "resourceId", nextEntry.getResource().getId().getIdPart());
					writeOptionalTagWithTextNode(theEventWriter, "versionId", nextEntry.getResource().getId().getVersionIdPart());
				}
				writeTagWithTextNode(theEventWriter, "instant", nextEntry.getDeletedAt());
				theEventWriter.writeEnd();
			}

			// linkStarted = false;
			// linkStarted = writeAtomLinkInDstu1Format(theEventWriter, "self", nextEntry.getLinkSelf(), linkStarted);
			// linkStarted = writeAtomLinkInDstu1Format(theEventWriter, "alternate", nextEntry.getLinkAlternate(),
			// linkStarted);
			// linkStarted = writeAtomLinkInDstu1Format(theEventWriter, "search", nextEntry.getLinkSearch(),
			// linkStarted);
			// if (linkStarted) {
			// theEventWriter.writeEnd();
			// }
			//
			// writeOptionalTagWithTextNode(theEventWriter, "updated", nextEntry.getUpdated());
			// writeOptionalTagWithTextNode(theEventWriter, "published", nextEntry.getPublished());
			//
			// writeCategories(theEventWriter, nextEntry.getCategories());
			//
			// writeAuthor(nextEntry, theEventWriter);

			if (nextEntry.getSummary().isEmpty() == false) {
				theEventWriter.write("summary", nextEntry.getSummary().getValueAsString());
			}

			theEventWriter.writeEnd(); // entry object
		}
		theEventWriter.writeEnd(); // entry array

		theEventWriter.writeEnd();
	}

<<<<<<< HEAD
	private void encodeChildElementToStreamWriter(RuntimeResourceDefinition theResDef, IBaseResource theResource, JsonGenerator theWriter, IBase theNextValue, BaseRuntimeElementDefinition<?> theChildDef, String theChildName, boolean theIsSubElementWithinResource) throws IOException {
=======
	private void encodeChildElementToStreamWriter(RuntimeResourceDefinition theResDef, IBaseResource theResource, JsonGenerator theWriter, IBase theNextValue,
			BaseRuntimeElementDefinition<?> theChildDef, String theChildName, boolean theContainedResource) throws IOException {
>>>>>>> 35cdfaab

		switch (theChildDef.getChildType()) {
		case ID_DATATYPE: {
			IIdType value = (IIdType) theNextValue;
			String encodedValue = "id".equals(theChildName) ? value.getIdPart() : value.getValue();
			if (isBlank(encodedValue)) {
				break;
			}
			if (theChildName != null) {
				theWriter.write(theChildName, encodedValue);
			} else {
				theWriter.write(encodedValue);
			}
			break;
		}
		case PRIMITIVE_DATATYPE: {
			IPrimitiveType<?> value = (IPrimitiveType<?>) theNextValue;
			if (isBlank(value.getValueAsString())) {
				break;
			}

			if (value instanceof IBaseIntegerDatatype) {
				if (theChildName != null) {
					theWriter.write(theChildName, ((IBaseIntegerDatatype) value).getValue());
				} else {
					theWriter.write(((IBaseIntegerDatatype) value).getValue());
				}
			} else if (value instanceof IBaseDecimalDatatype) {
				if (theChildName != null) {
					theWriter.write(theChildName, ((IBaseDecimalDatatype) value).getValue());
				} else {
					theWriter.write(((IBaseDecimalDatatype) value).getValue());
				}
			} else if (value instanceof IBaseBooleanDatatype) {
				if (theChildName != null) {
					theWriter.write(theChildName, ((IBaseBooleanDatatype) value).getValue());
				} else {
					theWriter.write(((IBaseBooleanDatatype) value).getValue());
				}
			} else {
				String valueStr = value.getValueAsString();
				if (theChildName != null) {
					theWriter.write(theChildName, valueStr);
				} else {
					theWriter.write(valueStr);
				}
			}
			break;
		}
		case RESOURCE_BLOCK:
		case COMPOSITE_DATATYPE: {
			BaseRuntimeElementCompositeDefinition<?> childCompositeDef = (BaseRuntimeElementCompositeDefinition<?>) theChildDef;
			if (theChildName != null) {
				theWriter.writeStartObject(theChildName);
			} else {
				theWriter.writeStartObject();
			}
			if (theNextValue instanceof IBaseExtension) {
				theWriter.write("url", ((IBaseExtension<?>) theNextValue).getUrl());
			}
			encodeCompositeElementToStreamWriter(theResDef, theResource, theNextValue, theWriter, childCompositeDef, theContainedResource);
			theWriter.writeEnd();
			break;
		}
		case RESOURCE_REF: {
			IReference referenceDt = (IReference) theNextValue;
			if (theChildName != null) {
				theWriter.writeStartObject(theChildName);
			} else {
				theWriter.writeStartObject();
			}

			String reference = determineReferenceText(referenceDt);

			if (StringUtils.isNotBlank(reference)) {
				theWriter.write(XmlParser.RESREF_REFERENCE, reference);
			}
			if (referenceDt.getDisplayElement().isEmpty() == false) {
				theWriter.write(XmlParser.RESREF_DISPLAY, referenceDt.getDisplayElement().getValueAsString());
			}
			theWriter.writeEnd();
			break;
		}
		case CONTAINED_RESOURCE_LIST:
		case CONTAINED_RESOURCES: {
			/*
			 * Disabled per #103 ContainedDt value = (ContainedDt) theNextValue; for (IResource next :
			 * value.getContainedResources()) { if (getContainedResources().getResourceId(next) != null) { continue; }
			 * encodeResourceToJsonStreamWriter(theResDef, next, theWriter, null, true,
			 * fixContainedResourceId(next.getId().getValue())); }
			 */
			List<IBaseResource> containedResources = getContainedResources().getContainedResources();
			if (containedResources.size() > 0) {
				theWriter.writeStartArray(theChildName);

				for (IBaseResource next : containedResources) {
					IIdType resourceId = getContainedResources().getResourceId(next);
					encodeResourceToJsonStreamWriter(theResDef, next, theWriter, null, true, fixContainedResourceId(resourceId.getValue()));
				}

				theWriter.writeEnd();
			}
			break;
		}
		case PRIMITIVE_XHTML_HL7ORG:
		case PRIMITIVE_XHTML: {
			if (!getSuppressNarratives()) {
				IPrimitiveType<?> dt = (IPrimitiveType<?>) theNextValue;
				if (theChildName != null) {
					theWriter.write(theChildName, dt.getValueAsString());
				} else {
					theWriter.write(dt.getValueAsString());
				}
			} else {
				if (theChildName != null) {
					// do nothing
				} else {
					theWriter.writeNull();
				}
			}
			break;
		}
		case RESOURCE:
			IBaseResource resource = (IBaseResource) theNextValue;
			RuntimeResourceDefinition def = myContext.getResourceDefinition(resource);
			encodeResourceToJsonStreamWriter(def, resource, theWriter, theChildName, false);
			break;
		case UNDECL_EXT:
		default:
			throw new IllegalStateException("Should not have this state here: " + theChildDef.getChildType().name());
		}

	}

<<<<<<< HEAD
	private void encodeCompositeElementChildrenToStreamWriter(RuntimeResourceDefinition theResDef, IBaseResource theResource, IBase theNextValue, JsonGenerator theEventWriter, List<? extends BaseRuntimeChildDefinition> theChildren, boolean theIsSubElementWithinResource) throws IOException {
=======
	private void encodeCompositeElementChildrenToStreamWriter(RuntimeResourceDefinition theResDef, IBaseResource theResource, IBase theNextValue, JsonGenerator theEventWriter,
			List<? extends BaseRuntimeChildDefinition> theChildren, boolean theContainedResource) throws IOException {
>>>>>>> 35cdfaab
		for (BaseRuntimeChildDefinition nextChild : theChildren) {
			if (nextChild.getElementName().equals("extension") || nextChild.getElementName().equals("modifierExtension")) {
				continue;
			}
<<<<<<< HEAD
			if (nextChild.getElementName().equals("id")) {
				continue;
			}
=======
>>>>>>> 35cdfaab

			if (nextChild instanceof RuntimeChildNarrativeDefinition) {

				INarrativeGenerator gen = myContext.getNarrativeGenerator();
				if (gen != null) {
					BaseNarrativeDt<?> narr = ((IResource) theResource).getText();
					gen.generateNarrative(theResDef.getResourceProfile(), theResource, narr);
					if (narr != null && !narr.isEmpty()) {
						RuntimeChildNarrativeDefinition child = (RuntimeChildNarrativeDefinition) nextChild;
						String childName = nextChild.getChildNameByDatatype(child.getDatatype());
						BaseRuntimeElementDefinition<?> type = child.getChildByName(childName);
						encodeChildElementToStreamWriter(theResDef, theResource, theEventWriter, narr, type, childName, theContainedResource);
						continue;
					}
				}
			} else if (nextChild instanceof RuntimeChildContainedResources) {
				if (theIsSubElementWithinResource == false) {
					String childName = nextChild.getValidChildNames().iterator().next();
					BaseRuntimeElementDefinition<?> child = nextChild.getChildByName(childName);
					encodeChildElementToStreamWriter(theResDef, theResource, theEventWriter, null, child, childName, theIsSubElementWithinResource);
				}
				continue;
			}
			
			List<? extends IBase> values = nextChild.getAccessor().getValues(theNextValue);
			if (values == null || values.isEmpty()) {
				continue;
			}

			String currentChildName = null;
			boolean inArray = false;

			ArrayList<ArrayList<HeldExtension>> extensions = new ArrayList<ArrayList<HeldExtension>>(0);
			ArrayList<ArrayList<HeldExtension>> modifierExtensions = new ArrayList<ArrayList<HeldExtension>>(0);

			int valueIdx = 0;
			for (IBase nextValue : values) {
				if (nextValue == null || nextValue.isEmpty()) {
					if (nextValue instanceof BaseContainedDt) {
						if (theContainedResource || getContainedResources().isEmpty()) {
							continue;
						}
					} else {
						continue;
					}
				}

				Class<? extends IBase> type = nextValue.getClass();
				String childName = nextChild.getChildNameByDatatype(type);
				BaseRuntimeElementDefinition<?> childDef = nextChild.getChildElementDefinitionByDatatype(type);
				if (childDef == null) {
					super.throwExceptionForUnknownChildType(nextChild, type);
				}
				boolean primitive = childDef.getChildType() == ChildTypeEnum.PRIMITIVE_DATATYPE;

<<<<<<< HEAD
				if ((childDef.getChildType() == ChildTypeEnum.CONTAINED_RESOURCES||childDef.getChildType()==ChildTypeEnum.CONTAINED_RESOURCE_LIST) && theIsSubElementWithinResource) {
=======
				if (childDef.getChildType() == ChildTypeEnum.CONTAINED_RESOURCES && theContainedResource) {
>>>>>>> 35cdfaab
					continue;
				}

				if (nextChild instanceof RuntimeChildDeclaredExtensionDefinition) {
					// Don't encode extensions
					// RuntimeChildDeclaredExtensionDefinition extDef = (RuntimeChildDeclaredExtensionDefinition)
					// nextChild;
					// if (extDef.isModifier()) {
					// addToHeldExtensions(valueIdx, modifierExtensions, extDef, nextValue);
					// } else {
					// addToHeldExtensions(valueIdx, extensions, extDef, nextValue);
					// }
				} else {

					if (currentChildName == null || !currentChildName.equals(childName)) {
						if (inArray) {
							theEventWriter.writeEnd();
						}
						if (nextChild.getMax() > 1 || nextChild.getMax() == Child.MAX_UNLIMITED) {
							theEventWriter.writeStartArray(childName);
							inArray = true;
							encodeChildElementToStreamWriter(theResDef, theResource, theEventWriter, nextValue, childDef, null, theContainedResource);
						} else if (nextChild instanceof RuntimeChildNarrativeDefinition && theContainedResource) {
							// suppress narratives from contained resources
						} else {
							encodeChildElementToStreamWriter(theResDef, theResource, theEventWriter, nextValue, childDef, childName, theContainedResource);
						}
						currentChildName = childName;
					} else {
						encodeChildElementToStreamWriter(theResDef, theResource, theEventWriter, nextValue, childDef, null, theContainedResource);
					}

					if (primitive) {
						if (nextValue instanceof ISupportsUndeclaredExtensions) {
							List<ExtensionDt> ext = ((ISupportsUndeclaredExtensions) nextValue).getUndeclaredExtensions();
							addToHeldExtensions(valueIdx, ext, extensions, false);

							ext = ((ISupportsUndeclaredExtensions) nextValue).getUndeclaredModifierExtensions();
							addToHeldExtensions(valueIdx, ext, modifierExtensions, true);
						} else {
							if (nextValue instanceof IBaseHasExtensions) {
								IBaseHasExtensions element = (IBaseHasExtensions) nextValue;
								List<? extends IBaseExtension<?>> ext = element.getExtension();
								addToHeldExtensions(valueIdx, ext, extensions, false);
							}
							if (nextValue instanceof IBaseHasModifierExtensions) {
								IBaseHasModifierExtensions element = (IBaseHasModifierExtensions) nextValue;
								List<? extends IBaseExtension<?>> ext = element.getModifierExtension();
								addToHeldExtensions(valueIdx, ext, extensions, true);
							}
						}
					}

				}

				valueIdx++;
			}

			if (inArray) {
				theEventWriter.writeEnd();
			}

			if (extensions.size() > 0 || modifierExtensions.size() > 0) {
				if (inArray) {
					// If this is a repeatable field, the extensions go in an array too
					theEventWriter.writeStartArray('_' + currentChildName);
				} else {
					theEventWriter.writeStartObject('_' + currentChildName);
				}

				for (int i = 0; i < valueIdx; i++) {
					boolean haveContent = false;

					List<HeldExtension> heldExts = Collections.emptyList();
					List<HeldExtension> heldModExts = Collections.emptyList();
					if (extensions.size() > i && extensions.get(i) != null && extensions.get(i).isEmpty() == false) {
						haveContent = true;
						heldExts = extensions.get(i);
					}

					if (modifierExtensions.size() > i && modifierExtensions.get(i) != null && modifierExtensions.get(i).isEmpty() == false) {
						haveContent = true;
						heldModExts = modifierExtensions.get(i);
					}

					if (!haveContent) {
						theEventWriter.writeNull();
					} else {
						if (inArray) {
							theEventWriter.writeStartObject();
						}
						writeExtensionsAsDirectChild(theResource, theEventWriter, theResDef, heldExts, heldModExts, null);
						if (inArray) {
							theEventWriter.writeEnd();
						}
					}
				}

				theEventWriter.writeEnd();
			}
		}
	}

<<<<<<< HEAD
	private void encodeCompositeElementToStreamWriter(RuntimeResourceDefinition theResDef, IBaseResource theResource, IBase theNextValue, JsonGenerator theEventWriter, BaseRuntimeElementCompositeDefinition<?> resDef, boolean theIsSubElementWithinResource) throws IOException, DataFormatException {
=======
	private void encodeCompositeElementToStreamWriter(RuntimeResourceDefinition theResDef, IBaseResource theResource, IBase theNextValue, JsonGenerator theEventWriter,
			BaseRuntimeElementCompositeDefinition<?> resDef, boolean theContainedResource) throws IOException, DataFormatException {
>>>>>>> 35cdfaab
		extractAndWriteExtensionsAsDirectChild(theNextValue, theEventWriter, resDef, theResDef, theResource, null);
		encodeCompositeElementChildrenToStreamWriter(theResDef, theResource, theNextValue, theEventWriter, resDef.getExtensions(), theContainedResource);
		encodeCompositeElementChildrenToStreamWriter(theResDef, theResource, theNextValue, theEventWriter, resDef.getChildren(), theContainedResource);
	}

<<<<<<< HEAD
	private void encodeResourceToJsonStreamWriter(RuntimeResourceDefinition theResDef, IBaseResource theResource, JsonGenerator theEventWriter, String theObjectNameOrNull, boolean theContainedResource) throws IOException {
=======
	private void encodeResourceToJsonStreamWriter(RuntimeResourceDefinition theResDef, IBaseResource theResource, JsonGenerator theEventWriter, String theObjectNameOrNull, boolean theContainedResource)
			throws IOException {
>>>>>>> 35cdfaab
		String resourceId = null;
		if (theResource instanceof IResource) {
			IResource res = (IResource) theResource;
			if (StringUtils.isNotBlank(res.getId().getIdPart())) {
				if (theContainedResource) {
					resourceId = res.getId().getIdPart();
				} else if (myContext.getVersion().getVersion().isNewerThan(FhirVersionEnum.DSTU1)) {
					resourceId = res.getId().getIdPart();
				}
			}
		} else if (theResource instanceof IAnyResource) {
			IAnyResource res = (IAnyResource) theResource;
			if (StringUtils.isNotBlank(res.getId().getIdPart())) {
				resourceId = res.getId().getIdPart();
			}
		}

		encodeResourceToJsonStreamWriter(theResDef, theResource, theEventWriter, theObjectNameOrNull, theContainedResource, resourceId);
	}

	private void encodeResourceToJsonStreamWriter(RuntimeResourceDefinition theResDef, IBaseResource theResource, JsonGenerator theEventWriter, String theObjectNameOrNull, boolean theContainedResource, String theResourceId) throws IOException {
		if (!theContainedResource) {
			super.containResourcesForEncoding(theResource);
		}

		RuntimeResourceDefinition resDef = myContext.getResourceDefinition(theResource);

		if (theObjectNameOrNull == null) {
			theEventWriter.writeStartObject();
		} else {
			theEventWriter.writeStartObject(theObjectNameOrNull);
		}

		theEventWriter.write("resourceType", resDef.getName());
		if (theResourceId != null) {
			theEventWriter.write("id", theResourceId);
		}

		if (myContext.getVersion().getVersion().isNewerThan(FhirVersionEnum.DSTU1) && theResource instanceof IResource) {
			IResource resource = (IResource) theResource;
			// Object securityLabelRawObj =

			List<BaseCodingDt> securityLabels = extractMetadataListNotNull(resource, ResourceMetadataKeyEnum.SECURITY_LABELS);
			List<IdDt> profiles = extractMetadataListNotNull(resource, ResourceMetadataKeyEnum.PROFILES);
			TagList tags = ResourceMetadataKeyEnum.TAG_LIST.get(resource);
			InstantDt updated = (InstantDt) resource.getResourceMetadata().get(ResourceMetadataKeyEnum.UPDATED);
			IdDt resourceId = resource.getId();
			String versionIdPart = resourceId.getVersionIdPart();
			if (isBlank(versionIdPart)) {
				versionIdPart = ResourceMetadataKeyEnum.VERSION.get(resource);
			}

			if (ElementUtil.isEmpty(versionIdPart, updated, securityLabels, profiles) == false) {
				theEventWriter.writeStartObject("meta");
<<<<<<< HEAD
				writeOptionalTagWithTextNode(theEventWriter, "versionId", resource.getId().getVersionIdPart());
				writeOptionalTagWithTextNode(theEventWriter, "lastUpdated", ResourceMetadataKeyEnum.UPDATED.get(resource));
=======
				writeOptionalTagWithTextNode(theEventWriter, "versionId", versionIdPart);
				writeOptionalTagWithTextNode(theEventWriter, "lastUpdated", updated);
>>>>>>> 35cdfaab

				if (profiles != null && profiles.isEmpty() == false) {
					theEventWriter.writeStartArray("profile");
					for (IdDt profile : profiles) {
						if (profile != null && isNotBlank(profile.getValue())) {
							theEventWriter.write(profile.getValue());
						}
					}
					theEventWriter.writeEnd();
				}

				if (securityLabels.isEmpty() == false) {
					theEventWriter.writeStartArray("security");
					for (BaseCodingDt securityLabel : securityLabels) {
						theEventWriter.writeStartObject();
						BaseRuntimeElementCompositeDefinition<?> def = (BaseRuntimeElementCompositeDefinition<?>) myContext.getElementDefinition(securityLabel.getClass());
						encodeCompositeElementChildrenToStreamWriter(resDef, resource, securityLabel, theEventWriter, def.getChildren(), theContainedResource);
						theEventWriter.writeEnd();
					}
					theEventWriter.writeEnd();
				}

				if (tags != null && tags.isEmpty() == false) {
					theEventWriter.writeStartArray("tag");
					for (Tag tag : tags) {
						theEventWriter.writeStartObject();
						writeOptionalTagWithTextNode(theEventWriter, "system", tag.getScheme());
						writeOptionalTagWithTextNode(theEventWriter, "code", tag.getTerm());
						writeOptionalTagWithTextNode(theEventWriter, "display", tag.getLabel());
						theEventWriter.writeEnd();
					}
					theEventWriter.writeEnd();
				}

				theEventWriter.writeEnd(); // end meta
			}
		}

		if (theResource instanceof IBaseBinary) {
			IBaseBinary bin = (IBaseBinary) theResource;
			theEventWriter.write("contentType", bin.getContentType());
			theEventWriter.write("content", bin.getContentAsBase64());
		} else {
			encodeCompositeElementToStreamWriter(theResDef, theResource, theResource, theEventWriter, resDef, theContainedResource);
		}

		theEventWriter.writeEnd();
	}

	@Override
	public void encodeResourceToWriter(IBaseResource theResource, Writer theWriter) throws IOException {
		Validate.notNull(theResource, "Resource can not be null");

		JsonGenerator eventWriter = createJsonGenerator(theWriter);

		RuntimeResourceDefinition resDef = myContext.getResourceDefinition(theResource);
		encodeResourceToJsonStreamWriter(resDef, theResource, eventWriter, null, false);
		eventWriter.flush();
	}

	@Override
	public void encodeTagListToWriter(TagList theTagList, Writer theWriter) throws IOException {
		JsonGenerator eventWriter = createJsonGenerator(theWriter);

		eventWriter.writeStartObject();

		eventWriter.write("resourceType", TagList.ELEMENT_NAME);

		eventWriter.writeStartArray(TagList.ATTR_CATEGORY);
		for (Tag next : theTagList) {
			eventWriter.writeStartObject();

			if (isNotBlank(next.getTerm())) {
				eventWriter.write(Tag.ATTR_TERM, next.getTerm());
			}
			if (isNotBlank(next.getLabel())) {
				eventWriter.write(Tag.ATTR_LABEL, next.getLabel());
			}
			if (isNotBlank(next.getScheme())) {
				eventWriter.write(Tag.ATTR_SCHEME, next.getScheme());
			}

			eventWriter.writeEnd();
		}
		eventWriter.writeEnd();

		eventWriter.writeEnd();
		eventWriter.flush();
	}

	/**
	 * This is useful only for the two cases where extensions are encoded as direct children (e.g. not in some object
	 * called _name): resource extensions, and extension extensions
	 */
	private void extractAndWriteExtensionsAsDirectChild(IBase theElement, JsonGenerator theEventWriter, BaseRuntimeElementDefinition<?> theElementDef, RuntimeResourceDefinition theResDef, IBaseResource theResource, String theParentExtensionUrl) throws IOException {
		List<HeldExtension> extensions = new ArrayList<HeldExtension>(0);
		List<HeldExtension> modifierExtensions = new ArrayList<HeldExtension>(0);

		// Undeclared extensions
		extractUndeclaredExtensions(theElement, extensions, modifierExtensions);

		// Declared extensions
		if (theElementDef != null) {
			extractDeclaredExtensions(theElement, theElementDef, extensions, modifierExtensions);
		}

		// Write the extensions
		writeExtensionsAsDirectChild(theResource, theEventWriter, theResDef, extensions, modifierExtensions, theParentExtensionUrl);
	}

	private void extractDeclaredExtensions(IBase theResource, BaseRuntimeElementDefinition<?> resDef, List<HeldExtension> extensions, List<HeldExtension> modifierExtensions) {
		for (RuntimeChildDeclaredExtensionDefinition nextDef : resDef.getExtensionsNonModifier()) {
			for (IBase nextValue : nextDef.getAccessor().getValues(theResource)) {
				if (nextValue != null) {
					if (nextValue == null || nextValue.isEmpty()) {
						continue;
					}
					extensions.add(new HeldExtension(nextDef, nextValue));
				}
			}
		}
		for (RuntimeChildDeclaredExtensionDefinition nextDef : resDef.getExtensionsModifier()) {
			for (IBase nextValue : nextDef.getAccessor().getValues(theResource)) {
				if (nextValue != null) {
					if (nextValue == null || nextValue.isEmpty()) {
						continue;
					}
					modifierExtensions.add(new HeldExtension(nextDef, nextValue));
				}
			}
		}
	}

	private void extractUndeclaredExtensions(IBase theElement, List<HeldExtension> extensions, List<HeldExtension> modifierExtensions) {
		if (theElement instanceof ISupportsUndeclaredExtensions) {
			ISupportsUndeclaredExtensions element = (ISupportsUndeclaredExtensions) theElement;
			List<ExtensionDt> ext = element.getUndeclaredExtensions();
			for (ExtensionDt next : ext) {
				if (next == null || next.isEmpty()) {
					continue;
				}
				extensions.add(new HeldExtension(next, false));
			}

			ext = element.getUndeclaredModifierExtensions();
			for (ExtensionDt next : ext) {
				if (next == null || next.isEmpty()) {
					continue;
				}
				modifierExtensions.add(new HeldExtension(next, true));
			}
		} else {
			if (theElement instanceof IBaseHasExtensions) {
				IBaseHasExtensions element = (IBaseHasExtensions) theElement;
				List<? extends IBaseExtension<?>> ext = element.getExtension();
				for (IBaseExtension<?> next : ext) {
					if (next == null || (ElementUtil.isEmpty(next.getValue()) && next.getExtension().isEmpty())) {
						continue;
					}
					extensions.add(new HeldExtension(next, false));
				}
			}
			if (theElement instanceof IBaseHasModifierExtensions) {
				IBaseHasModifierExtensions element = (IBaseHasModifierExtensions) theElement;
				List<? extends IBaseExtension<?>> ext = element.getModifierExtension();
				for (IBaseExtension<?> next : ext) {
					if (next == null || next.isEmpty()) {
						continue;
					}
					modifierExtensions.add(new HeldExtension(next, true));
				}
			}
		}
	}

	private void parseAlternates(JsonValue theAlternateVal, ParserState<?> theState, String theElementName) {
		if (theAlternateVal == null || theAlternateVal.getValueType() == ValueType.NULL) {
			return;
		}

		if (theAlternateVal instanceof JsonArray) {
			JsonArray array = (JsonArray) theAlternateVal;
			if (array.size() > 1) {
				throw new DataFormatException("Unexpected array of length " + array.size() + " (expected 0 or 1) for element: " + theElementName);
			}
			if (array.size() == 0) {
				return;
			}
			parseAlternates(array.getJsonObject(0), theState, theElementName);
			return;
		}

		JsonObject alternate = (JsonObject) theAlternateVal;
		for (Entry<String, JsonValue> nextEntry : alternate.entrySet()) {
			String nextKey = nextEntry.getKey();
			JsonValue nextVal = nextEntry.getValue();
			if ("extension".equals(nextKey)) {
				boolean isModifier = false;
				JsonArray array = (JsonArray) nextEntry.getValue();
				parseExtension(theState, array, isModifier);
			} else if ("modifierExtension".equals(nextKey)) {
				boolean isModifier = true;
				JsonArray array = (JsonArray) nextEntry.getValue();
				parseExtension(theState, array, isModifier);
			} else if ("id".equals(nextKey)) {
				switch (nextVal.getValueType()) {
				case STRING:
					theState.attributeValue("id", ((JsonString) nextVal).getString());
					break;
				case NULL:
					break;
				default:
					break;
				}
			}
		}
	}

	@Override
	public <T extends IBaseResource> Bundle parseBundle(Class<T> theResourceType, Reader theReader) {
		JsonReader reader;
		JsonObject object;

		try {
			reader = Json.createReader(theReader);
			object = reader.readObject();
		} catch (JsonParsingException e) {
			if (e.getMessage().startsWith("Unexpected char 39")) {
				throw new DataFormatException("Failed to parse JSON encoded FHIR content: " + e.getMessage() + " - This may indicate that single quotes are being used as JSON escapes where double quotes are required", e);
			}
			throw new DataFormatException("Failed to parse JSON encoded FHIR content: " + e.getMessage(), e);
		}
		JsonValue resourceTypeObj = object.get("resourceType");
		assertObjectOfType(resourceTypeObj, JsonValue.ValueType.STRING, "resourceType");
		String resourceType = ((JsonString) resourceTypeObj).getString();
		if (!"Bundle".equals(resourceType)) {
			throw new DataFormatException("Trying to parse bundle but found resourceType other than 'Bundle'. Found: '" + resourceType + "'");
		}

		ParserState<Bundle> state = ParserState.getPreAtomInstance(myContext, theResourceType, true);
		if (myContext.getVersion().getVersion().isNewerThan(FhirVersionEnum.DSTU1)) {
			state.enteringNewElement(null, "Bundle");
		} else {
			state.enteringNewElement(null, "feed");
		}

		parseBundleChildren(object, state);

		state.endingElement();

		Bundle retVal = state.getObject();

		return retVal;
	}

	private void parseBundleChildren(JsonObject theObject, ParserState<?> theState) {
		for (String nextName : theObject.keySet()) {
			if ("resourceType".equals(nextName)) {
				continue;
			} else if ("entry".equals(nextName)) {
				JsonArray entries = theObject.getJsonArray(nextName);
				for (JsonValue jsonValue : entries) {
					theState.enteringNewElement(null, "entry");
					parseBundleChildren((JsonObject) jsonValue, theState);
					theState.endingElement();
				}
				continue;
			} else if (myContext.getVersion().getVersion() == FhirVersionEnum.DSTU1) {
				if ("link".equals(nextName)) {
					JsonArray entries = theObject.getJsonArray(nextName);
					for (JsonValue jsonValue : entries) {
						theState.enteringNewElement(null, "link");
						JsonObject linkObj = (JsonObject) jsonValue;
						String rel = linkObj.getString("rel", null);
						String href = linkObj.getString("href", null);
						theState.attributeValue("rel", rel);
						theState.attributeValue("href", href);
						theState.endingElement();
					}
					continue;
				} else if (BUNDLE_TEXTNODE_CHILDREN_DSTU1.contains(nextName)) {
					theState.enteringNewElement(null, nextName);
					theState.string(theObject.getString(nextName, null));
					theState.endingElement();
					continue;
				}
			} else {
				if ("link".equals(nextName)) {
					JsonArray entries = theObject.getJsonArray(nextName);
					for (JsonValue jsonValue : entries) {
						theState.enteringNewElement(null, "link");
						JsonObject linkObj = (JsonObject) jsonValue;
						String rel = linkObj.getString("relation", null);
						String href = linkObj.getString("url", null);
						theState.enteringNewElement(null, "relation");
						theState.attributeValue("value", rel);
						theState.endingElement();
						theState.enteringNewElement(null, "url");
						theState.attributeValue("value", href);
						theState.endingElement();
						theState.endingElement();
					}
					continue;
				} else if (BUNDLE_TEXTNODE_CHILDREN_DSTU2.contains(nextName)) {
					theState.enteringNewElement(null, nextName);
					// String obj = theObject.getString(nextName, null);

					JsonValue obj = theObject.get(nextName);
					if (obj == null) {
						theState.attributeValue("value", null);
					} else if (obj instanceof JsonString) {
						theState.attributeValue("value", theObject.getString(nextName, null));
					} else if (obj instanceof JsonNumber) {
						theState.attributeValue("value", obj.toString());
					} else {
						throw new DataFormatException("Unexpected JSON object for entry '" + nextName + "'");
					}

					theState.endingElement();
					continue;
				}
			}

			JsonValue nextVal = theObject.get(nextName);
			parseChildren(theState, nextName, nextVal, null, null);

		}
	}

	private void parseChildren(JsonObject theObject, ParserState<?> theState) {
		String elementId = null;
		for (String nextName : theObject.keySet()) {
			if ("resourceType".equals(nextName)) {
				continue;
			} else if ("id".equals(nextName)) {
				if (theObject.isNull(nextName)) {
					continue;
				}
				elementId = theObject.getString(nextName);
				if (myContext.getVersion().getVersion() == FhirVersionEnum.DSTU1) {
					continue;
				}
			} else if ("_id".equals(nextName)) {
				if (theObject.isNull(nextName)) {
					continue;
				}
				// _id is incorrect, but some early examples in the FHIR spec used it
				elementId = theObject.getString(nextName);
				continue;
			} else if ("extension".equals(nextName)) {
				JsonArray array = theObject.getJsonArray(nextName);
				parseExtension(theState, array, false);
				continue;
			} else if ("modifierExtension".equals(nextName)) {
				JsonArray array = theObject.getJsonArray(nextName);
				parseExtension(theState, array, true);
				continue;
			} else if (nextName.charAt(0) == '_') {
				continue;
			}

			JsonValue nextVal = theObject.get(nextName);
			String alternateName = '_' + nextName;
			JsonValue alternateVal = theObject.get(alternateName);

			parseChildren(theState, nextName, nextVal, alternateVal, alternateName);

		}

		if (elementId != null) {
			IBase object = (IBase) theState.getObject();
			if (object instanceof IIdentifiableElement) {
				((IIdentifiableElement) object).setElementSpecificId(elementId);
			} else if (object instanceof IBaseResource) {
				((IBaseResource) object).getId().setValue(elementId);
			}
		}
	}

	private void parseChildren(ParserState<?> theState, String theName, JsonValue theJsonVal, JsonValue theAlternateVal, String theAlternateName) {
		switch (theJsonVal.getValueType()) {
		case ARRAY: {
			JsonArray nextArray = (JsonArray) theJsonVal;
			JsonArray nextAlternateArray = (JsonArray) theAlternateVal;
			for (int i = 0; i < nextArray.size(); i++) {
				JsonValue nextObject = nextArray.get(i);
				JsonValue nextAlternate = null;
				if (nextAlternateArray != null) {
					nextAlternate = nextAlternateArray.get(i);
				}
				parseChildren(theState, theName, nextObject, nextAlternate, theAlternateName);
			}
			break;
		}
		case OBJECT: {
			theState.enteringNewElement(null, theName);
			parseAlternates(theAlternateVal, theState, theAlternateName);
			JsonObject nextObject = (JsonObject) theJsonVal;
			boolean preResource = false;
			if (theState.isPreResource()) {
				String resType = nextObject.getString("resourceType");
				if (isBlank(resType)) {
					throw new DataFormatException("Missing 'resourceType' from resource");
				}
				theState.enteringNewElement(null, resType);
				preResource = true;
			}
			parseChildren(nextObject, theState);
			if (preResource) {
				theState.endingElement();
			}
			theState.endingElement();
			break;
		}
		case STRING: {
			JsonString nextValStr = (JsonString) theJsonVal;
			theState.enteringNewElement(null, theName);
			theState.attributeValue("value", nextValStr.getString());
			parseAlternates(theAlternateVal, theState, theAlternateName);
			theState.endingElement();
			break;
		}
		case NUMBER:
		case FALSE:
		case TRUE:
			theState.enteringNewElement(null, theName);
			theState.attributeValue("value", theJsonVal.toString());
			parseAlternates(theAlternateVal, theState, theAlternateName);
			theState.endingElement();
			break;
		case NULL:
			break;
		}
	}

	private void parseExtension(ParserState<?> theState, JsonArray theValues, boolean theIsModifier) {
		for (int i = 0; i < theValues.size(); i++) {
			JsonObject nextExtObj = theValues.getJsonObject(i);
			String url = nextExtObj.getString("url");
			theState.enteringNewElementExtension(null, url, theIsModifier);
			for (Iterator<String> iter = nextExtObj.keySet().iterator(); iter.hasNext();) {
				String next = iter.next();
				if ("url".equals(next)) {
					continue;
				} else if ("extension".equals(next)) {
					JsonArray jsonVal = (JsonArray) nextExtObj.get(next);
					parseExtension(theState, jsonVal, false);
				} else if ("modifierExtension".equals(next)) {
					JsonArray jsonVal = (JsonArray) nextExtObj.get(next);
					parseExtension(theState, jsonVal, true);
				} else {
					JsonValue jsonVal = nextExtObj.get(next);
					parseChildren(theState, next, jsonVal, null, null);
				}
			}
			theState.endingElement();
		}
	}

<<<<<<< HEAD
	private void parseExtensionInDstu2Style(boolean theModifier, ParserState<?> theState, String theParentExtensionUrl, String theExtensionUrl, JsonArray theValues) {
		String extUrl = UrlUtil.constructAbsoluteUrl(theParentExtensionUrl, theExtensionUrl);
		theState.enteringNewElementExtension(null, extUrl, theModifier);

		for (int extIdx = 0; extIdx < theValues.size(); extIdx++) {
			JsonObject nextExt = theValues.getJsonObject(extIdx);
			for (String nextKey : nextExt.keySet()) {
				// if (nextKey.startsWith("value") && nextKey.length() > 5 &&
				// myContext.getRuntimeChildUndeclaredExtensionDefinition().getChildByName(nextKey) != null) {
				JsonValue jsonVal = nextExt.get(nextKey);
				if (jsonVal.getValueType() == ValueType.ARRAY) {
					/*
					 * Extension children which are arrays are sub-extensions. Any other value type should be treated as
					 * a value.
					 */
					JsonArray arrayValue = (JsonArray) jsonVal;
					parseExtensionInDstu2Style(theModifier, theState, extUrl, nextKey, arrayValue);
				} else {
					parseChildren(theState, nextKey, jsonVal, null, null);
				}
			}
		}

		theState.endingElement();
	}
=======
	// private void parseExtensionInDstu2Style(boolean theModifier, ParserState<?> theState, String theParentExtensionUrl, String theExtensionUrl, JsonArray theValues) {
	// String extUrl = UrlUtil.constructAbsoluteUrl(theParentExtensionUrl, theExtensionUrl);
	// theState.enteringNewElementExtension(null, extUrl, theModifier);
	//
	// for (int extIdx = 0; extIdx < theValues.size(); extIdx++) {
	// JsonObject nextExt = theValues.getJsonObject(extIdx);
	// for (String nextKey : nextExt.keySet()) {
	// // if (nextKey.startsWith("value") && nextKey.length() > 5 &&
	// // myContext.getRuntimeChildUndeclaredExtensionDefinition().getChildByName(nextKey) != null) {
	// JsonValue jsonVal = nextExt.get(nextKey);
	// if (jsonVal.getValueType() == ValueType.ARRAY) {
	// /*
	// * Extension children which are arrays are sub-extensions. Any other value type should be treated as a value.
	// */
	// JsonArray arrayValue = (JsonArray) jsonVal;
	// parseExtensionInDstu2Style(theModifier, theState, extUrl, nextKey, arrayValue);
	// } else {
	// parseChildren(theState, nextKey, jsonVal, null, null);
	// }
	// }
	// }
	//
	// theState.endingElement();
	// }
>>>>>>> 35cdfaab

	@Override
	public <T extends IBaseResource> T doParseResource(Class<T> theResourceType, Reader theReader) {
		try {
			JsonReader reader = Json.createReader(theReader);
			JsonObject object = reader.readObject();
	
			JsonValue resourceTypeObj = object.get("resourceType");
			assertObjectOfType(resourceTypeObj, JsonValue.ValueType.STRING, "resourceType");
			String resourceType = ((JsonString) resourceTypeObj).getString();
	
			RuntimeResourceDefinition def;
			if (theResourceType != null) {
				def = myContext.getResourceDefinition(theResourceType);
			} else {
				def = myContext.getResourceDefinition(resourceType);
			}
	
			ParserState<? extends IBaseResource> state = ParserState.getPreResourceInstance(def.getImplementingClass(), myContext, true);
			state.enteringNewElement(null, def.getName());
	
			parseChildren(object, state);
	
			state.endingElement();
	
			@SuppressWarnings("unchecked")
			T retVal = (T) state.getObject();
	
			return retVal;
		} catch (JsonParsingException e) {
			throw new DataFormatException("Failed to parse JSON: " + e.getMessage(), e);
		}
	}

	@Override
	public TagList parseTagList(Reader theReader) {
		JsonReader reader = Json.createReader(theReader);
		JsonObject object = reader.readObject();

		JsonValue resourceTypeObj = object.get("resourceType");
		assertObjectOfType(resourceTypeObj, JsonValue.ValueType.STRING, "resourceType");
		String resourceType = ((JsonString) resourceTypeObj).getString();

		ParserState<TagList> state = ParserState.getPreTagListInstance(myContext, true);
		state.enteringNewElement(null, resourceType);

		parseChildren(object, state);

		state.endingElement();

		return state.getObject();
	}

	@Override
	public IParser setPrettyPrint(boolean thePrettyPrint) {
		myPrettyPrint = thePrettyPrint;
		return this;
	}

	private boolean writeAtomLinkInDstu1Format(JsonGenerator theEventWriter, String theRel, StringDt theLink, boolean theStarted) {
		boolean retVal = theStarted;
		if (isNotBlank(theLink.getValue())) {
			if (theStarted == false) {
				theEventWriter.writeStartArray("link");
				retVal = true;
			}

			theEventWriter.writeStartObject();
			theEventWriter.write("rel", theRel);
			theEventWriter.write("href", theLink.getValue());
			theEventWriter.writeEnd();
		}
		return retVal;
	}

	private boolean writeAtomLinkInDstu2Format(JsonGenerator theEventWriter, String theRel, StringDt theLink, boolean theStarted) {
		boolean retVal = theStarted;
		if (isNotBlank(theLink.getValue())) {
			if (theStarted == false) {
				theEventWriter.writeStartArray("link");
				retVal = true;
			}

			theEventWriter.writeStartObject();
			theEventWriter.write("relation", theRel);
			theEventWriter.write("url", theLink.getValue());
			theEventWriter.writeEnd();
		}
		return retVal;
	}

	private void writeAuthor(BaseBundle theBundle, JsonGenerator eventWriter) {
		if (StringUtils.isNotBlank(theBundle.getAuthorName().getValue())) {
			eventWriter.writeStartArray("author");
			eventWriter.writeStartObject();
			writeTagWithTextNode(eventWriter, "name", theBundle.getAuthorName());
			writeOptionalTagWithTextNode(eventWriter, "uri", theBundle.getAuthorUri());
			eventWriter.writeEnd();
			eventWriter.writeEnd();
		}
	}

	private void writeCategories(JsonGenerator eventWriter, TagList categories) {
		if (categories != null && categories.size() > 0) {
			eventWriter.writeStartArray("category");
			for (Tag next : categories) {
				eventWriter.writeStartObject();
				eventWriter.write("term", defaultString(next.getTerm()));
				eventWriter.write("label", defaultString(next.getLabel()));
				eventWriter.write("scheme", defaultString(next.getScheme()));
				eventWriter.writeEnd();
			}
			eventWriter.writeEnd();
		}
	}

	private void writeExtensionsAsDirectChild(IBaseResource theResource, JsonGenerator theEventWriter, RuntimeResourceDefinition resDef, List<HeldExtension> extensions, List<HeldExtension> modifierExtensions, String theParentExtensionUrl) throws IOException {
		if (extensions.isEmpty() == false) {
			theEventWriter.writeStartArray("extension");
			for (HeldExtension next : extensions) {
				next.write(resDef, theResource, theEventWriter);
			}
			theEventWriter.writeEnd();
		}
		if (modifierExtensions.isEmpty() == false) {
			theEventWriter.writeStartArray("modifierExtension");
			for (HeldExtension next : modifierExtensions) {
				next.write(resDef, theResource, theEventWriter);
			}
			theEventWriter.writeEnd();
		}
	}

	private void writeOptionalTagWithNumberNode(JsonGenerator theEventWriter, String theElementName, IntegerDt theValue) {
		if (theValue != null && theValue.isEmpty() == false) {
			theEventWriter.write(theElementName, theValue.getValue().intValue());
		}
	}

	private void writeOptionalTagWithDecimalNode(JsonGenerator theEventWriter, String theElementName, DecimalDt theValue) {
		if (theValue != null && theValue.isEmpty() == false) {
			theEventWriter.write(theElementName, theValue.getValue());
		}
	}

	private void writeOptionalTagWithTextNode(JsonGenerator theEventWriter, String theElementName, IPrimitiveDatatype<?> thePrimitive) {
		if (thePrimitive == null) {
			return;
		}
		String str = thePrimitive.getValueAsString();
		writeOptionalTagWithTextNode(theEventWriter, theElementName, str);
	}

	private void writeOptionalTagWithTextNode(JsonGenerator theEventWriter, String theElementName, String theValue) {
		if (StringUtils.isNotBlank(theValue)) {
			theEventWriter.write(theElementName, theValue);
		}
	}

	private void writeTagWithTextNode(JsonGenerator theEventWriter, String theElementName, IPrimitiveDatatype<?> theIdDt) {
		if (theIdDt != null && !theIdDt.isEmpty()) {
			theEventWriter.write(theElementName, theIdDt.getValueAsString());
		} else {
			theEventWriter.writeNull(theElementName);
		}
	}

	private void writeTagWithTextNode(JsonGenerator theEventWriter, String theElementName, StringDt theStringDt) {
		if (StringUtils.isNotBlank(theStringDt.getValue())) {
			theEventWriter.write(theElementName, theStringDt.getValue());
		}
		// else {
		// theEventWriter.writeNull(theElementName);
		// }
	}

	private class HeldExtension implements Comparable<HeldExtension> {

		private RuntimeChildDeclaredExtensionDefinition myDef;
		private IBaseExtension<?> myUndeclaredExtension;
		private IBase myValue;
		private boolean myModifier;

		public HeldExtension(IBaseExtension<?> theUndeclaredExtension, boolean theModifier) {
			assert theUndeclaredExtension != null;
			myUndeclaredExtension = theUndeclaredExtension;
			myModifier = theModifier;
		}

		public HeldExtension(RuntimeChildDeclaredExtensionDefinition theDef, IBase theValue) {
			assert theDef != null;
			assert theValue != null;
			myDef = theDef;
			myValue = theValue;
		}

		public void write(RuntimeResourceDefinition theResDef, IBaseResource theResource, JsonGenerator theEventWriter) throws IOException {
			if (myUndeclaredExtension != null) {
				writeUndeclaredExtInDstu1Format(theResDef, theResource, theEventWriter, myUndeclaredExtension);
			} else {
				theEventWriter.writeStartObject();
				theEventWriter.write("url", myDef.getExtensionUrl());

				BaseRuntimeElementDefinition<?> def = myDef.getChildElementDefinitionByDatatype(myValue.getClass());
				if (def.getChildType() == ChildTypeEnum.RESOURCE_BLOCK) {
					extractAndWriteExtensionsAsDirectChild(myValue, theEventWriter, def, theResDef, theResource, myDef.getExtensionUrl());
				} else {
					String childName = myDef.getChildNameByDatatype(myValue.getClass());
					encodeChildElementToStreamWriter(theResDef, theResource, theEventWriter, myValue, def, childName, false);
				}

				theEventWriter.writeEnd();
			}
		}

		private void writeUndeclaredExtInDstu1Format(RuntimeResourceDefinition theResDef, IBaseResource theResource, JsonGenerator theEventWriter, IBaseExtension<?> ext) throws IOException {
			IBaseDatatype value = ext.getValue();
			String extensionUrl = ext.getUrl();

			theEventWriter.writeStartObject();
			theEventWriter.write("url", extensionUrl);

			boolean noValue = value == null || value.isEmpty();
			if (noValue && ext.getExtension().isEmpty()) {
				ourLog.debug("Extension with URL[{}] has no value", extensionUrl);
			} else if (noValue) {

				if (myModifier) {
					theEventWriter.writeStartArray("modifierExtension");
				} else {
					theEventWriter.writeStartArray("extension");
				}

				for (Object next : ext.getExtension()) {
					writeUndeclaredExtInDstu1Format(theResDef, theResource, theEventWriter, (IBaseExtension<?>) next);
				}
				theEventWriter.writeEnd();
			} else {
				RuntimeChildUndeclaredExtensionDefinition extDef = myContext.getRuntimeChildUndeclaredExtensionDefinition();
				String childName = extDef.getChildNameByDatatype(value.getClass());
				if (childName == null) {
					childName = "value" + myContext.getElementDefinition(value.getClass()).getName();
				}
				BaseRuntimeElementDefinition<?> childDef = myContext.getElementDefinition(value.getClass());
				if (childDef == null) {
					throw new ConfigurationException("Unable to encode extension, unregognized child element type: " + value.getClass().getCanonicalName());
				}
				encodeChildElementToStreamWriter(theResDef, theResource, theEventWriter, value, childDef, childName, true);
			}

			// theEventWriter.name(myUndeclaredExtension.get);

			theEventWriter.writeEnd();
		}

		@Override
		public int compareTo(HeldExtension theArg0) {
			String url1 = myDef != null ? myDef.getExtensionUrl() : myUndeclaredExtension.getUrl();
			String url2 = theArg0.myDef != null ? theArg0.myDef.getExtensionUrl() : theArg0.myUndeclaredExtension.getUrl();
			url1 = defaultString(url1);
			url2 = defaultString(url2);
			return url1.compareTo(url2);
		}

	}
}<|MERGE_RESOLUTION|>--- conflicted
+++ resolved
@@ -108,12 +108,7 @@
 import ca.uhn.fhir.util.UrlUtil;
 
 /**
-<<<<<<< HEAD
- * This class is the FHIR JSON parser/encoder. Users should not interact with this class directly, but should use
- * {@link FhirContext#newJsonParser()} to get an instance.
-=======
  * This class is the FHIR JSON parser/encoder. Users should not interact with this class directly, but should use {@link FhirContext#newJsonParser()} to get an instance.
->>>>>>> 35cdfaab
  */
 public class JsonParser extends BaseParser implements IParser {
 
@@ -358,12 +353,8 @@
 		theEventWriter.writeEnd();
 	}
 
-<<<<<<< HEAD
-	private void encodeChildElementToStreamWriter(RuntimeResourceDefinition theResDef, IBaseResource theResource, JsonGenerator theWriter, IBase theNextValue, BaseRuntimeElementDefinition<?> theChildDef, String theChildName, boolean theIsSubElementWithinResource) throws IOException {
-=======
 	private void encodeChildElementToStreamWriter(RuntimeResourceDefinition theResDef, IBaseResource theResource, JsonGenerator theWriter, IBase theNextValue,
 			BaseRuntimeElementDefinition<?> theChildDef, String theChildName, boolean theContainedResource) throws IOException {
->>>>>>> 35cdfaab
 
 		switch (theChildDef.getChildType()) {
 		case ID_DATATYPE: {
@@ -498,22 +489,15 @@
 
 	}
 
-<<<<<<< HEAD
-	private void encodeCompositeElementChildrenToStreamWriter(RuntimeResourceDefinition theResDef, IBaseResource theResource, IBase theNextValue, JsonGenerator theEventWriter, List<? extends BaseRuntimeChildDefinition> theChildren, boolean theIsSubElementWithinResource) throws IOException {
-=======
 	private void encodeCompositeElementChildrenToStreamWriter(RuntimeResourceDefinition theResDef, IBaseResource theResource, IBase theNextValue, JsonGenerator theEventWriter,
 			List<? extends BaseRuntimeChildDefinition> theChildren, boolean theContainedResource) throws IOException {
->>>>>>> 35cdfaab
 		for (BaseRuntimeChildDefinition nextChild : theChildren) {
 			if (nextChild.getElementName().equals("extension") || nextChild.getElementName().equals("modifierExtension")) {
 				continue;
 			}
-<<<<<<< HEAD
 			if (nextChild.getElementName().equals("id")) {
 				continue;
 			}
-=======
->>>>>>> 35cdfaab
 
 			if (nextChild instanceof RuntimeChildNarrativeDefinition) {
 
@@ -530,10 +514,10 @@
 					}
 				}
 			} else if (nextChild instanceof RuntimeChildContainedResources) {
-				if (theIsSubElementWithinResource == false) {
+				if (theContainedResource == false) {
 					String childName = nextChild.getValidChildNames().iterator().next();
 					BaseRuntimeElementDefinition<?> child = nextChild.getChildByName(childName);
-					encodeChildElementToStreamWriter(theResDef, theResource, theEventWriter, null, child, childName, theIsSubElementWithinResource);
+					encodeChildElementToStreamWriter(theResDef, theResource, theEventWriter, null, child, childName, theContainedResource);
 				}
 				continue;
 			}
@@ -569,11 +553,7 @@
 				}
 				boolean primitive = childDef.getChildType() == ChildTypeEnum.PRIMITIVE_DATATYPE;
 
-<<<<<<< HEAD
-				if ((childDef.getChildType() == ChildTypeEnum.CONTAINED_RESOURCES||childDef.getChildType()==ChildTypeEnum.CONTAINED_RESOURCE_LIST) && theIsSubElementWithinResource) {
-=======
 				if (childDef.getChildType() == ChildTypeEnum.CONTAINED_RESOURCES && theContainedResource) {
->>>>>>> 35cdfaab
 					continue;
 				}
 
@@ -677,23 +657,15 @@
 		}
 	}
 
-<<<<<<< HEAD
-	private void encodeCompositeElementToStreamWriter(RuntimeResourceDefinition theResDef, IBaseResource theResource, IBase theNextValue, JsonGenerator theEventWriter, BaseRuntimeElementCompositeDefinition<?> resDef, boolean theIsSubElementWithinResource) throws IOException, DataFormatException {
-=======
 	private void encodeCompositeElementToStreamWriter(RuntimeResourceDefinition theResDef, IBaseResource theResource, IBase theNextValue, JsonGenerator theEventWriter,
 			BaseRuntimeElementCompositeDefinition<?> resDef, boolean theContainedResource) throws IOException, DataFormatException {
->>>>>>> 35cdfaab
 		extractAndWriteExtensionsAsDirectChild(theNextValue, theEventWriter, resDef, theResDef, theResource, null);
 		encodeCompositeElementChildrenToStreamWriter(theResDef, theResource, theNextValue, theEventWriter, resDef.getExtensions(), theContainedResource);
 		encodeCompositeElementChildrenToStreamWriter(theResDef, theResource, theNextValue, theEventWriter, resDef.getChildren(), theContainedResource);
 	}
 
-<<<<<<< HEAD
-	private void encodeResourceToJsonStreamWriter(RuntimeResourceDefinition theResDef, IBaseResource theResource, JsonGenerator theEventWriter, String theObjectNameOrNull, boolean theContainedResource) throws IOException {
-=======
 	private void encodeResourceToJsonStreamWriter(RuntimeResourceDefinition theResDef, IBaseResource theResource, JsonGenerator theEventWriter, String theObjectNameOrNull, boolean theContainedResource)
 			throws IOException {
->>>>>>> 35cdfaab
 		String resourceId = null;
 		if (theResource instanceof IResource) {
 			IResource res = (IResource) theResource;
@@ -706,7 +678,7 @@
 			}
 		} else if (theResource instanceof IAnyResource) {
 			IAnyResource res = (IAnyResource) theResource;
-			if (StringUtils.isNotBlank(res.getId().getIdPart())) {
+			if (theContainedResource && StringUtils.isNotBlank(res.getId().getIdPart())) {
 				resourceId = res.getId().getIdPart();
 			}
 		}
@@ -748,13 +720,8 @@
 
 			if (ElementUtil.isEmpty(versionIdPart, updated, securityLabels, profiles) == false) {
 				theEventWriter.writeStartObject("meta");
-<<<<<<< HEAD
-				writeOptionalTagWithTextNode(theEventWriter, "versionId", resource.getId().getVersionIdPart());
-				writeOptionalTagWithTextNode(theEventWriter, "lastUpdated", ResourceMetadataKeyEnum.UPDATED.get(resource));
-=======
 				writeOptionalTagWithTextNode(theEventWriter, "versionId", versionIdPart);
 				writeOptionalTagWithTextNode(theEventWriter, "lastUpdated", updated);
->>>>>>> 35cdfaab
 
 				if (profiles != null && profiles.isEmpty() == false) {
 					theEventWriter.writeStartArray("profile");
@@ -1214,7 +1181,6 @@
 		}
 	}
 
-<<<<<<< HEAD
 	private void parseExtensionInDstu2Style(boolean theModifier, ParserState<?> theState, String theParentExtensionUrl, String theExtensionUrl, JsonArray theValues) {
 		String extUrl = UrlUtil.constructAbsoluteUrl(theParentExtensionUrl, theExtensionUrl);
 		theState.enteringNewElementExtension(null, extUrl, theModifier);
@@ -1240,32 +1206,6 @@
 
 		theState.endingElement();
 	}
-=======
-	// private void parseExtensionInDstu2Style(boolean theModifier, ParserState<?> theState, String theParentExtensionUrl, String theExtensionUrl, JsonArray theValues) {
-	// String extUrl = UrlUtil.constructAbsoluteUrl(theParentExtensionUrl, theExtensionUrl);
-	// theState.enteringNewElementExtension(null, extUrl, theModifier);
-	//
-	// for (int extIdx = 0; extIdx < theValues.size(); extIdx++) {
-	// JsonObject nextExt = theValues.getJsonObject(extIdx);
-	// for (String nextKey : nextExt.keySet()) {
-	// // if (nextKey.startsWith("value") && nextKey.length() > 5 &&
-	// // myContext.getRuntimeChildUndeclaredExtensionDefinition().getChildByName(nextKey) != null) {
-	// JsonValue jsonVal = nextExt.get(nextKey);
-	// if (jsonVal.getValueType() == ValueType.ARRAY) {
-	// /*
-	// * Extension children which are arrays are sub-extensions. Any other value type should be treated as a value.
-	// */
-	// JsonArray arrayValue = (JsonArray) jsonVal;
-	// parseExtensionInDstu2Style(theModifier, theState, extUrl, nextKey, arrayValue);
-	// } else {
-	// parseChildren(theState, nextKey, jsonVal, null, null);
-	// }
-	// }
-	// }
-	//
-	// theState.endingElement();
-	// }
->>>>>>> 35cdfaab
 
 	@Override
 	public <T extends IBaseResource> T doParseResource(Class<T> theResourceType, Reader theReader) {
