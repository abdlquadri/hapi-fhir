--- conflicted
+++ resolved
@@ -64,11 +64,7 @@
 import org.hl7.fhir.instance.model.api.IBaseHasModifierExtensions;
 import org.hl7.fhir.instance.model.api.IBaseIntegerDatatype;
 import org.hl7.fhir.instance.model.api.IIdType;
-<<<<<<< HEAD
 import org.hl7.fhir.instance.model.api.IBaseReference;
-=======
-import org.hl7.fhir.instance.model.api.IReference;
->>>>>>> f8dee1f4
 
 import ca.uhn.fhir.context.BaseRuntimeChildDefinition;
 import ca.uhn.fhir.context.BaseRuntimeElementCompositeDefinition;
@@ -424,11 +420,7 @@
 			break;
 		}
 		case RESOURCE_REF: {
-<<<<<<< HEAD
 			IBaseReference referenceDt = (IBaseReference) theNextValue;
-=======
-			IReference referenceDt = (IReference) theNextValue;
->>>>>>> f8dee1f4
 			if (theChildName != null) {
 				theWriter.writeStartObject(theChildName);
 			} else {
@@ -684,15 +676,9 @@
 					resourceId = res.getId().getIdPart();
 				}
 			}
-<<<<<<< HEAD
 		} else if (theResource instanceof IRiResource) {
 			IRiResource res = (IRiResource) theResource;
 			if (/*theContainedResource && */ StringUtils.isNotBlank(res.getId().getIdPart())) {
-=======
-		} else if (theResource instanceof IAnyResource) {
-			IAnyResource res = (IAnyResource) theResource;
-			if (StringUtils.isNotBlank(res.getId().getIdPart())) {
->>>>>>> f8dee1f4
 				resourceId = res.getId().getIdPart();
 			}
 		}
@@ -1195,31 +1181,30 @@
 		}
 	}
 
-	private void parseExtensionInDstu2Style(boolean theModifier, ParserState<?> theState, String theParentExtensionUrl, String theExtensionUrl, JsonArray theValues) {
-		String extUrl = UrlUtil.constructAbsoluteUrl(theParentExtensionUrl, theExtensionUrl);
-		theState.enteringNewElementExtension(null, extUrl, theModifier);
-
-		for (int extIdx = 0; extIdx < theValues.size(); extIdx++) {
-			JsonObject nextExt = theValues.getJsonObject(extIdx);
-			for (String nextKey : nextExt.keySet()) {
-				// if (nextKey.startsWith("value") && nextKey.length() > 5 &&
-				// myContext.getRuntimeChildUndeclaredExtensionDefinition().getChildByName(nextKey) != null) {
-				JsonValue jsonVal = nextExt.get(nextKey);
-				if (jsonVal.getValueType() == ValueType.ARRAY) {
-					/*
-					 * Extension children which are arrays are sub-extensions. Any other value type should be treated as
-					 * a value.
-					 */
-					JsonArray arrayValue = (JsonArray) jsonVal;
-					parseExtensionInDstu2Style(theModifier, theState, extUrl, nextKey, arrayValue);
-				} else {
-					parseChildren(theState, nextKey, jsonVal, null, null);
-				}
-			}
-		}
-
-		theState.endingElement();
-	}
+	// private void parseExtensionInDstu2Style(boolean theModifier, ParserState<?> theState, String theParentExtensionUrl, String theExtensionUrl, JsonArray theValues) {
+	// String extUrl = UrlUtil.constructAbsoluteUrl(theParentExtensionUrl, theExtensionUrl);
+	// theState.enteringNewElementExtension(null, extUrl, theModifier);
+	//
+	// for (int extIdx = 0; extIdx < theValues.size(); extIdx++) {
+	// JsonObject nextExt = theValues.getJsonObject(extIdx);
+	// for (String nextKey : nextExt.keySet()) {
+	// // if (nextKey.startsWith("value") && nextKey.length() > 5 &&
+	// // myContext.getRuntimeChildUndeclaredExtensionDefinition().getChildByName(nextKey) != null) {
+	// JsonValue jsonVal = nextExt.get(nextKey);
+	// if (jsonVal.getValueType() == ValueType.ARRAY) {
+	// /*
+	// * Extension children which are arrays are sub-extensions. Any other value type should be treated as a value.
+	// */
+	// JsonArray arrayValue = (JsonArray) jsonVal;
+	// parseExtensionInDstu2Style(theModifier, theState, extUrl, nextKey, arrayValue);
+	// } else {
+	// parseChildren(theState, nextKey, jsonVal, null, null);
+	// }
+	// }
+	// }
+	//
+	// theState.endingElement();
+	// }
 
 	@Override
 	public <T extends IBaseResource> T doParseResource(Class<T> theResourceType, Reader theReader) {
