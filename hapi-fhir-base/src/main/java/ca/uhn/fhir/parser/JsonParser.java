--- conflicted
+++ resolved
@@ -64,11 +64,7 @@
 import org.hl7.fhir.instance.model.api.IBaseHasModifierExtensions;
 import org.hl7.fhir.instance.model.api.IBaseIntegerDatatype;
 import org.hl7.fhir.instance.model.api.IIdType;
-<<<<<<< HEAD
-import org.hl7.fhir.instance.model.api.IReference;
-=======
 import org.hl7.fhir.instance.model.api.IBaseReference;
->>>>>>> 3a5d2e89
 
 import ca.uhn.fhir.context.BaseRuntimeChildDefinition;
 import ca.uhn.fhir.context.BaseRuntimeElementCompositeDefinition;
@@ -417,22 +413,14 @@
 				theWriter.writeStartObject();
 			}
 			if (theNextValue instanceof IBaseExtension) {
-<<<<<<< HEAD
-				theWriter.write("url", ((IBaseExtension<?>) theNextValue).getUrl());
-=======
 				theWriter.write("url", ((IBaseExtension<?, ?>) theNextValue).getUrl());
->>>>>>> 3a5d2e89
 			}
 			encodeCompositeElementToStreamWriter(theResDef, theResource, theNextValue, theWriter, childCompositeDef, theContainedResource);
 			theWriter.writeEnd();
 			break;
 		}
 		case RESOURCE_REF: {
-<<<<<<< HEAD
-			IReference referenceDt = (IReference) theNextValue;
-=======
 			IBaseReference referenceDt = (IBaseReference) theNextValue;
->>>>>>> 3a5d2e89
 			if (theChildName != null) {
 				theWriter.writeStartObject(theChildName);
 			} else {
@@ -688,17 +676,10 @@
 					resourceId = res.getId().getIdPart();
 				}
 			}
-<<<<<<< HEAD
-		} else if (theResource instanceof IAnyResource) {
-			IAnyResource res = (IAnyResource) theResource;
-			if (StringUtils.isNotBlank(res.getId().getIdPart())) {
-				resourceId = res.getId().getIdPart();
-=======
 		} else if (theResource instanceof IRefImplResource) {
 			IRefImplResource res = (IRefImplResource) theResource;
 			if (/*theContainedResource && */ StringUtils.isNotBlank(res.getIdElement().getIdPart())) {
 				resourceId = res.getIdElement().getIdPart();
->>>>>>> 3a5d2e89
 			}
 		}
 
@@ -895,13 +876,8 @@
 		} else {
 			if (theElement instanceof IBaseHasExtensions) {
 				IBaseHasExtensions element = (IBaseHasExtensions) theElement;
-<<<<<<< HEAD
-				List<? extends IBaseExtension<?>> ext = element.getExtension();
-				for (IBaseExtension<?> next : ext) {
-=======
 				List<? extends IBaseExtension<?, ?>> ext = element.getExtension();
 				for (IBaseExtension<?, ?> next : ext) {
->>>>>>> 3a5d2e89
 					if (next == null || (ElementUtil.isEmpty(next.getValue()) && next.getExtension().isEmpty())) {
 						continue;
 					}
@@ -1120,11 +1096,7 @@
 			if (object instanceof IIdentifiableElement) {
 				((IIdentifiableElement) object).setElementSpecificId(elementId);
 			} else if (object instanceof IBaseResource) {
-<<<<<<< HEAD
-				((IBaseResource) object).getId().setValue(elementId);
-=======
 				((IBaseResource) object).getIdElement().setValue(elementId);
->>>>>>> 3a5d2e89
 			}
 		}
 	}
