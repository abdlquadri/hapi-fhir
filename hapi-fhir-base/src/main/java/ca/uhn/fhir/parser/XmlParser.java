--- conflicted
+++ resolved
@@ -184,9 +184,9 @@
 							heldComments.clear();
 						}
 						parserState.endingElement();
-						// if (parserState.isComplete()) {
-						// return parserState.getObject();
-						// }
+//						if (parserState.isComplete()) {
+//							return parserState.getObject();
+//						}
 						break;
 					}
 					case XMLStreamConstants.CHARACTERS: {
@@ -358,8 +358,7 @@
 			}
 
 			if (nextChild instanceof RuntimeChildContainedResources) {
-				encodeChildElementToStreamWriter(theResource, theEventWriter, null, nextChild.getChildNameByDatatype(null), nextChild.getChildElementDefinitionByDatatype(null), null, theContainedResource,
-						nextChildElem);
+				encodeChildElementToStreamWriter(theResource, theEventWriter, null, nextChild.getChildNameByDatatype(null), nextChild.getChildElementDefinitionByDatatype(null), null, theContainedResource, nextChildElem);
 			} else {
 
 				List<? extends IBase> values = nextChild.getAccessor().getValues(theElement);
@@ -402,8 +401,7 @@
 		}
 	}
 
-	private void encodeExtension(IBaseResource theResource, XMLStreamWriter theEventWriter, boolean theContainedResource, CompositeChildElement nextChildElem, BaseRuntimeChildDefinition nextChild,
-			IBase nextValue, String childName, String extensionUrl, BaseRuntimeElementDefinition<?> childDef)
+	private void encodeExtension(IBaseResource theResource, XMLStreamWriter theEventWriter, boolean theContainedResource, CompositeChildElement nextChildElem, BaseRuntimeChildDefinition nextChild, IBase nextValue, String childName, String extensionUrl, BaseRuntimeElementDefinition<?> childDef)
 			throws XMLStreamException {
 		BaseRuntimeDeclaredChildDefinition extDef = (BaseRuntimeDeclaredChildDefinition) nextChild;
 		if (extDef.isModifier()) {
@@ -438,8 +436,7 @@
 		}
 	}
 
-	private void encodeResourceToXmlStreamWriter(IBaseResource theResource, XMLStreamWriter theEventWriter, boolean theIncludedResource, boolean theSubResource)
-			throws XMLStreamException, DataFormatException {
+	private void encodeResourceToXmlStreamWriter(IBaseResource theResource, XMLStreamWriter theEventWriter, boolean theIncludedResource, boolean theSubResource) throws XMLStreamException, DataFormatException {
 		IIdType resourceId = null;
 
 		if (StringUtils.isNotBlank(theResource.getIdElement().getIdPart())) {
@@ -491,24 +488,6 @@
 			// DSTU2+
 
 			IResource resource = (IResource) theResource;
-			if (theResourceId != null) {
-				writeCommentsPre(theEventWriter, theResourceId);
-				writeOptionalTagWithValue(theEventWriter, "id", theResourceId.getIdPart());
-				writeCommentsPost(theEventWriter, theResourceId);
-			}
-
-<<<<<<< HEAD
-			InstantDt updated = (InstantDt) resource.getResourceMetadata().get(ResourceMetadataKeyEnum.UPDATED);
-			IdDt resourceId = resource.getId();
-			String versionIdPart = resourceId.getVersionIdPart();
-			if (isBlank(versionIdPart)) {
-				versionIdPart = ResourceMetadataKeyEnum.VERSION.get(resource);
-			}
-			List<BaseCodingDt> securityLabels = extractMetadataListNotNull(resource, ResourceMetadataKeyEnum.SECURITY_LABELS);
-			List<? extends IIdType> profiles = extractMetadataListNotNull(resource, ResourceMetadataKeyEnum.PROFILES);
-			profiles = super.getProfileTagsForEncoding(resource, profiles);
-=======
-				IResource resource = (IResource) theResource;
         if (theResourceId != null) {
           /*	writeCommentsPre(theEventWriter, theResourceId);
               writeOptionalTagWithValue(theEventWriter, "id", theResourceId.getIdPart());
@@ -519,7 +498,16 @@
           theEventWriter.writeEndElement();
           writeCommentsPost(theEventWriter, theResourceId);
         }
->>>>>>> dedd3d63
+
+			InstantDt updated = (InstantDt) resource.getResourceMetadata().get(ResourceMetadataKeyEnum.UPDATED);
+			IdDt resourceId = resource.getId();
+			String versionIdPart = resourceId.getVersionIdPart();
+			if (isBlank(versionIdPart)) {
+				versionIdPart = ResourceMetadataKeyEnum.VERSION.get(resource);
+			}
+			List<BaseCodingDt> securityLabels = extractMetadataListNotNull(resource, ResourceMetadataKeyEnum.SECURITY_LABELS);
+			List<? extends IIdType> profiles = extractMetadataListNotNull(resource, ResourceMetadataKeyEnum.PROFILES);
+			profiles = super.getProfileTagsForEncoding(resource, profiles);
 
 			TagList tags = getMetaTagsForEncoding((resource));
 
