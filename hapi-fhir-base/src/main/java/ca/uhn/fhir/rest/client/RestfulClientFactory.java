package ca.uhn.fhir.rest.client;

/*
 * #%L
 * HAPI FHIR - Core Library
 * %%
 * Copyright (C) 2014 - 2016 University Health Network
 * %%
 * Licensed under the Apache License, Version 2.0 (the "License");
 * you may not use this file except in compliance with the License.
 * You may obtain a copy of the License at
 * 
 *      http://www.apache.org/licenses/LICENSE-2.0
 * 
 * Unless required by applicable law or agreed to in writing, software
 * distributed under the License is distributed on an "AS IS" BASIS,
 * WITHOUT WARRANTIES OR CONDITIONS OF ANY KIND, either express or implied.
 * See the License for the specific language governing permissions and
 * limitations under the License.
 * #L%
 */

import java.lang.reflect.InvocationHandler;
import java.lang.reflect.Method;
import java.lang.reflect.Proxy;
import java.util.Collections;
import java.util.HashMap;
import java.util.HashSet;
import java.util.Map;
import java.util.Set;

import org.apache.commons.lang3.StringUtils;
import org.apache.commons.lang3.Validate;
import org.hl7.fhir.instance.model.api.IBaseResource;
import org.hl7.fhir.instance.model.api.IPrimitiveType;

import ca.uhn.fhir.context.ConfigurationException;
import ca.uhn.fhir.context.FhirContext;
import ca.uhn.fhir.context.FhirVersionEnum;
import ca.uhn.fhir.rest.client.api.IHttpClient;
import ca.uhn.fhir.rest.client.api.IRestfulClient;
import ca.uhn.fhir.rest.client.exceptions.FhirClientConnectionException;
import ca.uhn.fhir.rest.client.exceptions.FhirClientInappropriateForServerException;
import ca.uhn.fhir.rest.method.BaseMethodBinding;
import ca.uhn.fhir.rest.server.Constants;
import ca.uhn.fhir.util.FhirTerser;

public abstract class RestfulClientFactory implements IRestfulClientFactory {

	private static final org.slf4j.Logger ourLog = org.slf4j.LoggerFactory.getLogger(RestfulClientFactory.class);
<<<<<<< HEAD
	private int myConnectionRequestTimeout = DEFAULT_CONNECTION_REQUEST_TIMEOUT;
	private int myConnectTimeout = DEFAULT_CONNECT_TIMEOUT;
	private FhirContext myContext;
	private HttpClient myHttpClient;
	private Map<Class<? extends IRestfulClient>, ClientInvocationHandlerFactory> myInvocationHandlers = new HashMap<Class<? extends IRestfulClient>, ClientInvocationHandlerFactory>();
	private HttpHost myProxy;
	private ServerValidationModeEnum myServerValidationMode = DEFAULT_SERVER_VALIDATION_MODE;
	private int mySocketTimeout = DEFAULT_SOCKET_TIMEOUT;
	private Set<String> myValidatedServerBaseUrls = Collections.synchronizedSet(new HashSet<String>());
	private int myPoolMaxTotal = DEFAULT_POOL_MAX;
	private int myPoolMaxPerRoute = DEFAULT_POOL_MAX_PER_ROUTE;
	
=======
	protected int myConnectionRequestTimeout = DEFAULT_CONNECTION_REQUEST_TIMEOUT;
	protected int myConnectTimeout = DEFAULT_CONNECT_TIMEOUT;
	protected FhirContext myContext;
	protected Map<Class<? extends IRestfulClient>, ClientInvocationHandlerFactory> myInvocationHandlers = new HashMap<Class<? extends IRestfulClient>, ClientInvocationHandlerFactory>();
	protected ServerValidationModeEnum myServerValidationMode = DEFAULT_SERVER_VALIDATION_MODE;
	protected int mySocketTimeout = DEFAULT_SOCKET_TIMEOUT;
	protected Set<String> myValidatedServerBaseUrls = Collections.synchronizedSet(new HashSet<String>());
	protected String myProxyUsername;
	protected String myProxyPassword;	

>>>>>>> f9e4398c
	/**
	 * Constructor
	 */
	public RestfulClientFactory() {
	}

	/**
	 * Constructor
	 * 
	 * @param theFhirContext
	 *            The context
	 */
	public RestfulClientFactory(FhirContext theFhirContext) {
		myContext = theFhirContext;
	}

	@Override
	public int getConnectionRequestTimeout() {
		return myConnectionRequestTimeout;
	}

	@Override
	public int getConnectTimeout() {
		return myConnectTimeout;
	}

	@Override
<<<<<<< HEAD
	public synchronized HttpClient getHttpClient() {
		if (myHttpClient == null) {

			PoolingHttpClientConnectionManager connectionManager = new PoolingHttpClientConnectionManager(5000, TimeUnit.MILLISECONDS);
			connectionManager.setMaxTotal(myPoolMaxTotal);
			connectionManager.setDefaultMaxPerRoute(myPoolMaxPerRoute);
			
			//@formatter:off
			RequestConfig defaultRequestConfig = RequestConfig.custom()
				    .setSocketTimeout(mySocketTimeout)
				    .setConnectTimeout(myConnectTimeout)
				    .setConnectionRequestTimeout(myConnectionRequestTimeout)
				    .setStaleConnectionCheckEnabled(true)
				    .setProxy(myProxy)
				    .build();
			
			HttpClientBuilder builder = HttpClients.custom()
				.setConnectionManager(connectionManager)
				.setDefaultRequestConfig(defaultRequestConfig)
				.disableCookieManagement();
			
			if (myProxy != null && StringUtils.isNotBlank(myProxyUsername) && StringUtils.isNotBlank(myProxyPassword)) {
				CredentialsProvider credsProvider = new BasicCredentialsProvider();
				credsProvider.setCredentials(new AuthScope(myProxy.getHostName(), myProxy.getPort()), new UsernamePasswordCredentials(myProxyUsername, myProxyPassword));
				builder.setProxyAuthenticationStrategy(new ProxyAuthenticationStrategy());
				builder.setDefaultCredentialsProvider(credsProvider);
			}
			
			myHttpClient = builder.build();
			//@formatter:on

		}

		return myHttpClient;
	}
	
	private String myProxyUsername;
	private String myProxyPassword;

	@Override
=======
>>>>>>> f9e4398c
	public void setProxyCredentials(String theUsername, String thePassword) {
		myProxyUsername=theUsername;
		myProxyPassword=thePassword;
	}
	
	@Override
	public ServerValidationModeEnum getServerValidationMode() {
		return myServerValidationMode;
	}

	@Override
	public int getSocketTimeout() {
		return mySocketTimeout;
	}

	@Override
	public int getPoolMaxTotal() {
		return myPoolMaxTotal;
	}

	@Override
	public int getPoolMaxPerRoute() {
		return myPoolMaxPerRoute;
	}

	@SuppressWarnings("unchecked")
	private <T extends IRestfulClient> T instantiateProxy(Class<T> theClientType, InvocationHandler theInvocationHandler) {
		T proxy = (T) Proxy.newProxyInstance(theClientType.getClassLoader(), new Class[] { theClientType }, theInvocationHandler);
		return proxy;
	}

	/**
	 * Instantiates a new client instance
	 * 
	 * @param theClientType
	 *            The client type, which is an interface type to be instantiated
	 * @param theServerBase
	 *            The URL of the base for the restful FHIR server to connect to
	 * @return A newly created client
	 * @throws ConfigurationException
	 *             If the interface type is not an interface
	 */
	@Override
	public synchronized <T extends IRestfulClient> T newClient(Class<T> theClientType, String theServerBase) {
		if (!theClientType.isInterface()) {
			throw new ConfigurationException(theClientType.getCanonicalName() + " is not an interface");
		}

		
		ClientInvocationHandlerFactory invocationHandler = myInvocationHandlers.get(theClientType);
		if (invocationHandler == null) {
			IHttpClient httpClient = getHttpClient(theServerBase);
			invocationHandler = new ClientInvocationHandlerFactory(httpClient, myContext, theServerBase, theClientType);
			for (Method nextMethod : theClientType.getMethods()) {
				BaseMethodBinding<?> binding = BaseMethodBinding.bindMethod(nextMethod, myContext, null);
				invocationHandler.addBinding(nextMethod, binding);
			}
			myInvocationHandlers.put(theClientType, invocationHandler);
		}

		T proxy = instantiateProxy(theClientType, invocationHandler.newInvocationHandler(this));

		return proxy;
	}

	@Override
	public synchronized IGenericClient newGenericClient(String theServerBase) {
		IHttpClient httpClient = getHttpClient(theServerBase);
		return new GenericClient(myContext, httpClient, theServerBase, this);
	}

	@Override
	public void validateServerBaseIfConfiguredToDoSo(String theServerBase, IHttpClient theHttpClient, BaseClient theClient) {
		String serverBase = normalizeBaseUrlForMap(theServerBase);

		switch (myServerValidationMode) {
		case NEVER:
			break;
		case ONCE:
			if (!myValidatedServerBaseUrls.contains(serverBase)) {
				validateServerBase(serverBase, theHttpClient, theClient);
			}
			break;
		}

	}

	private String normalizeBaseUrlForMap(String theServerBase) {
		String serverBase = theServerBase;
		if (!serverBase.endsWith("/")) {
			serverBase = serverBase + "/";
		}
		return serverBase;
	}

	@Override
	public synchronized void setConnectionRequestTimeout(int theConnectionRequestTimeout) {
		myConnectionRequestTimeout = theConnectionRequestTimeout;
		resetHttpClient();
	}

	@Override
	public synchronized void setConnectTimeout(int theConnectTimeout) {
		myConnectTimeout = theConnectTimeout;
		resetHttpClient();
	}

	/**
	 * Sets the context associated with this client factory. Must not be called more than once.
	 */
	public void setFhirContext(FhirContext theContext) {
		if (myContext != null && myContext != theContext) {
			throw new IllegalStateException("RestfulClientFactory instance is already associated with one FhirContext. RestfulClientFactory instances can not be shared.");
		}
		myContext = theContext;
	}

	@Override
	public void setServerValidationMode(ServerValidationModeEnum theServerValidationMode) {
		Validate.notNull(theServerValidationMode, "theServerValidationMode may not be null");
		myServerValidationMode = theServerValidationMode;
	}

	@Override
	public synchronized void setSocketTimeout(int theSocketTimeout) {
		mySocketTimeout = theSocketTimeout;
		resetHttpClient();
	}

	@Override
<<<<<<< HEAD
	public synchronized void setPoolMaxTotal(int thePoolMaxTotal) {
		myPoolMaxTotal = thePoolMaxTotal;
		myHttpClient = null;
	}

	@Override
	public synchronized void setPoolMaxPerRoute(int thePoolMaxPerRoute) {
		myPoolMaxPerRoute = thePoolMaxPerRoute;
		myHttpClient = null;
	}

	@SuppressWarnings("unchecked")
	void validateServerBase(String theServerBase, HttpClient theHttpClient, BaseClient theClient) {
=======
	public void validateServerBase(String theServerBase, IHttpClient theHttpClient, BaseClient theClient) {
>>>>>>> f9e4398c

		GenericClient client = new GenericClient(myContext, theHttpClient, theServerBase, this);
		client.setEncoding(theClient.getEncoding());
		for (IClientInterceptor interceptor : theClient.getInterceptors()) {
			client.registerInterceptor(interceptor);
		}
		client.setDontValidateConformance(true);
		
		IBaseResource conformance;
		try {
			@SuppressWarnings("rawtypes")
			Class implementingClass = myContext.getResourceDefinition("Conformance").getImplementingClass();
			conformance = (IBaseResource) client.fetchConformance().ofType(implementingClass).execute();
		} catch (FhirClientConnectionException e) {
			throw new FhirClientConnectionException(myContext.getLocalizer().getMessage(RestfulClientFactory.class, "failedToRetrieveConformance", theServerBase + Constants.URL_TOKEN_METADATA), e);
		}

		FhirTerser t = myContext.newTerser();
		String serverFhirVersionString = null;
		Object value = t.getSingleValueOrNull(conformance, "fhirVersion");
		if (value instanceof IPrimitiveType) {
			serverFhirVersionString = ((IPrimitiveType<?>) value).getValueAsString();
		}
		FhirVersionEnum serverFhirVersionEnum = null;
		if (StringUtils.isBlank(serverFhirVersionString)) {
			// we'll be lenient and accept this
		} else {
			if (serverFhirVersionString.startsWith("0.80") || serverFhirVersionString.startsWith("0.0.8")) {
				serverFhirVersionEnum = FhirVersionEnum.DSTU1;
			} else if (serverFhirVersionString.startsWith("0.4")) {
				serverFhirVersionEnum = FhirVersionEnum.DSTU2;
			} else if (serverFhirVersionString.startsWith("0.5")) {
				serverFhirVersionEnum = FhirVersionEnum.DSTU2;
			} else {
				// we'll be lenient and accept this
				ourLog.debug("Server conformance statement indicates unknown FHIR version: {}", serverFhirVersionString);
			}
		}

		if (serverFhirVersionEnum != null) {
			FhirVersionEnum contextFhirVersion = myContext.getVersion().getVersion();
			if (!contextFhirVersion.isEquivalentTo(serverFhirVersionEnum)) {
				throw new FhirClientInappropriateForServerException(myContext.getLocalizer().getMessage(RestfulClientFactory.class, "wrongVersionInConformance", theServerBase + Constants.URL_TOKEN_METADATA, serverFhirVersionString, serverFhirVersionEnum, contextFhirVersion));
			}
		}
		
		myValidatedServerBaseUrls.add(normalizeBaseUrlForMap(theServerBase));

	}

	@Override
	public ServerValidationModeEnum getServerValidationModeEnum() {
		return getServerValidationMode();
	}

	@Override
	public void setServerValidationModeEnum(ServerValidationModeEnum theServerValidationMode) {
		setServerValidationMode(theServerValidationMode);
	}
	
	/**
	 * Get the http client for the given server base
	 * @param theServerBase the server base
	 * @return the http client
	 */
	protected abstract IHttpClient getHttpClient(String theServerBase);
	
	/**
	 * Reset the http client. This method is used when parameters have been set and a
	 * new http client needs to be created
	 */
	protected abstract void resetHttpClient();    

}<|MERGE_RESOLUTION|>--- conflicted
+++ resolved
@@ -48,31 +48,18 @@
 public abstract class RestfulClientFactory implements IRestfulClientFactory {
 
 	private static final org.slf4j.Logger ourLog = org.slf4j.LoggerFactory.getLogger(RestfulClientFactory.class);
-<<<<<<< HEAD
 	private int myConnectionRequestTimeout = DEFAULT_CONNECTION_REQUEST_TIMEOUT;
 	private int myConnectTimeout = DEFAULT_CONNECT_TIMEOUT;
 	private FhirContext myContext;
-	private HttpClient myHttpClient;
 	private Map<Class<? extends IRestfulClient>, ClientInvocationHandlerFactory> myInvocationHandlers = new HashMap<Class<? extends IRestfulClient>, ClientInvocationHandlerFactory>();
-	private HttpHost myProxy;
 	private ServerValidationModeEnum myServerValidationMode = DEFAULT_SERVER_VALIDATION_MODE;
 	private int mySocketTimeout = DEFAULT_SOCKET_TIMEOUT;
 	private Set<String> myValidatedServerBaseUrls = Collections.synchronizedSet(new HashSet<String>());
+	private String myProxyUsername;
+	private String myProxyPassword;	
 	private int myPoolMaxTotal = DEFAULT_POOL_MAX;
 	private int myPoolMaxPerRoute = DEFAULT_POOL_MAX_PER_ROUTE;
 	
-=======
-	protected int myConnectionRequestTimeout = DEFAULT_CONNECTION_REQUEST_TIMEOUT;
-	protected int myConnectTimeout = DEFAULT_CONNECT_TIMEOUT;
-	protected FhirContext myContext;
-	protected Map<Class<? extends IRestfulClient>, ClientInvocationHandlerFactory> myInvocationHandlers = new HashMap<Class<? extends IRestfulClient>, ClientInvocationHandlerFactory>();
-	protected ServerValidationModeEnum myServerValidationMode = DEFAULT_SERVER_VALIDATION_MODE;
-	protected int mySocketTimeout = DEFAULT_SOCKET_TIMEOUT;
-	protected Set<String> myValidatedServerBaseUrls = Collections.synchronizedSet(new HashSet<String>());
-	protected String myProxyUsername;
-	protected String myProxyPassword;	
-
->>>>>>> f9e4398c
 	/**
 	 * Constructor
 	 */
@@ -99,50 +86,23 @@
 		return myConnectTimeout;
 	}
 
-	@Override
-<<<<<<< HEAD
-	public synchronized HttpClient getHttpClient() {
-		if (myHttpClient == null) {
-
-			PoolingHttpClientConnectionManager connectionManager = new PoolingHttpClientConnectionManager(5000, TimeUnit.MILLISECONDS);
-			connectionManager.setMaxTotal(myPoolMaxTotal);
-			connectionManager.setDefaultMaxPerRoute(myPoolMaxPerRoute);
-			
-			//@formatter:off
-			RequestConfig defaultRequestConfig = RequestConfig.custom()
-				    .setSocketTimeout(mySocketTimeout)
-				    .setConnectTimeout(myConnectTimeout)
-				    .setConnectionRequestTimeout(myConnectionRequestTimeout)
-				    .setStaleConnectionCheckEnabled(true)
-				    .setProxy(myProxy)
-				    .build();
-			
-			HttpClientBuilder builder = HttpClients.custom()
-				.setConnectionManager(connectionManager)
-				.setDefaultRequestConfig(defaultRequestConfig)
-				.disableCookieManagement();
-			
-			if (myProxy != null && StringUtils.isNotBlank(myProxyUsername) && StringUtils.isNotBlank(myProxyPassword)) {
-				CredentialsProvider credsProvider = new BasicCredentialsProvider();
-				credsProvider.setCredentials(new AuthScope(myProxy.getHostName(), myProxy.getPort()), new UsernamePasswordCredentials(myProxyUsername, myProxyPassword));
-				builder.setProxyAuthenticationStrategy(new ProxyAuthenticationStrategy());
-				builder.setDefaultCredentialsProvider(credsProvider);
-			}
-			
-			myHttpClient = builder.build();
-			//@formatter:on
-
-		}
-
-		return myHttpClient;
-	}
-	
-	private String myProxyUsername;
-	private String myProxyPassword;
-
-	@Override
-=======
->>>>>>> f9e4398c
+	/**
+	 * Return the proxy username to authenticate with the HTTP proxy
+	 * @param The proxy username
+	 */	
+	protected String getProxyUsername() {
+		return myProxyUsername;
+	}
+	
+	/**
+	 * Return the proxy password to authenticate with the HTTP proxy
+	 * @param The proxy password
+	 */	
+	protected String getProxyPassword() {
+		return myProxyPassword;
+	}
+
+	@Override
 	public void setProxyCredentials(String theUsername, String thePassword) {
 		myProxyUsername=theUsername;
 		myProxyPassword=thePassword;
@@ -259,6 +219,14 @@
 		}
 		myContext = theContext;
 	}
+	
+	/**
+	 * Return the fhir context
+	 * @return the fhir context 
+	 */
+	public FhirContext getFhirContext() {
+		return myContext;
+	}
 
 	@Override
 	public void setServerValidationMode(ServerValidationModeEnum theServerValidationMode) {
@@ -273,24 +241,35 @@
 	}
 
 	@Override
-<<<<<<< HEAD
 	public synchronized void setPoolMaxTotal(int thePoolMaxTotal) {
 		myPoolMaxTotal = thePoolMaxTotal;
-		myHttpClient = null;
+		resetHttpClient();
 	}
 
 	@Override
 	public synchronized void setPoolMaxPerRoute(int thePoolMaxPerRoute) {
 		myPoolMaxPerRoute = thePoolMaxPerRoute;
-		myHttpClient = null;
-	}
-
-	@SuppressWarnings("unchecked")
-	void validateServerBase(String theServerBase, HttpClient theHttpClient, BaseClient theClient) {
-=======
+		resetHttpClient();
+	}
+	
+	 /**
+	 * Instantiates a new client invocation handler
+	 * @param theClient 
+	 *                 the client which will invoke the call
+	 * @param theUrlBase 
+	 *                 the url base
+	 * @param theMethodToReturnValue
+	 * @param theBindings
+	 * @param theMethodToLambda
+	 * @return a newly created client invocation handler
+	 */
+	ClientInvocationHandler newInvocationHandler(IHttpClient theClient, String theUrlBase, Map<Method, Object> theMethodToReturnValue, Map<Method, BaseMethodBinding<?>> theBindings, Map<Method, ClientInvocationHandlerFactory.ILambda> theMethodToLambda) {
+		return new ClientInvocationHandler(theClient, getFhirContext(), theUrlBase.toString(), theMethodToReturnValue,
+				theBindings, theMethodToLambda, this);
+	}
+
+	@Override
 	public void validateServerBase(String theServerBase, IHttpClient theHttpClient, BaseClient theClient) {
->>>>>>> f9e4398c
-
 		GenericClient client = new GenericClient(myContext, theHttpClient, theServerBase, this);
 		client.setEncoding(theClient.getEncoding());
 		for (IClientInterceptor interceptor : theClient.getInterceptors()) {
@@ -361,6 +340,6 @@
 	 * Reset the http client. This method is used when parameters have been set and a
 	 * new http client needs to be created
 	 */
-	protected abstract void resetHttpClient();    
+	protected abstract void resetHttpClient();
 
 }