--- conflicted
+++ resolved
@@ -5,11 +5,7 @@
 	<parent>
 		<groupId>ca.uhn.hapi.fhir</groupId>
 		<artifactId>hapi-deployable-pom</artifactId>
-<<<<<<< HEAD
-		<version>5.6.0-PRE10-SNAPSHOT</version>
-=======
 		<version>5.7.0-PRE1-SNAPSHOT</version>
->>>>>>> b442a6e0
 		<relativePath>../hapi-deployable-pom/pom.xml</relativePath>
 	</parent>
 
@@ -314,12 +310,12 @@
 			<artifactId>jena-arq</artifactId>
 			<scope>test</scope>
 		</dependency>
-        <dependency>
-            <groupId>ca.uhn.hapi.fhir</groupId>
-            <artifactId>hapi-fhir-jpaserver-model</artifactId>
-            <version>5.4.0-PRE8-SNAPSHOT</version>
-            <scope>test</scope>
-        </dependency>
+	  <dependency>
+			<groupId>ca.uhn.hapi.fhir</groupId>
+			<artifactId>hapi-fhir-jpaserver-model</artifactId>
+			<version>${project.version}</version>
+			<scope>test</scope>
+	  </dependency>
 
     </dependencies>
 
