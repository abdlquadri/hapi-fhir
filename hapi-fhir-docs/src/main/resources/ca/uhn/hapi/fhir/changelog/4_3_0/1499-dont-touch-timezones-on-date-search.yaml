--- conflicted
+++ resolved
@@ -2,8 +2,4 @@
 type: fix
 issue: 1499
 title: "When performing a search with a DateParam that has DAY precision, rely on new ordinal date field for comparison
-<<<<<<< HEAD
-instead of attempting to find oldest and newest instant that could be valid."
-=======
-   instead of attempting to find oldest and newest instant that could be valid."
->>>>>>> 8b49142b
+   instead of attempting to find oldest and newest instant that could be valid."