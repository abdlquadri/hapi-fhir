--- conflicted
+++ resolved
@@ -2791,8 +2791,6 @@
 
 	}
 
-<<<<<<< HEAD
-=======
 	@Test
 	public void testBaseUrlFooResourceCorrectlySerializedInExtensionValueReference() {
 		String refVal = "http://my.org/FooBar";
@@ -2813,7 +2811,6 @@
 		Assert.assertEquals(refVal, ((ResourceReferenceDt) extlst.get(0).getValue()).getReference().getValue());
 	}
   
->>>>>>> 6efafe62
 	@AfterClass
 	public static void afterClassClearContext() {
 		TestUtil.clearAllStaticFieldsForUnitTest();
