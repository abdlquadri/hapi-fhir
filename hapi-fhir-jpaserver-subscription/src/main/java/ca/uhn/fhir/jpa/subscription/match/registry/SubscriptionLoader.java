--- conflicted
+++ resolved
@@ -20,13 +20,10 @@
  * #L%
  */
 
-<<<<<<< HEAD
 import ca.uhn.fhir.jpa.api.dao.DaoRegistry;
-=======
 import ca.uhn.fhir.jpa.api.IDaoRegistry;
 import ca.uhn.fhir.jpa.api.dao.DaoRegistry;
 import ca.uhn.fhir.jpa.api.dao.IFhirResourceDao;
->>>>>>> 371cda28
 import ca.uhn.fhir.jpa.model.sched.HapiJob;
 import ca.uhn.fhir.jpa.model.sched.ISchedulerService;
 import ca.uhn.fhir.jpa.model.sched.ScheduledJobDefinition;
@@ -58,13 +55,8 @@
 	private final Object mySyncSubscriptionsLock = new Object();
 	@Autowired
 	private SubscriptionRegistry mySubscriptionRegistry;
-<<<<<<< HEAD
 	@Autowired
 	DaoRegistry myDaoRegistry;
-=======
-	@Autowired(required = false)
-	private DaoRegistry myDaoRegistry;
->>>>>>> 371cda28
 	private Semaphore mySyncSubscriptionsSemaphore = new Semaphore(1);
 	@Autowired
 	private ISchedulerService mySchedulerService;
@@ -136,12 +128,7 @@
 				.addOr(new TokenParam(null, Subscription.SubscriptionStatus.ACTIVE.toCode())));
 			map.setLoadSynchronousUpTo(SubscriptionConstants.MAX_SUBSCRIPTION_RESULTS);
 
-<<<<<<< HEAD
 			IBundleProvider subscriptionBundleList =  myDaoRegistry.getSubscriptionDao().search(map);
-=======
-			IFhirResourceDao subscriptionDao = myDaoRegistry.getSubscriptionDao();
-			IBundleProvider subscriptionBundleList = subscriptionDao.search(map);
->>>>>>> 371cda28
 
 			Integer subscriptionCount = subscriptionBundleList.size();
 			assert subscriptionCount != null;
@@ -158,11 +145,6 @@
 			for (IBaseResource resource : resourceList) {
 				String nextId = resource.getIdElement().getIdPart();
 				allIds.add(nextId);
-<<<<<<< HEAD
-				boolean changed = mySubscriptionActivatingInterceptor.activateOrRegisterSubscriptionIfRequired(resource);
-				if (changed) {
-					changesCount++;
-=======
 
 				boolean activated = mySubscriptionActivatingInterceptor.activateOrRegisterSubscriptionIfRequired(resource);
 				if (activated) {
@@ -172,7 +154,6 @@
 				boolean registered = mySubscriptionRegistry.registerSubscriptionUnlessAlreadyRegistered(resource);
 				if (registered) {
 					registeredCount++;
->>>>>>> 371cda28
 				}
 			}
 
