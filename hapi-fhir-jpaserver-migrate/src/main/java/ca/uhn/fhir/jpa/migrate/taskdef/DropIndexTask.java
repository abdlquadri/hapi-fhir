--- conflicted
+++ resolved
@@ -23,12 +23,9 @@
 import ca.uhn.fhir.jpa.migrate.DriverTypeEnum;
 import ca.uhn.fhir.jpa.migrate.JdbcUtils;
 import org.apache.commons.lang3.Validate;
-<<<<<<< HEAD
+import org.intellij.lang.annotations.Language;
 import org.apache.commons.lang3.builder.EqualsBuilder;
 import org.apache.commons.lang3.builder.HashCodeBuilder;
-=======
-import org.intellij.lang.annotations.Language;
->>>>>>> 8ff2c462
 import org.slf4j.Logger;
 import org.slf4j.LoggerFactory;
 
@@ -66,19 +63,12 @@
 		boolean isUnique = JdbcUtils.isIndexUnique(getConnectionProperties(), getTableName(), myIndexName);
 		String uniquenessString = isUnique ? "unique" : "non-unique";
 
-<<<<<<< HEAD
-		Optional<String> sql = createDropIndexSql(getConnectionProperties(), getTableName(), myIndexName, getDriverType());
-		if (sql.isPresent()) {
-			logInfo(ourLog, "Dropping {} index {} on table {}", uniquenessString, myIndexName, getTableName());
-			executeSql(getTableName(), sql.get());
-=======
 		List<String> sqls = createDropIndexSql(getConnectionProperties(), getTableName(), myIndexName, getDriverType());
 		if (!sqls.isEmpty()) {
-			ourLog.info("Dropping {} index {} on table {}", uniquenessString, myIndexName, getTableName());
+			logInfo("Dropping {} index {} on table {}", uniquenessString, myIndexName, getTableName());
 		}
 		for (@Language("SQL") String sql : sqls) {
 			executeSql(getTableName(), sql);
->>>>>>> 8ff2c462
 		}
 	}
 
