--- conflicted
+++ resolved
@@ -130,11 +130,7 @@
 
 	@Override
 	public boolean incomingServerRequestMatchesMethod(RequestDetails theRequest) {
-<<<<<<< HEAD
-		
-=======
-
->>>>>>> 57377f55
+
 		if (theRequest.getId() != null && myIdParamIndex == null) {
 			ourLog.trace("Method {} doesn't match because ID is not null: {}", getMethod(), theRequest.getId());
 			return false;
