<?xml version="1.0"?>
<document xmlns:xsi="http://www.w3.org/2001/XMLSchema-instance" xmlns="http://maven.apache.org/changes/1.0.0"
			 xsi:schemaLocation="http://maven.apache.org/changes/1.0.0 ./changes.xsd">
	<properties>
		<author>James Agnew</author>
		<title>HAPI FHIR Changelog</title>
	</properties>
	<body>
		<release version="4.0.0" date="TBD" description="Igloo">
			<action type="add">
				The version of a few dependencies have been bumped to the
				latest versions (dependent HAPI modules listed in brackets):
				<![CDATA[
				<ul>
					<li>Commons Codec (Core): 1.11 -&gt; 1.12</li>
					<li>Apache HTTPClient (Client): 4.5.3 -&gt; 4.5.9</li>
					<li>Apache HTTPCore (Client>: 4.4.6 -&gt; 4.4.11</li>
					<li>Spring (JPA): 5.1.6.RELEASE -&gt; 5.1.8.RELEASE</li>
					<li>Spring-Data (JPA): 2.1.6.RELEASE -&gt; 2.1.8.RELEASE</li>
<!--					<li>Derby (CLI and JPA Examples): 10.14.2.0 -&gt; 10.15.1.3</li>-->
					<li>JANSI (CLI): 1.17.1 -&gt; 1.18</li>
					<li>json-patch (JPA): 1.10 -&gt; 1.15 (see changelog entry about this change)</li>
					<li>Jackson-Databind (JPA): 2.9.9 -&gt; 2.9.9.1 (due to a Jackson vulnerability CVE-2019-12384)</li>
					<li>commons-collections4 (Server/JPA): 4.1 -&gt; 4.3</li>
					<li>commons-dbcp2 (JPA): 2.5.0 -&gt; 2.6.0</li>
					<li>commons-lang3 (Core): 3.8.1 -&gt; 3.9</li>
					<li>commons-text (Core): 1.6 -&gt; 1.7</li>
					<li>Guava (JPA): 27.1-jre -&gt; 28.0-jre</li>
					<li>
				</ul>
				]]>
			</action>
			<action type="change">
				<![CDATA[
				<b>Breaking Change</b>:
				The
				<code>IPagingProvider</code>
				interface has been
				modified so that the
				<code>retrieveResultList</code>
				method now takes one additional parameter of type
				<code>RequestDetails</code>. If you have created a custom
				implementation of this interface, you can add this parameter and
				ignore it if needed. The use of the method has not changed, so this
				should be an easy fix to existing code.
				]]>
			</action>
			<action type="add">
				A new interceptor called
				<![CDATA[<code>ConsentInterceptor</code>]]> has been added. This interceptor allows
				JPA based servers to make appropriate consent decisions related to resources that
				and operations that are being returned. See
				<![CDATA[<a href="http://hapifhir.io/doc_rest_server_security.html">Server Security</a>]]>
				for more information.
			</action>
			<action type="add">
				Several enhancements have been made to the <![CDATA[<code>AuthorizationInterceptor</code>]]>:
				<![CDATA[
				<ul>
				<li>The interceptor now registers against the <code>STORAGE_PRESHOW_RESOURCES</code> interceptor hook,
				which allows it to successfully authorize JPA operations that don't actually return resource content,
				such as GraphQL responses.</li>
				<li>
				</li>The rule list is now cached on a per-request basis, which should improve performance</ul>
				]]>
			</action>
			<action type="add">
				The $expunge global everything operation has been refactored to do deletes
				in small batches. This change will likely reduce performance, but does allow
				for the operation to succeed without timing out in larger systems.
			</action>
			<action type="fix">
				The JPA server did not correctly index Timing fields where the timing contained
				a period but no individual events. This has been corrected.
			</action>
			<action type="fix" issue="1320">
				The HAPI FHIR CLI import-csv-to-conceptmap command was not accounting for byte order marks in
				CSV files (e.g. some Excel CSV files). This has been fixed.
			</action>
			<action type="fix" issue="1241">
				A bug was fixed where deleting resources within a transaction did not always correctly
				enforce referential integrity even if referential integrity was enabled. Thanks to
				Tuomo Ala-Vannesluoma for reporting!
			</action>
			<action type="fix">
				In the JPA server, the
				<![CDATA[<code>_total=accurate</code>]]>
				was not always respected if a previous search already existed
				in the query cache that matched the same search parameters.
			</action>
			<action type="fix" issue="1337">
				Improved stability of concurrency test framework.  Thanks to Stig Døssing for the pull request!
			</action>
			<action type="change">
				Moved in-memory matcher from Subscription module to SearchParam module and renamed the result type
				from SubscriptionMatchResult to InMemoryMatchResult.
			</action>
			<action type="add">
				Added some experimental version-independent model classes to ca.uhn.fhir.jpa.model.any.  They permit
				writing code that is version independent.
			</action>
			<action type="add">
				Added new subclass of HashMapResourceProvider called SearchableHashMapResourceProvider that uses the
				in-memory matcher to search the HashMap (using a full table scan).  This allows rudimentary testing
				without a database.
			</action>
			<action type="add">
				Added a new interceptor hook called STORAGE_PRESTORAGE_DELETE_CONFLICTS that is invoked when a
				resource delete operation is about to fail due to referential integrity conflicts.
				Hooks have access to the list of resources that have references to the resource being deleted and
				can delete them.  The boolean return value of the hook indicates whether the server should try
				checking for conflicts again (true means try again).
			</action>
			<action type="change">
				The default RestfulServer encoding has been changed from XML to JSON in order to
				reflect the most common usage.
			</action>
			<action type="add" issue="1336">
				The HAPI FHIR unit test suite has been refactored to no longer rely on PortUtil to
				assign a free port. This should theoretically result in fewer failed builds resulting from
				port conflicts. Thanks to Stig Døssing for the pull request!
			</action>
			<action type="fix">
				AuthorizationInterceptor sometimes failed with a 500 error when checking compartment
				membership on a resource that has a contained subject (Patient).
			</action>
			<action type="add" issue="1348">
				JPA server now supports conditional PATCH operation (i.e. performing a patch
				with a syntax such as
				<![CDATA[<code>/Patient?identifier=sys|val</code>]]>)
			</action>
			<action type="add" issue="1347">
				The json-patch library used in the JPA server has been changed from
				<![CDATA[
				<a href="https://github.com/java-json-tools/json-patch">java-json-tools.json-patch</a>
				]]>
				to a more active fork of the same project:
				<![CDATA[
				<a href="https://github.com/crate-metadata/json-patch">crate-metadata.json-patch</a>.
				]]>
				Thanks to Jens Villadsen for the suggestion and pull request!
			</action>
			<action type="add" issue="1343">
				Support has been implemented in the JPA server for the CodeSystem
				<![CDATA[<code>$subsumes</code>]]>
				operation.
			</action>
			<action type="fix">
				Uploading the LOINC/RSNA Radiology Playbook would occasionally fail when evaluating part type names
				due to case sensitivity. This has been corrected.
			</action>
			<action type="add">
				A new pointcut has been added to the JPA server called
				<![CDATA[<code>JPA_PERFTRACE_RAW_SQL</code>]]>
				that can be used to capture the raw SQL statements that are sent to the underlying database.
			</action>
			<action type="fix" issue="1355">
				Invoking the transaction or batch operation on the JPA server would fail
				with a NullPointerException if the Bundle passed in did not contain 
				a resource in an entry that required a resource (e.g. a POST). Thanks to
				GitHub user @lytvynenko-dmitriy for reporting!
			</action>
			<action type="fix" issue="1250">
				HAPI FHIR Server (plain, JPA, and JAX-RS) all populated Bundle.entry.result
				on search result bundles, even though the FHIR specification states that this
				should not be populated. This has been corrected. Thanks to GitHub user
				@gitrust for reporting!
			</action>
			<action type="fix" issue="1352">
				Creating R4 Observation resources with a value type of SampledData failed in the
				JPA server because of an indexing error. Thanks to Brian Reinhold for
				reporting!
			</action>
			<action type="add">
				The JPA server now rejects subscriptions being submitted with no value in
				Subscription.status (this field is mandatory, but the subscription was previously ignored
				if no value was provided)
			</action>
			<action type="fix" issue="1361">
				Fix a build failure thanks to Maven pom errors. Thanks to Gary Teichrow for
				the pull request!
			</action>
			<action type="fix" issue="1362">
				The JPA server did not correctly process searches with a
				<![CDATA[<code>_tag:not</code>]]>
				expression containing more than one comma separated value.
			</action>
			<action type="add">
				The JSON and XML parsers will now raise a warning or error with the Parser Error Handler
				if an extension is being encoded that is missing a URL, or has both a value and nested
				extensions on the same parent extension.
			</action>
			<action type="fix">
				FHIR model classes have a method called
				<![CDATA[<code>hasPrimitiveValue()</code>]]>
				which previously returned true if the type was a primitive datatype (e.g. StringType).
				This method now only returns true if the type is a primitive datatype AND
				the type actually has a value.
			</action>
			<action type="add" issue="1330">
				Support in the JPA Terminology Service terminology uploader has been added for
				uploading the IMGT
				<![CDATA[<a href="http://hla.alleles.org/nomenclature/index.html">HLA Nomenclature</a>]]>
				distribution files as a FHIR CodeSystem. Thanks to Joel Schneider for the
				contribution!
			</action>
			<action type="add" issue="1354">
				A BOM POM has been added to the HAPI FHIR distribution, allowing users to import
				the HAPI FHIR library with all of its submodules automatically sharing the same
				version. Thanks to Stig Døssing for the pull request!
			</action>
			<action type="add">
				A new interceptor called CascadingDeleteInterceptor has been added to the
				JPA project. This interceptor allows deletes to cascade when a specific
				URL parameter or header is added to the request. Cascading deletes
				can also be controlled by a new flag in the AuthorizationIntereptor
				RuleBuilder, in order to ensure that cascading deletes are only available
				to users with sufficient permission.
			</action>
			<action type="add">
				AuthorizationInterceptor will now try to block delete operations sooner
				in the processing lifecycle if there is no chance they will be permitted
				later (i.e. because the type is not authorized at all)
			</action>
			<action type="add">
				The HAPI FHIR server will now generate a random transaction ID to every
				request and add it to the response headers. Clients may supply the transaction
				header via the <![CDATA[<code>X-Request-ID</code>]]> header.
			</action>
			<action type="add">
				When attempting to read a resource that is deleted, a Location header is now
				returned that includes the resource ID and the version ID for the deleted
				resource.
			</action>
			<action type="fix">
				A number of columns in the JPA Terminology Services ConceptMap tables were not
				explicitly annotated with @Column, so the DB columns that were generated had
				Java ugly field names as their SQL column names. These have been renamed, and
				entries in the JPA migrator tool have been added for anyone upgrading.
			</action>
			<action type="fix">
				Field values with a datatype of <![CDATA[<code>canonical</code>]]> were indexed as
				though they were explicit resource references by the JPA server. This led to
				errors about external references not being supported when uploading various
				resources (e.g. Questionnaires with HL7-defined ValueSet references). This has
				been corrected. Note that at this time, we do not index canonical references
				at all (as we were previously doing it incorrectly). This will be improved soon.
			</action>
			<action type="add">
				IBundleProvider now has an isEmpty() method that can be used to check whether any
				results exist. A default implementation has been provided, so this is not
				a breaking change.
			</action>
			<action type="change">
				Server CapabilityStatement/Conformance repsonses from the /metadata endpoint will
				now be cached for 60 seconds always. This was previously a configurable setting on
				the ServerConformanceProvider, but it is now handled directly by the method
				binding so the provider now has no responsibility for caching.
			</action>
			<action type="fix" issue="1370">
				The OkHttp client did not correctly apply the connection timeout and
				socket timeout settings to client requests. Thanks to Petro Mykhailyshyn
				for the pull request!
			</action>
			<action type="add">
				A new server interceptor hook called PROCESSING_COMPLETED has been added. This
				hook is called by the server at the end of processing every request (success and failure).
			</action>
			<action type="fix">
				The <![CDATA[<code>_summary</code>]]> element was not always respected when encoding
				JSON resources.
			</action>
			<action type="change">
				The JPA server now uses the H2 database instead of the derby database to run its 
				unit tests. We are hoping that this cuts down on the number of false test failures 
				we get due to mysterious derby failures.
			</action>
			<action type="add">
				Added a new Pointcut STORAGE_PRESTORAGE_EXPUNGE_EVERYTHING that is called at the start of
				the expungeEverything operation.
			</action>
			<action type="add">
				The JPA server now has the ability to generate snapshot profiles from differential
				profiles via the $snapshot operation, and will automatically generate a snapshot when
				needed for validation.
			</action>
<<<<<<< HEAD
			<action type="change">
				The Base64Binary types for DSTU3+ now use a byte array internally to represent their
				content, which is more efficient than storing base 64 encoded text to represent
				the binary as was previously done.
=======
			<action type="add">
				Creating/updating CodeSystems now persist <![CDATA[<code>CodeSystem.concept.designation</code>]]> to
				the terminology tables.
			</action>
			<action type="add">
				Expanded ValueSets now populate <![CDATA[<code>ValueSet.expansion.contains.designation.language</code>]]>.
>>>>>>> 456aac5e
			</action>
		</release>
		<release version="3.8.0" date="2019-05-30" description="Hippo">
			<action type="fix">
				A potential security vulnerability in the hapi-fhir-testpage-overlay project was corrected: A URL
				parameter was not being correctly escaped, leading to a potential XSS vulnerability. A big thanks to
				Mudit Punia and Dushyant Garg for reporting this.
			</action>
			<action type="add">
				The version of a few dependencies have been bumped to the
				latest versions (dependent HAPI modules listed in brackets):
				<![CDATA[
				<ul>
					<li>Guava (base): 25-jre -&gt; 27.1-jre</li>
					<li>Hibernate (JPA): 5.4.1 -&gt; 5.4.2</li>
					<li>Jackson (JPA): 2.9.7 -&gt; 2.9.8</li>
					<li>Spring (JPA): 5.1.3.RELEASE -&gt; 5.1.6.RELEASE</li>
					<li>Spring-Data (JPA): 2.1.3.RELEASE -&gt; 2.1.6.RELEASE</li>
					<li>Caffeine (JPA): 2.6.2 -&gt; 2.7.0</li>
					<li>JANSI (CLI): 1.16 -&gt; 1.17.1</li>
					<!--<li>Jetty (CLI): 9.4.14.v20181114 -&gt; 9.4.17.v20190418</li>-->
				</ul>
				]]>
			</action>
			<action type="add">
				In Servers that are configured to support extended mode
				<![CDATA[<code>_elements</code>]]> parameters, it is now possible to
				use the :exclude modifier to exclude entire resource types.
			</action>
			<action type="add">
				RequestDetails now has methods called getAttribute and setAttribute that can
				be used by interceptors to pass arbitrary data between requests.
			</action>
			<action type="add">
				The hapi-fhir-jpaserver-starter project has been updated to use a properties
				file for configuration, making it much easier to get started with this
				project. Thanks to Sean McIlvenna for the pull request!
			</action>
			<action type="fix">
				The hapi-fhir-jpaserver-example did not have Subscription capabilities
				enabled after the refactoring of how Subscriptions are enabled that
				occurred in HAPI FHIR 3.7.0. Thanks to Volker Schmidt for the pull request!
			</action>
			<action type="change">
				Re-use subscription channel and handlers when a subscription is updated (unless the channel type changed).
			</action>
			<action type="fix">
				When using the <![CDATA[<code>_elements</code>]]> parameter on searches and reads,
				requesting extensions to be included caused the extensions to be included but
				not any values contained within. This has been corrected.
			</action>
			<action type="add">
				The JPA terminology service can now detect when Hibvernate Search (Lucene)
				is not enabled, and will perform simple ValueSet expansions without relying
				on Hibenrate Search in such cases.
			</action>
			<action type="change" issue="1209">
				A Google Analytics script fragment was leftover in the hapi-fhir-jpaserver
				example and starter projects. Thanks to Patrick Werner for removing these!
			</action>
			<action type="add">
				ParametersUtil now has a utility method that can be used to add parameter values
				using the string name of the datatype (e.g. "dateTime") in order to help
				building Parameters resources in a version-independent way.
			</action>
			<action type="fix">
				When performing a search using the JPA server, if a search returned between 1500
				and 2000 results, a query for the final page of results would timeout due to
				a page calculation error. This has been corrected.
			</action>
			<action type="add">
				In the JPA server, a much more readable error message is now returned returned when 
				two client threads collide while trying to simultaneously create a resource with the
				same client-assigned ID. In addition, better error messages are now returned
				when conflicts such as this one are hit within a FHIR transaction operation.
			</action>
			<action type="add">
				The JPA query builder has been optimized to take better advantage of SQL IN (..) expressions
				when performing token searches with multiple OR values.
			</action>
			<action type="add">
				The JPA server transaction processor will now automatically detect if the request
				Bundle contains multiple entries having identical conditional create operations, and
				collapse these into a single operation. This is done as a convenience, since many
				conversion algorithms can accidentally generate such duplicates.
			</action>
			<action type="fix" issue="1223">
				Searching the JPA server with multiple instances of the same token search parameter
				(e.g. "Patient?identifier=&amp;identifier=b" returned no results even if resources
				should have matched. Thanks to @mingdatacom for reporting!
			</action>
			<action type="add">
				A new config setting has been added to the JPA DaoConfig that disables validation
				of the resource type for target resources in references.
			</action>
			<action type="add">
				HapiLocalizer can now handle message patterns with braces that aren't a part of a
				message format expression. E.g. "Here is an {example}".
			</action>
			<action type="add">
				JPA searches using a Composite Unique Index will now use that index for faster
				searching even if the search has _includes and/or _sorts. Previously these two
				features caused the search builder to skip using the index.
			</action>
			<action type="fix">
				JPA searches using a Composite Unique Index did not return the correct results if
				a REFERENCE search parameter was used with arguments that consisted of
				unqualified resource IDs.
			</action>
			<action type="fix">
				A non-threadsafe use of DateFormat was cleaned up in the StopWatch class.
			</action>
			<action type="add">
				When performing a search in the JPA server where one of the parameters is a
				reference with multiple values (e.g. Patient?organization=A,B) the generated
				SQL was previously a set of OR clauses and this has been collapsed into a single
				IN clause for better performance.
			</action>
			<action type="fix">
				When returning the results of a history operation from a HAPI FHIR server,
				any entries with a method of DELETE contained a stub resource in
				Bundle.entry.resource, even though the FHIR spec states that this field
				should be empty. This was corrected.
			</action>
			<action type="change">
				The hapi-fhir-testpage-overlay project no longer includes any library JARs
				in the built WAR, in order to prevent duplicates and conflicts in implementing
				projects.
			</action>
			<action type="fix">
				Two expunge bug fixes:
				The first bug is that the expunge operation wasn't bailing once it hit its limit. This resulted in a
				"Page size must not be less than one!" error.
				The second bug is that one case wasn't properly handled: when a resourceId with no version is provided.
				This executed the case where only resource type is provided.
			</action>
			<action type="fix">
				When updating a resource in the JPA server, if the contents have not actually changed
				the resource version is not updated and no new version is created. In this situation,
				the update time was modified however. It will no longer be updated.
			</action>
			<action type="fix">
				When running the JPA server in Resource Client ID strategy mode of "ANY", using the
				<![CDATA[<code>_id</code>]]> search parameter could return incorrect results. This
				has been corrected.
			</action>
			<action type="fix">
				Performing a PUT or POST against a HAPI FHIR Server with no request body caused an
				HTTP 500 to be returned instead of a more appropriate HTTP 400. This has been
				corrected.
			</action>
			<action type="fix" issue="1255">
				The fetchValueSet method on IValidationSupport implementation was not visible and could
				not be overridden. Thanks to Patrick Werner for the pull reuqest!
			</action>
			<action type="fix" issue="1280">
				The JPA server failed to index R4 reources with search parameters pointing to the Money data type.
				Thanks to GitHub user @navyflower for reporting!
			</action>
			<action type="fix">
				When validating DSTU3 QuestionnaireResponses that leverage the "enableWhen" functionality available
				in Questionnaire resources, the validation could sometimes fail incorrectly.
			</action>
			<action type="add">
				Added new configuration parameter to DaoConfig and ModelConfig to specify the websocket context path.
				(Before it was hardcoded to "/websocket").
			</action>
			<action type="add">
				Added new IRemovableChannel interface.  If a SubscriptionChannel implements this, then when a subscription
				channel is destroyed (because its subscription is deleted) then the remove() method will be called on that
				channel.
			</action>
			<action type="change">
				The JSON Patch provider has been switched to use the provider from the
				<![CDATA[
				<a href="https://github.com/java-json-tools/json-patch">Java JSON Tools</a>
				]]>
				project, as it is much more robust and fault tolerant.
			</action>
			<action type="fix">
				Ensure that database cursors are closed immediately after performing a FHIR search.
			</action>
			<action type="add">
				When performing a JSON Patch in JPA server, the post-patched document is now validated to
				ensure that the patch was valid for the candidate resource. This means that invalid patches
				are caught and not just silently ignored.
			</action>
			<action type="add">
				Expunges are now done in batches in multiple threads. Both the number of expunge threads and batch size are
				configurable
				in DaoConfig.
			</action>
			<action type="fix">
				Validation errors were fixed when using a Questionnaire with enableWhen on a question that
				contains sub-items.
			</action>
			<action type="fix">
				Fixed "because at least one resource has a reference to this resource" delete error message that mistakingly
				reported
				the target instead of the source with the reference.
			</action>
			<action type="add">
				ValidationSupportChain will now call isCodeSystemSupported() on each entry in the chain before
				calling fetchCodeSystem() in order to reduce the work required by chain entries. Thanks to 
				Anders Havn for the suggestion!
			</action>
			<action type="fix" issue="1299">
				In JPA server when updating a resource using a client assigned ID, if the resource was previously
				deleted (meaning that the operation is actually a create), the server will now return
				an HTTP 201 instead of an HTTP 200. Thanks to Mario Hyland for reporting!
			</action>
			<action type="fix">
				The HAPI FHIR CLI was unable to start a server in R4 mode in HAPI FHIR 3.7.0.
				This has been corrected.
			</action>
			<action type="fix" issue="1311">
				When encoding resources, profile declarations on contained resources will now be 
				preserved. Thanks to Anders Havn for the pull request!
			</action>
			<action type="fix" issue="1305">
				Two incorrect package declarations in unit tests were corrected. Thanks to github user
				@zaewonyx for the PR!
			</action>
			<action type="add" issue="1228">
				The InstanceValidator now supports validating QuestionnairResponses with empty items
				for disabled questions. Thanks to Matti Uusitalo for the pull request!
			</action>
			<action type="add" issue="1152">
				A new method has been added to the client that allows arbitrary headers to be easily
				added to the request. Thanks to Christian Ohr for the pull request!
			</action>
			<action type="add" issue="1213">
				VersionConverter for R2-R3 has been modified to correectly handle the renamed basedOn
				field. Thanks to Gary Graham for the pull request!
			</action>
			<action type="fix" issue="1141">
				The JPA database migration tool has been enhanced to support migration from HAPI FHIR
				2.5. Thanks to Gary Graham for the pull request!
			</action>
			<action type="add" issue="1244">
				Add a missing @Deprecated tag. Thanks to Drew Mitchell for the pull request!
			</action>
			<action type="add" issue="1303">
				The JSON parser has removed a few unneeded super keywords that prevented overriding behaviour.
				Thanks to Anders Havn for the pull request!
			</action>
			<action type="add" issue="1179">
				The DSTU2/3 version converter now converts Specimen resources. Thanks to Gary
				Graham for the pull request!
			</action>
		</release>
		<release version="3.7.0" date="2019-02-06" description="Gale">
			<action type="add">
				HAPI FHIR is now built using OpenJDK 11. Users are recommended to upgrade to this version
				of Java if this is feasible. We are not yet dropping support for Java 8 (aka 1.8), but
				users are recommended to upgrade if possible.
			</action>
			<action type="add">
				The version of a few dependencies have been bumped to the
				latest versions (dependent HAPI modules listed in brackets):
				<![CDATA[
					<ul>
						<li>Spring (JPA): 5.0.8.RELEASE -&gt; 5.1.3.RELEASE</li>
						<li>Spring-Data (JPA): 2.0.7.RELEASE -&gt; 2.1.3.RELEASE</li>
						<li>Hibernate-Core (JPA): 5.3.6.FINAL -&gt; 5.4.1.FINAL</li>
						<li>Hibernate-Search (JPA): 5.10.3.FINAL -&gt; 5.11.1.FINAL</li>
						<li>Thymeleaf (JPA): 3.0.9.RELEASE -&gt; 3.0.11.RELEASE</li>
						<li>thymeleaf-spring4 (Testpage Overlay) has been replaced with thymeleaf-spring5</li>
						<li>Commons-Lang3: 3.8 -&gt; 3.8.1</li>
						<li>Commons-Text: 1.4 -&gt; 1.4</li>
						<li>Spring Boot: 1.5.6.RELEASE -&gt; 2.1.1.RELEASE</li>
					</ul>
				]]>
			</action>
			<action type="add">
				Changed subscription processing, if the subscription criteria are straightforward (i.e. no
				chained references, qualifiers or prefixes) then attempt to match the incoming resource against
				the criteria in-memory. If the subscription criteria can't be matched in-memory, then the
				server falls back to the original subscription matching process of querying the database. The
				in-memory matcher can be disabled by setting isEnableInMemorySubscriptionMatching to "false" in
				DaoConfig (by default it is true). If isEnableInMemorySubscriptionMatching is "false", then all
				subscription matching will query the database as before.
			</action>
			<action type="change">
				Removed BaseSubscriptionInterceptor and all its subclasses (RestHook, EMail, WebSocket). These are replaced
				by two new interceptors: SubscriptionActivatingInterceptor that is responsible for activating subscriptions
				and SubscriptionMatchingInterceptor that is responsible for matching incoming resources against activated
				subscriptions. Call DaoConfig.addSupportedSubscriptionType(type) to configure which subscription types
				are supported in your environment. If you are processing subscriptions on a separate server and only want
				to activate subscriptions on this server, you should set DaoConfig.setSubscriptionMatchingEnabled to false.
				The helper method SubscriptionInterceptorLoader.registerInterceptors()
				will check if any subscription types are supported, and if so then load active subscriptions into the
				SubscriptionRegistry and register the subscription activating interceptor. This method also registers
				the subscription matching interceptor (that matches incoming resources and sends matches to subscription
				channels) only if DaoConfig.isSubscriptionMatchingEnabled is true.
				See https://github.com/jamesagnew/hapi-fhir/wiki/Proposed-Subscription-Design-Change for more
				details.
			</action>
			<action type="change">
				Added support for matching subscriptions in a separate server from the REST Server. To do this, run the
				SubscriptionActivatingInterceptor on the REST server and the SubscriptionMatchingInterceptor in the
				standalone server. Classes required to support running a standalone subscription server are in the
				ca.uhn.fhir.jpa.subscription.module.standalone package. These classes are excluded by default from
				the JPA ApplicationContext (that package is explicitly filtered out in the BaseConfig.java @ComponentScan).
			</action>
			<action type="add">
				Changed behaviour of FHIR Server to reject subscriptions with invalid criteria. If a Subscription
				is submitted with invalid criteria, the server returns HTTP 422 "Unprocessable Entity" and the
				Subscription is not persisted.
			</action>
			<action type="fix">
				The JPA server $expunge operation could sometimes fail to expunge if
				another resource linked to a resource that was being
				expunged. This has been corrected. In addition, the $expunge operation
				has been refactored to use smaller chunks of work
				within a single DB transaction. This improves performance and reduces contention when
				performing large expunge workloads.
			</action>
			<action type="add" issue="1117">
				A badly formatted log message when handing exceptions was cleaned up. Thanks to
				Magnus Watn for the pull request!
			</action>
			<action type="fix" issue="944">
				A NullPointerException has been fixed when using custom resource classes that
				have a @Block class as a child element. Thanks to Lars Gram Mathiasen for
				reporting and providing a test case!
			</action>
			<action type="add">
				AuthorizationInterceptor now allows the GraphQL operation to be
				authorized. Note that this is an all-or-nothing grant for now, it
				is not yet possible to specify individual resource security when
				using GraphQL.
			</action>
			<action type="fix">
				The ResponseHighlighterInterceptor now declines to handle Binary responses
				provided as a response from extended operations. In other words if the
				operation $foo returns a Binary resource, the ResponseHighliterInterceptor will
				not provide syntax highlighting on the response. This was previously the case for
				the /Binary endpoint, but not for other binary responses.
			</action>
			<action type="add">
				FHIR Parser now has an additional overload of the
				<![CDATA[<code>parseResource</code>]]> method that accepts
				an InputStream instead of a Reader as the source.
			</action>
			<action type="add">
				FHIR Fluent/Generic Client now has a new return option called
				<![CDATA[<code>returnMethodOutcome</code>]]> which can be
				used to return a raw response. This is handy for invoking operations
				that might return arbitrary binary content.
			</action>
			<action type="add">
				Moved state and functionality out of BaseHapiFhirDao.java into new classes: LogicalReferenceHelper,
				ResourceIndexedSearchParams, IdHelperService, SearcchParamExtractorService, and MatchUrlService.
			</action>
			<action type="add">
				Replaced explicit @Bean construction in BaseConfig.java with @ComponentScan. Beans with state are annotated
				with
				@Component and stateless beans are annotated as @Service. Also changed SearchBuilder.java and the
				three Subscriber classes into @Scope("protoype") so their dependencies can be @Autowired injected
				as opposed to constructor parameters.
			</action>
			<action type="fix">
				A bug in the JPA resource reindexer was fixed: In many cases the reindexer would
				mark reindexing jobs as deleted before they had actually completed, leading to
				some resources not actually being reindexed.
			</action>
			<action type="change">
				The JPA stale search deletion service now deletes cached search results in much
				larger batches (20000 instead of 500) in order to reduce the amount of noise
				in the logs.
			</action>
			<action type="add">
				AuthorizationInterceptor now allows arbitrary FHIR $operations to be authorized,
				including support for either allowing the operation response to proceed unchallenged,
				or authorizing the contents of the response.
			</action>
			<action type="add">
				JPA Migrator tool enhancements:
				An invalid SQL syntax issue has been fixed when running the CLI JPA Migrator tool against
				Oracle or SQL Server. In addition, when using the "Dry Run" option, all generated SQL
				statements will be logged at the end of the run. Also, a case sensitivity issue when running against
				some Postgres databases has been corrected.
			</action>
			<action type="add">
				In the JPA server, when performing a chained reference search on a search parameter with
				a target type of
				<![CDATA[<code>Reference(Any)</code>]]>, the search failed with an incomprehensible
				error. This has been corrected to return an error message indicating that the chain
				must be qualified with a resource type for such a field. For example,
				<![CDATA[<code>QuestionnaireResponse?subject:Patient.name=smith</code>]]>
				instead of
				<![CDATA[<code>QuestionnaireResponse?subject.name=smith</code>]]>.
			</action>
			<action type="add">
				The LOINC uploader has been updated to suport the LOINC 2.65 release
				file format.
			</action>
			<action type="add">
				The resource reindexer can now detect when a resource's current version no longer
				exists in the database (e.g. because it was manually expunged), and can automatically
				adjust the most recent version to
				account for this.
			</action>
			<action type="add">
				When updating existing resources, the JPA server will now attempt to reuse/update
				rows in the index tables if one row is being removed and one row is being added (e.g.
				because a Patient's name is changing from "A" to "B"). This has the net effect
				of reducing the number
			</action>
			<action type="fix">
				An issue was corrected with the JPA reindexer, where String index columns do not always
				get reindexed if they did not have an identity hash value in the HASH_IDENTITY column.
			</action>
			<action type="add">
				Plain Server ResourceProvider classes are no longer required to be public classes. This
				limitation has always been enforced, but did not actually serve any real purpose so it
				has been removed.
			</action>
			<action type="add">
				A new interceptor called ServeMediaResourceRawInterceptor has been added. This interceptor
				causes Media resources to be served as raw content if the client explicitly requests
				the correct content type cia the Accept header.
			</action>
			<action type="add" issue="917">
				A new configuration item has been added to the FhirInstanceValidator that
				allows you to specify additional "known extension domains", meaning
				domains in which the validator will not complain about when it
				encounters new extensions. Thanks to Heinz-Dieter Conradi for the
				pull request!
			</action>
			<action type="fix">
				Under some circumstances, when a custom search parameter was added to the JPA server
				resources could start reindexing before the new search parameter had been saved, meaning that
				it was not applied to all resources. This has been corrected.
			</action>
			<action type="change">
				In example-projects/README.md and hapi-fhir-jpaserver-example/README.md, incidate that these examples
				projects
				are no longer maintained. The README.md points users to a starter project they should use for examples.
			</action>
			<action type="change">
				Replaced use of BeanFactory with custom factory classes that Spring @Lookup the @Scope("prototype") beans
				(e.g. SearchBuilderFactory).
			</action>
			<action type="change">
				Moved e-mail from address configuration from EmailInterceptor (which doesn't exist any more) to DaoConfig.
			</action>
			<action type="add">
				Added 3 interfaces for services required by the standalone subscription server. The standalone subscription
				server doesn't have access to a database and so needs to get its resources using a FhirClient. Thus
				for each of these interfaces, there are two implementations: a Dao implementaiton and a FhirClient
				implementation. The interfaces thus introduced are ISubscriptionProvider (used to load subscriptions
				into the SubscriptionRegistry), the IResourceProvider (used to get the latest version of a resource
				if the "get latest version" flag is set on the subscription) and ISearchParamProvider used to load
				custom search parameters.
			</action>
			<action type="change">
				Separated active subscription cache from the interceptors into a new Spring component called the
				SubscriptionRegistry. This component maintains a cache of ActiveSubscriptions. An ActiveSubscription
				contains the subscription, it's delivery channel, and a list of delivery handlers.
			</action>
			<action type="change">
				Introduced a new Spring factory interface ISubscribableChannelFactory that is used to create delivery
				channels and handlers. By default, HAPI FHIR ships with a LinkedBlockingQueue implementation of the
				delivery channel factory. If a different type of channel factory is required (e.g. JMS or Kafka), add it
				to your application context and mark it as @Primary.
			</action>
			<action type="fix" issue="980">
				When using the HL7.org DSTU2 structures, a QuestionnaireResponse with a
				value of type reference would fail to parse. Thanks to David Gileadi for
				the pull request!
			</action>
			<action type="add" issue="1051">
				FHIR Servers now support the HTTP HEAD method for FHIR read operations. Thanks
				to GitHub user Cory00 for the pull request!
			</action>
			<action type="fix">
				When running the JPA server on Oracle, certain search queries that return a very large number of
				_included resources failed with an SQL exception stating that too many parameters were used. Search
				include logic has been reworked to avoid this.
			</action>
			<action type="fix">
				JPA Subscription deliveries did not always include the accurate versionId if the Subscription
				module was configured to use an external queuing engine. This has been corrected.
			</action>
			<action type="add">
				It is now possible in a plain or JPA server to specify the default return
				type for create/update operations when no Prefer header has been provided
				by the client.
			</action>
			<action type="add">
				It is now possible in a JPA server to specify the _total calculation
				behaviour if no parameter is supplied by the client. This is done using a
				new setting on the DaoConfig. This can be used to force a total to
				always be calculated for searches, including large ones.
			</action>
			<action type="add">
				AuthorizationInterceptor now rejects transactions with an invalid or unset request
				using an HTTP 422 response Bundle type instead of silently refusing to authorize them.
			</action>
			<action type="add">
				AuthorizationInterceptor is now able to authorize DELETE operations performed via a
				transaction operation. Previously these were always denied.
			</action>
			<action type="add" issue="1065">
				OperationDefinitions are now created for named queries in server
				module. Thanks to Stig Døssing for the pull request!
			</action>
			<action type="add">
				A new server interceptor has been added called "SearchNarrowingInterceptor".
				This interceptor can be used to automatically narrow the scope of searches
				performed by the user to limit them to specific resources or compartments
				that the user should have access to.
			</action>
			<action type="add">
				In a DSTU2 server, if search parameters are expressed with chains directly in the
				parameter name (e.g.
				<![CDATA[<code>@RequiredParam(name="subject.name.family")</code>]]>) the second
				part of the chain was lost when the chain was described in the server
				CapabilityStatement. This has been corrected.
			</action>
			<action type="fix">
				In the JPA server, search/read operations being performed within a transaction bundle
				did not pass the client request HTTP headers to the sub-request. This meant that
				AuthorizationInterceptor could not authorize these requests if it was depending on
				headers being present.
			</action>
			<action type="fix">
				When using a client in DSTU3/R4 mode, if the client attempted to validate the server
				CapabilityStatement but was not able to parse the response, the client would throw
				an exception with a misleading error about the Conformance resource not existing. This
				has been corrected. Thanks to Shayaan Munshi for reporting and providing a test case!
			</action>
			<action type="fix">
				It is now possible to upload a ConceptMap to the JPA server containing mappings where the
				source or target is a StructureDefinition canonical URI. This was previously blocked, as the
				system could not apply these mappings. It is now permitted to be stored, although
				the system will still not apply these mappings.
			</action>
			<action type="add">
				A wrapper script for Maven has been added, enabling new users to use Maven without having
				to install it beforehand. Thanks to Ari Ruotsalainen for the Pull Request!
			</action>
			<action type="add">
				AuthorizationInterceptor can now allow a user to perform a search that is scoped to a particular
				resource (e.g. Patient?_id=123) if the user has read access for that specific instance.
			</action>
			<action type="fix" issue="1084">
				In JPA Server REST Hook Subscriptions, any Headers defined in the
				Subscription resource are now applied to the outgoing HTTP
				request.
				Thanks to Volker Schmidt for the pull request!
			</action>
			<action type="add">
				HAPI FHIR will now log the Git revision when it first starts up (on the ame line as the version number
				that it already logs).
			</action>
			<action type="fix">
				When fetching a page of search results, if a page offset beyond the total number
				of available result was requested, a single result was still returned (e.g.
				requesting a page beginning at index 1000 when there are only 10 results would
				result in the 10th result being returned). This will now result in an empty
				response Bundle as would be expected.
			</action>
			<action type="add">
				Added support for _id in in-memory matcher
			</action>
			<action type="fix">
				The casing of the base64Binary datatype was incorrect in the DSTU3 and R4 model classes.
				This has been corrected.
			</action>
			<action type="add">
				Add a "subscription-matching-strategy" meta tag to incoming subscriptions with value of IN_MEMORY
				or DATABASE indicating whether the subscription can be matched against new resources in-memory or
				whether a call out to the database may be required. I say "may" because subscription matches fail fast
				so a negative match may be performed in-memory, but a positive match will require a database call.
			</action>
			<action type="fix">
				When performing a JPA search with a chained :text modifier
				(e.g. MedicationStatement?medication.code:text=aspirin,tylenol) a series
				of unneccesary joins were introduced to the generated SQL query, harming
				performance. This has been fixed.
			</action>
			<action type="fix">
				A serialization error when performing some searches in the JPA server
				using data parameters has been fixed. Thanks to GitHub user
				@PickOneFish for reporting!
			</action>
			<action type="fix" issue="1135">
				An issue with outdated syntax in the Vagrant file that prevent it from being used
				was corrected. Thanks to Steve Lewis for the pull requst!
			</action>
			<action type="fix" issue="1130">
				The HAPI FHIR tutorial server project had outdated versions of HAPI FHIR
				in its pom file. Thanks to Ricardo Estevez for the pull request!
			</action>
			<action type="fix" issue="1114">
				A NullPointerException during validation was fixed. Thanks to GitHub
				user zilin375 for the pull request!
			</action>
			<action type="add" issue="1148">
				Support for validating enableWhen in Questionnaires has been added to the Validator. Thanks
				to Eeva Turkka and Matti Uutsitalo for the pull request!
			</action>
		</release>
		<release version="3.6.0" date="2018-11-12" description="Food">
			<action type="add">
				The version of a few dependencies have been bumped to the
				latest versions (dependent HAPI modules listed in brackets):
				<![CDATA[
					<ul>
						<li>Karaf (OSGi): 4.1.4 -&gt; 4.1.6</li>
						<li>Commons-Compress (JPA): 1.14 -&gt; 1.18</li>
						<li>Jackson (JPA): 2.9.2 -&gt; 2.9.7</li>
					</ul>
				]]>
			</action>
			<action type="fix">
				A bug in the JPA migration tasks from 3.4.0 to 3.5.0 caused a failure if the HFJ_SEARCH_PARM
				table did not exist. This table existed in previous versions of HAPI FHIR but was dropped
				in 3.5.0, meaning that migrations would fail if the database was created using a snapshot
				version of 3.5.0.
			</action>
			<action type="fix">
				Automatic ID generation for contained resources (in cases where the user hasn't manually specified an ID)
				has been streamlined to generate more predictable IDs in some cases.
			</action>
			<action type="fix">
				An issue in the HAPI FHIR CLI database migrator command has been resolved, where
				some database drivers did not automatically register and had to be manually added to
				the classpath.
			</action>
			<action type="add">
				The module which deletes stale searches has been modified so that it deletes very large
				searches (searches with 10000+ results in the query cache) in smaller batches, in order
				to avoid having very long running delete operations occupying database connections for a
				long time or timing out.
			</action>
			<action type="fix">
				When invoking an operation using the fluent client on an instance, the operation would
				accidentally invoke against the server if the provided ID did not include a type. This
				has been corrected so that an IllegalArgumentException is now thrown.
			</action>
			<action type="add">
				A new operation has been added to the JPA server called
				<![CDATA[<code>$trigger-subscription</code>]]>. This can
				be used to cause a transaction to redeliver a resource that previously triggered.
				See
				<![CDATA[<a href="https://smilecdr.com/docs/current/fhir_repository/subscription.html#manually-triggering-subscriptions">this link</a>]]>
				for a description of how this feature works. Note that you must add the
				SubscriptionRetriggeringProvider as shown in the sample project
				<![CDATA[<a href="https://github.com/hapifhir/hapi-fhir-jpaserver-starter/blob/master/src/main/java/ca/uhn/fhir/jpa/demo/JpaServerDemo.java">here</a>.]]>
			</action>
			<action type="add">
				When operating in R4 mode, the HAPI FHIR server will now populate Bundle.entry.response
				for history and search results, which is did not previously do.
			</action>
			<action type="add">
				The JPA database migrator tool has been enhanced so that it now supports migrations from
				HAPI FHIR 3.3.0 to HAPI FHIR 3.4.0 / 3.5.0+ as well.
			</action>
			<action type="fix">
				When using the HAPI FHIR CLI, user-prompted passwords were not correctly encoded, meaning that the
				"--basic-auth PROMPT" action was not usable. This has been corrected.
			</action>
			<action type="add">
				The JPA server SearchCoordinator has been refactored to make searches more efficient:
				When a search is performed, the SearchCoordinator loads multiple pages of results even
				if the user has only requested a small number. This is done in order to prevent needing
				to re-run the search for every page of results that is loaded.
				In previous versions of HAPI FHIR, when a search was made the SearchCoordinator would
				prefetch as many results as the user could possibly request across all pages (even if
				this meant prefetching thousands or millions of resources).
				As of this version, a new option has been added to DaoConfig that specifies how many
				resources to prefetch. This can have a significant impact on performance for servers
				with a large number of resources, where users often only want the first page
				of results.
				See
				<![CDATA[<code>DatConfig#setSearchPreFetchThresholds()</code>]]>
				for configuration of this feature.
			</action>
			<action type="add">
				When performing a JPA server using a date parameter, if a time is not specified in
				the query URL, the date range is expanded slightly to include all possible
				timezones where the date that could apply. This makes the search slightly more
				inclusive, which errs on the side of caution.
			</action>
			<action type="fix">
				A bug was fixed in the JPA server $expunge operation where a database connection
				could sometimes be opened and not returned to the pool immediately, leading to
				pool starvation if the operation was called many times in a row.
			</action>
			<action type="add">
				A new setting has been added to the JPA server DaoConfig that causes the server
				to keep certain searches "warm" in the cache. This means that the search will
				be performed periodically in the background in order to keep a reasonably fresh copy
				of the results in the query cache.
			</action>
			<action type="fix">
				When using the testpage overlay to delete a resource, currently a crash can occur
				if an unqualified ID is placed in the ID text box. This has been corrected.
			</action>
			<action type="fix">
				AuthorizationInterceptor did not allow FHIR batch operations when the transaction()
				permission is granted. This has been corrected so that transaction() allows both
				batch and transaction requests to proceed.
			</action>
			<action type="add">
				The JPA server now automatically supplies several appropriate hibernate performance
				settings as long as the JPA EntityManagerFactory was created using HAPI FHIR's
				built-in method for creating it.
				<![CDATA[<br/><br/>]]>
				Existing JPA projects should consider using
				<![CDATA[<code>super.entityManagerFactory()</code>]]>
				as shown in
				<![CDATA[<a href="https://github.com/hapifhir/hapi-fhir-jpaserver-starter/blob/master/src/main/java/ca/uhn/fhir/jpa/demo/FhirServerConfig.java#L62">the example project</a>]]>
				if they are not already.
			</action>
			<action type="add">
				The FhirTerser <![CDATA[<code>getValues(...)</code>]]> methods have been overloaded. The terser can now be
				used to create a null-valued element where none exists. Additionally, the terser can now add a null-valued
				extension where one or more such extensions already exist. These changes allow better population of FHIR
				elements provided an arbitrary FHIR path.
			</action>
			<action type="fix">
				The FhirTerser <![CDATA[<code>getValues(...)</code>]]> methods were not properly handling modifier
				extensions for verions of FHIR prior to DSTU3. This has been corrected.
			</action>
			<action type="fix">
				When updating resources in the JPA server, a bug caused index table entries to be refreshed
				sometimes even though the index value hadn't changed. This issue did not cause incorrect search
				results but had an effect on write performance. This has been corrected.
			</action>
			<action type="add">
				The @Operation annotation used to declare operations on the Plain Server now
				has a wildcard constant which may be used for the operation name. This allows
				you to create a server that supports operations that are not known to the
				server when it starts up. This is generally not advisable but can be useful
				for some circumstances.
			</action>
			<action type="add">
				When using an @Operation method in the Plain Server, it is now possible
				to use a parameter annotated with @ResourceParam to receive the Parameters
				(or other) resource supplied by the client as the request body.
			</action>
			<action type="add">
				The JPA server version migrator tool now runs in a multithreaded way, allowing it to
				upgrade th database faster when migration tasks require data updates.
			</action>
			<action type="fix">
				A bug in the JPA server was fixed: When a resource was previously deleted,
				a transaction could not be posted that both restored the deleted resource but
				also contained references to the now-restored resource.
			</action>
			<action type="fix">
				The $expunge operation could sometimes fail to delete resources if a resource
				to be deleted had recently been returned in a search result. This has been
				corrected.
			</action>
			<action type="add">
				A new setting has been added to the JPA Server DopConfig that controls the
				behaviour when a client-assigned ID is encountered (i.e. the client performs
				an HTTP PUT to a resource ID that doesn't already exist on the server). It is
				now possible to disallow this action, to only allow alphanumeric IDs (the default
				and only option previously) or allow any IDs including alphanumeric.
			</action>
			<action type="add" issue="1103" dev="ruthakm">
				It is now possible to use your own IMessageResolver instance in the narrative
				generator. Thanks to Ruth Alkema for the pull request!
			</action>
			<action type="fix" issue="1071" dev="volsch">
				When restful reponses tried to return multiple instances of the same response header,
				some instances were discarded. Thanks to Volker Schmidt for the pull request!
			</action>
			<action type="add">
				The REST client now allows for configurable behaviour as to whether a
				<![CDATA[<code>_format</code>]]>
				parameter should be included in requests.
			</action>
			<action type="add">
				JPA server R4 SearchParameter custom expression validation is now done using the
				actual FHIRPath evaluator, meaning it is more rigorous in what it can find.
			</action>
			<action type="fix" issue="1047">
				A NullPointerException in DateRangeParam when a client URL conrtained a malformed
				date was corrected. Thanks Heinz-Dieter Conradi for the Pull Request!
			</action>
		</release>
		<release version="3.5.0" date="2018-09-17">
			<action type="add">
				HAPI FHIR now supports JDK 9 and JDK 10, both for building HAPI FHIR
				as well as for use. JDK 8 remains supported and is the minimum requirement
				in order to build or use HAPI FHIR.
			</action>
			<action type="add">
				A new command has been added to the HAPI FHIR CLI tool: "migrate-database". This
				command performs the schema modifications required when upgrading HAPI FHIR JPA
				to a new version (previously this was a manual process involving running scripts and
				reindexing everything).
				<![CDATA[
				<br/><br>
				See the
				<a href="http://hapifhir.io/doc_cli.html#migrate-database">command documentation</a>
				for more information on how to use this tool. Please post in the HAPI FHIR
				Google Group if you run into issues, as this is a brand new framework and we still need
				lots of help with testing.
				]]>
			</action>
			<action type="add">
				The version of a few dependencies have been bumped to the
				latest versions (dependent HAPI modules listed in brackets):
				<![CDATA[
					<ul>
						<li>Gson (JSON Parser): 2.8.1 -&gt; 2.8.5</li>
						<li>Spring Framework (JPA): 5.0.3.RELEASE -&gt; 5.0.8.RELEASE</li>
						<li>Hibernate ORM (JPA): 5.2.16.Final -&gt; 5.3.6.Final</li>
						<li>Hibernate Search (JPA): 5.7.1.Final -&gt; 5.10.3.Final</li>
						<li>Jetty (CLI): 9.4.8.v20171121 -&gt; 9.4.12.v20180830</li>
						<li>Commons-Codec (All): 1.10 -&gt; 1.11</li>
						<li>Commons-Lang (All): 3.7 -&gt; 3.8</li>
						<li>Commons-IO (All): 2.5 -&gt; 2.6</li>
						<li>Spring-Data (JPA): 1.11.6.RELEASE -&gt; 2.0.7.RELEASE</li>
					</ul>
				]]>
			</action>
			<action type="add">
				A new mnandatory library depdendency has been added to hapi-fhir-base, meaning that all
				applications using HAPI FHIR must import ti: commons-text. This library has been added as
				a few utility methods used by HAPI FHIR that were formerly in the commons-lang3
				project have been moved into commons-text. This library has been added as a non-optional
				dependency in the hapi-fhir-base POM, so Maven/Gradle users should not have to make
				any changes.
			</action>
			<action type="add">
				The JPA server now has a configuration item in the DaoConfig to specify which bundle types
				may be stored as-is on the /Bundle endpoint. By default the following types
				are allowed: collection, document, message.
			</action>
			<action type="add">
				CapabilityStatements generated by the server module will now include the server
				base URL in the
				<![CDATA[<code>CapabilityStatement.implementation.url</code>]]>
				field.
			</action>
			<action type="add" issue="974">
				Spring-data (used by the JPA server) has been upgraded to version 2.0.7
				(from version 1.11.6). Thanks to Roman Doboni for the pull request!
			</action>
			<action type="fix">
				A crash in the validator was fixed: Validating a Bundle that did not have Bundle.fullUrl
				populated could cause a NullPointerException.
			</action>
			<action type="add">
				AuthorizationInterceptor now examines requests more closely in order
				to block requests early that are not possibly going to return
				allowable results when compartment rules are used. For example,
				if an AuthorizationInterceptor is configured to allow only
				<![CDATA[<b>read</b>]]>
				access to compartment
				<![CDATA[<code>Patient/123</code>]]>,
				a search for
				<![CDATA[<code>Observation?subject=987</code>]]>
				will now be blocked before the method handler is called. Previously
				the search was performed and the results were examined in order to
				determine whether they were all in the appropriate compartment, but
				this incurs a performance cost, and means that this search would
				successfully return an empty Bundle if no matches were present.
				<![CDATA[<br/><br/>]]>
				A new setting on AuthorizationInterceptor called
				<![CDATA[<code>setFlags(flags)</code>]]>
				can be used to maintain the previous behaviour.
			</action>
			<action type="974">
				JPA server loading logic has been improved to enhance performance when
				loading a large number of results in a page, or when loading multiple
				search results with tags. Thanks to Frank Tao for the pull request!
				This change was introduced as a part of a collaboration between
				HAPI FHIR and the US National Institiutes for Health (NIH).
			</action>
			<action type="fix" issue="1010">
				Resource loading logic for the JPA server has been optimized to
				reduce the number of database round trips required when loading
				search results where many of the entries have a "forced ID" (an alphanumeric
				client-assigned resource ID). Thanks to Frank Tao for the pull
				request!
				This change was introduced as a part of a collaboration between
				HAPI FHIR and the US National Institiutes for Health (NIH).
			</action>
			<action type="add" issue="1000">
				LOINC uploader has been updated to support the new LOINC filename
				scheme introduced in LOINC 2.64. Thanks to Rob Hausam for the
				pull request!
			</action>
			<action type="add">
				In the JPA server, it is now possible for a custom search parameter
				to use the
				<![CDATA[<code>resolve()</code>]]> function in its path to descend into
				contained resources and index fields within them.
			</action>
			<action type="add">
				A new IValidationSupport implementation has been added, named CachingValidationSupport. This
				module wraps another implementation and provides short-term caching. This can have a dramatic
				performance improvement on servers that are validating or executing FHIRPath repeatedly
				under load. This module is used by default in the JPA server.
			</action>
			<action type="fix">
				An index in the JPA server on the HFJ_FORCED_ID table was incorrectly
				not marked as unique. This meant that under heavy load it was possible to
				create two resources with the same client-assigned ID.
			</action>
			<action type="fix">
				The JPA server
				<![CDATA[<code>$expunge</code>]]>
				operation deleted components of an individual resource record in
				separate database transactions, meaning that if an operation failed
				unexpectedly resources could be left in a weird state. This has been
				corrected.
			</action>
			<action type="fix" issue="1015">
				A bug was fixed in the JPA terminology uploader, where it was possible
				in some cases for some ValueSets and ConceptMaps to not be saved because
				of a premature short circuit during deferred uploading. Thanks to
				Joel Schneider for the pull request!
			</action>
			<action type="fix" issue="969">
				A bug in the HAPI FHIR CLI was fixed, where uploading terminology for R4
				could cause an error about the incorrect FHIR version. Thanks to
				Rob Hausam for the pull request!
			</action>
			<action type="add">
				A new method has been added to AuthorizationInterceptor that can be used to
				create rules allowing FHIR patch operations. See
				<![CDATA[<a href="http://hapifhir.io/doc_rest_server_security.html#Authorizing_Patch_Operations">Authorizing Patch Operations</a>]]>
				for more information.
			</action>
			<action type="add" issue="1018">
				A new view has been added to the JPA server, reducing the number of database
				calls required when reading resources back. This causes an improvement in performance.
				Thanks to Frank Tao for the pull request!
			</action>
			<action type="fix">
				A crash was fixed when deleting a ConceptMap resource in the
				JPA server. This crash was a regression in HAPI FHIR 3.4.0.
			</action>
			<action type="fix">
				A crash in the JPA server when performing a manual reindex of a deleted resource
				was fixed.
			</action>
			<action type="fix">
				Using the generic/fluent client, it is now possible to
				invoke the $process-message method using a standard
				client.operation() call. Previously this caused a strange
				NullPointerException.
			</action>
			<action type="fix">
				The REST Server now sanitizes URL path components and query parameter
				names to escape several reserved characters (e.g. &quot; and &lt;)
				in order to prevent HTML injection attacks via maliciously
				crafted URLs.
			</action>
			<action type="add" issue="912">
				The generic/fluent client now supports the :contains modifier on
				string search params. Thanks to Clayton Bodendein for the pull
				request!
			</action>
			<action type="fix" issue="996">
				The HAPI FHIR Server has been updated to correctly reflect the current
				FHIR specification behaviour for the Prefer header. This means that
				the server will no longer return an OperationOutcome by default, but
				that one may be requested via a Prefer header, using the newly implemented
				"Repreentation: OperationOutcome" value.
				Thanks to Ana Maria Radu for the pul request!
			</action>
			<action type="add">
				The REST Server module now allows more than one Resource Provider
				(i.e. more than one implementation of IResourceProvider) to be registered
				to the RestfulServer for the same resource type. Previous versions of
				HAPI FHIR have always limited support to a single resource provider, but
				this limitation did not serve any purpose so it has been removed.
			</action>
			<action type="add">
				The HashMapResourceProvider now supports the type and
				instance history operations. In addition, the search method
				for the
				<![CDATA[<code>_id</code>]]> search parameter now has the
				search parameter marked as "required". This means that additional
				search methods can be added in subclasses without their intended
				searches being routed to the searchById method. Also, the resource
				map now uses a LinkedHashMap, so searches return a predictable
				order for unit tests.
			</action>
			<action type="fix">
				Fixed a bug when creating a custom search parameter in the JPA
				server: if the SearchParameter resource contained an invalid
				expression, create/update operations for the given resource would
				fail with a cryptic error. SearchParameter expressions are now
				validated upon storage, and the SearchParameter will be rejected
				if the expression can not be processed.
			</action>
			<action type="add">
				The generic client history operations (history-instance, history-type,
				and history-server) now support the
				<![CDATA[<code>_at</code>]]> parameter.
			</action>
			<action type="add">
				In the plain server, many resource provider method parameters may now
				use a generic
				<![CDATA[<code>IPrimitiveType&lt;String&gt;</code>]]>
				or
				<![CDATA[<code>IPrimitiveType&lt;Date&gt;</code>]]> at the
				parameter type. This is handy if you are trying to write code
				that works across versions of FHIR.
			</action>
			<action type="add">
				Several convenience methods have been added to the fluent/generic
				client interfaces. These methods allow the adding of a sort via a
				SortSpec object, as well as specifying search parameters via a plain
				Map of Strings.
			</action>
			<action type="add">
				A new client interceptor called ThreadLocalCapturingInterceptor has been
				added. This interceptor works the same way as CapturingInterceptor in that
				it captures requests and responses for later processing, but it uses
				a ThreadLocal object to store them in order to facilitate
				use in multithreaded environments.
			</action>
			<action type="add">
				A new constructor has been added to the client BasicAuthInterceptor
				allowing credentials to be specified in the form
				"username:password" as an alternate to specifying them as two
				discrete strings.
			</action>
			<action type="add">
				SimpleBundleProvider has been modified to optionally allow calling
				code to specify a search UUID, and a field to allow the preferred
				page size to be configured.
			</action>
			<action type="add">
				The JPA server search UUID column has been reduced in length from
				40 chars to 36, in order to align with the actual length of the
				generated UUIDs.
			</action>
			<action type="add">
				Plain servers using paging may now specify an ID/name for
				individual pages being returned, avoiding the need to
				respond to arbitrary offset/index requests from the server.
				In this mode, page links in search result bundles simply
				include the ID to the next page.
			</action>
			<action type="fix" issue="965">
				An issue was fixed in BundleUtil#toListOfEntries, where sometimes
				a resource could be associated with the wrong entry in the response.
				Thanks to GitHub user @jbalbien for the pull request!
			</action>
			<action type="add">
				JPA subscription delivery queues no longer store the resource body in the
				queue (only the ID), which should reduce the memory/disk footprint of the queue
				when it grows long.
			</action>
			<action type="fix" issue="1053">
				A bug was fixed in JPA server searches: When performing a search with a _lastUpdate
				filter, the filter was applied to any _include values, which it should not have been.
				Thanks to Deepak Garg for reporting!
			</action>
			<action type="add">
				When performing a ConceptMap/$translate operation with reverse="true" in the arguments,
				the equivalency flag is now set on the response just as it is for a non-reverse lookup.
			</action>
			<action type="add">
				When executing a FHIR transaction in JPA server, if the request bundle contains
				placeholder IDs references (i.e. "urn:uuid:*" references) that can not be resolved
				anywhere else in the bundle, a user friendly error is now returned. Previously,
				a cryptic error containing only the UUID was returned. As a part of this change,
				transaction processing has now been consolidated into a single codebase for DSTU3
				/ R4 (and future) versions of FHIR. This should greatly improve maintainability
				and consistency for transaction processing.
			</action>
			<action type="add">
				ResponseHighlighterInterceptor now displays the total size of the output and
				an estimate of the transfer time at the bottom of the response.
			</action>
			<action type="add" issue="1022">
				The Prefer header is now honoured for HTTP PATCH requests. Thanks to
				Alin Leonard for the Pull Request!
			</action>
			<action type="add">
				The <![CDATA[<code>Composition</code>]]> operation <![CDATA[<code>$document</code>]]> has been
				implemented. Thanks to Patrick Werner for the Pull Request!
			</action>
			<action type="add">
				HAPI FHIR CLI commands that allow Basic Auth credentials or a Bearer Token may now use
				a value of "PROMPT" to cause the CLI to prompt the user for credentials using an
				interactive prompt.
			</action>
			<action type="remove">
				The experimental "dynamic mode" for search parameter registration has been removed. This
				mode was never published or documented and was labelled as experimental, so I am hoping it
				was never depended on by anyone. Please post on the HAPI FHIR mailing list if this
				change affects you.
			</action>
			<action type="fix">
				A crash was fixed when using the ConceptMap/$translate operation to translate a mapping
				where the equivalence was not specified.
			</action>
			<action type="add">
				The maximum length for codes in the JPA server terminology service have been increased
				to 500 in order to better accomodate code systems with very long codes.
			</action>
			<action type="fix">
				A bug in the DSTU3 validator was fixed where validation resources such as StructureDefinitions
				and Questionnaires were cached in a cache that never expired, leading to validations against
				stale versions of resources.
			</action>
			<action type="fix">
				In the REST server, if an incoming request has the Content-Encoding header, the server will
				not try to read request parameters from the content stream. This avoids an incompatibility with
				new versions of Jetty.
			</action>
			<action type="fix" issue="1050">
				Custom profile names when not matching standard FHIR profile names, are now
				handled properly by the validator. Thanks to Anthony Sute
				for the Pull Request!
			</action>
			<action type="add">
				The JPA server now performs a count query instead of a more expensive data query
				when searches using
				<![CDATA[<code>_summary=count</code>]]>.
				This means that a total will always be returned in the Bundle (this isn't always
				guaranteed otherwise, since the Search Controller can result in data being returned
				before the total number of results is known).
			</action>
			<action type="add">
				The JPA server SearchCoordinator now prefetches only a smaller and configurable number
				of results during the initial search request, and more may be requested in subsequent
				page requests. This change may have a significant improvement on performance: in
				previous versions of HAPI FHIR, even if the user only wanted the first page of 10
				results, many many more might be prefetched, consuming database resources and
				server time.
			</action>
		</release>
		<release version="3.4.0" date="2018-05-28">
			<action type="add">
				The version of a few dependencies have been bumped to the
				latest versions (dependent HAPI modules listed in brackets):
				<![CDATA[
					<ul>
						<li>Commons-Lang3 (All): 3.6 -&gt; 3.7</li>
						<li>Hibernate (JPA): 5.2.12.Final -&gt; 5.2.16.Final</li>
						<li>Javassist (JPA): 3.20.0-GA -&gt; 3.22.0-GA</li>
					</ul>
				]]>
			</action>
			<action type="add">
				Several enhancements have been made to the JPA server index
				tables. These enhancements consist of new colums that will be
				used in a future version of HAPI FHIR to significantly decrease
				the amount of space required for indexes on token and string index
				types.
				<![CDATA[<br/><br/>]]>
				These new columns are not yet used in HAPI FHIR 3.4.0 but will be
				enabled in HAPI FHIR 3.5.0. Anyone upgrading to HAPI FHIR 3.4.0 (or above)
				is recommended to invoke the following SQL statement on their
				database in order to reindex all data in a background job:
				<![CDATA[<br/>]]>
				<![CDATA[<pre>update HFJ_RESOURCE set SP_INDEX_STATUS = null;</pre>]]>
				<![CDATA[<br/>]]>
				Note that if you do this reindex now, you will not have any downtime while
				you upgrade to HAPI FHIR 3.5.0. If you need to perform the reindex at the
				time that you upgrade to HAPI FHIR 3.5.0 some indexes may not be
				available.
				<![CDATA[<br/>]]>
				In addition, the following schema changes should be made while upgrading:
				<![CDATA[<br/>]]>
				<![CDATA[<pre>update table TRM_CODESYSTEM_VER drop column RES_VERSION_ID;
alter table TRM_CODESYSTEM_VER drop constraint IDX_CSV_RESOURCEPID_AND_VER</pre>]]>
			</action>
			<action type="add">
				R4 structures have been updated to the latest definitions
				(SVN 13732)
			</action>
			<action type="fix" issue="846">
				When calling a getter on a DSTU3/R4 structure for a choice type
				(e.g. Observation#getValueString()), a NullPointerException
				was thrown if there was no value in this field, and the NPE
				had no useful error message. Now this method call will simply
				return null.
				method
			</action>
			<action type="fix">
				When performing a FHIR resource update in the JPA server
				where the update happens within a transaction, and the
				resource being updated contains placeholder IDs, and
				the resource has not actually changed, a new version was
				created even though there was not actually any change.
				This particular combination of circumstances seems very
				specific and improbable, but it is quite common for some
				types of solutions (e.g. mapping HL7v2 data) so this
				fix can prevent significant wasted space in some cases.
			</action>
			<action type="fix">
				JPA server index tables did not have a column length specified
				on the resource type column. This caused the default of 255 to
				be used, which wasted a lot of space since resource names are all
				less than 30 chars long and a single resource can have 10-100+
				index rows depending on configuration. This has now been set
				to a much more sensible 30.
			</action>
			<action type="fix">
				The LOINC uploader for the JPA Terminology Server has been
				significantly beefed up so that it now takes in the full
				set of LOINC distribution artifacts, and creates not only
				the LOINC CodeSystem but a complete set of concept properties,
				a number of LOINC ValueSets, and a number of LOINC ConceptMaps.
				This work was sponsored by the Regenstrief Institute. Thanks
				to Regenstrief for their support!
			</action>
			<action type="add">
				The DSTU2 validator has been refactored to use the same codebase
				as the DSTU3/R4 validator (which were harmonized in HAPI FHIR 3.3.0).
				This means that we now have a single codebase for all validators, which
				improves maintainability and brings a number of improvements
				to the accuracy of DSTU2 resource validation.
			</action>
			<action type="fix">
				When encoding a resource that had contained resources with user-supplied
				local IDs (e.g. resource.setId("#1")) as well as contained resources
				with no IDs (meaning HAPI should automatically assign a local ID
				for these resources) it was possible for HAPI to generate
				a local ID that already existed, making the resulting
				serialization invalid. This has been corrected.
			</action>
			<action type="add">
				The REST Generic Client now supports invoking an operation
				on a specific version of a resource instance.
			</action>
			<action type="add">
				A new operation has been added to the JPA server called
				"$expunge". This operation can be used to physically delete
				old versions of resources, logically deleted resources, or
				even all resources in the database.
			</action>
			<action type="add">
				An experimental new feature has been added to AuthorizationInterceptor which
				allows user-supplied checkers to add additional checking logic
				to determine whether a particular rule applies. This could be
				used for example to restrict an auth rule to particular
				source IPs, or to only allow operations with specific
				parameter values.
			</action>
			<action type="add">
				A new qualifier has been added to the AuthorizationInterceptor
				RuleBuilder that allows a rule on an operation to match
				<![CDATA[<code>atAnyLevel()</code>]]>, meaning that the rule
				applies to the operation by name whether it is at the
				server, type, or instance level.
			</action>
			<action type="add">
				Calling <![CDATA[<code>IdType#withVersion(String)</code>]]>
				with a null/blank parameter will now return a copy of the
				ID with the version removed. Previously this call would
				deliberately cause an IllegalArgumentException.
			</action>
			<action type="fix">
				When updating resources on the JPA server, tags did not always
				consistently follow FHIR's recommended rules for tag retention. According
				to FHIR's rules, if a tag is not explicitly present on an update but
				was present on the previous version, it should be carried forward anyhow.
				Due to a bug, this happened when more than one tag was present
				but not when only one was present. This has been corrected. In
				addition, a new request header called
				<![CDATA[<code>X-Meta-Snapshot-Mode</code>]]>
				has been added that can be used by the client to override
				this behaviour.
			</action>
			<action type="fix">
				The JPA server's resource counts query has been optimized to
				give the database a bit more flexibility to
				optimize, which should increase performance for this query.
			</action>
			<action type="add">
				The JPA server CapabilityStatement generator has been tuned
				so that resource counts are no longer calculated synchronously
				as a part of building the CapabilityStatement response. With
				this change, counts are calculated in the background and cached
				which can yield significant performance improvements on
				hevaily loaded servers.
			</action>
			<action type="fix">
				Fix a significant performance regression in 3.3.0 when validating DSTU3 content using the
				InstanceValidator. From 3.3.0 onward, StructureDefinitions are converted to FHIR R4
				content on the fly in order to reduct duplication in the codebase. These conversions
				happened upon every validation however, instead of only happening once which adversely
				affected performance. A cache has been added.
			</action>
			<action type="add" issue="903">
				Fix a bug in the DSTU2 QuestionnaireResponseValidator which prevented validation
				on groups with only one question. Thanks David Gileadi for the pull request!
			</action>
			<action type="add" issue="709">
				The <![CDATA[<code>ConceptMap</code>]]> operation <![CDATA[<code>$translate</code>]]> has been
				implemented.
			</action>
			<action type="add" issue="927">
				HAPI-FHIR_CLI now includes two new commands: one for importing and populating a
				<![CDATA[<code>ConceptMap</code>]]> resource from a CSV; and one for exporting a
				<![CDATA[<code>ConceptMap</code>]]> resource to a CSV.
			</action>
			<action type="add">
				Operation methods on a plain server may now use parameters
				of type String (i.e. plain Java strings), and any FHIR primitive
				datatype will be automatically coerced into a String.
			</action>
			<action type="add">
				The HAPI FHIR CLI now supports importing an IGPack file as an import
				to the validation process.
			</action>
			<action type="add">
				When two threads attempt to update the same resource at the same time, previously
				an unspecified error was thrown by the JPA server. An HTTP 409
				(Conflict) with an informative error message is now thrown.
			</action>
			<action type="fix">
				A bug in the JPA server's DSTU2 transaction processing routine caused it
				to occasionally consume two database connections, which could lead to deadlocks
				under heavy load. This has been fixed.
			</action>
			<action type="fix">
				AuthorizationInterceptor sometimes incorrectly identified an operation
				invocation at the type level as being at the instance level if the method
				indicated that the IdParam parameter was optional. This has been fixed.
			</action>
			<action type="add">
				StructureDefinitions for the FHIR standard extensions have been added to the
				hapi-fhir-validation-resources-XXXX modules. Thanks to Patrick Werner for the
				pull request! These have also been added to the list of definitions uploaded
				by the CLI "upload-definitions" command.
			</action>
			<action type="fix">
				A workaround for an invalid search parameter path in the R4 consent
				resource has been implemented. This path was preventing some Consent
				resources from successfully being uploaded to the JPA server. Thanks to
				Anthony Sute for identifying this.
			</action>
			<action type="fix" issue="937">
				A hard-to-understand validation message was fixed in the validator when
				validating against profiles that declare some elements as mustSupport
				but have others used but not declared as mustSupport. Thanks to Patrick
				Werner for the PR!
			</action>
			<action type="add" issue="926">
				The HAPI FHIR CLI is now available for installation on OSX using the
				(really excellent) Homebrew package manager thanks to an effort by
				John Grimes to get it added. Thanks John!
			</action>
			<action type="add" issue="953">
				When the REST Server experiences an expected error (such as a NullPointerException)
				in a resource provider class, a simple message of "Failed to call access method" is
				returned to the user. This has been enhanced to also include the message from
				the underlying exception.
			</action>
			<action type="fix" issue="836">
				A bug in the plain server was fixed that prevented some includes from
				correctly causing their targets to be included in the response bundle.
				Thanks to GitHub user @RuthAlk for the pull request!
			</action>
			<action type="add" issue="857">
				DateRangeParameter was enhanced to support convenient method chanining, and
				the parameter validation was improved to only change state after validating
				that parameters were valid. Thanks to Gaetano Gallo for the pull request!
			</action>
			<action type="fix" issue="867">
				The HumanName DSTU3+ datatype had convenience methods for testing
				whether the name has a specific given name or not, but these methods
				did not work. Thanks to Jason Owen for reporting and providing a test
				case!
			</action>
			<action type="fix" issue="874">
				An issue was corrected in the validator where Questionnaire references that
				used contained resources caused an unexpected crash. Thanks to
				Heinz-Dieter Conradi for the pull request!
			</action>
			<action type="add" issue="875">
				An issue in the narrative generator template for the CodeableConcept
				datatype was corrected. Thanks to @RuthAlk for the pull request!
			</action>
			<action type="add">
				The JPA server automatic reindexing process has been tweaked so that it no
				longer runs once per minute (this was a heavy strain on large databases)
				but will instead run once an hour unless triggered for some reason. In addition,
				the number of threads allocated to reindexing may now be adjusted via a
				setting in the DaoConfig.
			</action>
			<action type="fix">
				AuthorizationInterceptor did not correctly grant access to resources
				by compartment when the reference on the target resource that pointed
				to the compartment owner was defined using a resource object (ResourceReference#setResource)
				instead of a reference (ResourceReference#setReference).
			</action>
			<action type="add" issue="880">
				Several tests were added to ensure accurate validation of QuestionnaireResponse
				resources. Thanks to Heinz-Dieter Conradi for the pull request!
			</action>
			<action type="add" issue="886">
				A NullPointerException when validating some QuestionnaireResponse reousrces
				was fixed in the validator. Thanks to Heinz-Dieter Conradi for the pull request!
			</action>
			<action type="add" issue="892">
				QuestionnaireResponse answers of type "text" may now be validated by the
				FhirInstanceValidator. Thanks to Heinz-Dieter Conradi for the pull request!
			</action>
			<action type="fix">
				The REST server has been modified so that the
				<![CDATA[<code>Location</code>]]>
				header is no longer returned by the server on read or update responses.
				This header was returned in the past, but this header is actually
				inappropriate for any response that is not a create operation.
				The
				<![CDATA[<code>Content-Location</code>]]>
				will still be returned, and will hold the same contents.
			</action>
			<action type="fix">
				The Postgres sample JPA project was fixed to use the current version
				of HAPI FHIR (it was previously stuck on 2.2). Thanks to
				Kai Liu for the pull request!
			</action>
		</release>
		<release version="3.3.0" date="2018-03-29">
			<action type="add">
				This release corrects an inefficiency in the JPA Server, but requires a schema
				change in order to update. Prior to this version of HAPI FHIR, a CLOB column
				containing the complete resource body was stored in two
				tables: HFJ_RESOURCE and HFJ_RES_VER. Because the same content was stored in two
				places, the database consumed more space than is needed to.
				<![CDATA[<br/><br/>]]>
				In order to reduce this duplication, the
				<![CDATA[<code>RES_TEXT</code> and <code>RES_ENCODING</code>]]>
				columns have been
				<![CDATA[<b>dropped</b>]]>
				from the
				<![CDATA[<code>HFJ_RESOURCE]]>
				table, and the
				<![CDATA[<code>RES_TEXT</code> and <code>RES_ENCODING</code>]]>
				columns have been
				<![CDATA[<b>made NULLABLE</b>]]>
				on the
				<![CDATA[<code>HFJ_RES_VER]]>
				table.
				<![CDATA[<br/><br/>]]>
				The following migration script may be used to apply these changes to
				your database. Naturally you should back your database up prior to
				making this change.
				<![CDATA[
				<pre>ALTER TABLE hfj_resource DROP COLUMN res_text;
ALTER TABLE hfj_resource DROP COLUMN res_encoding;
ALTER TABLE hfj_res_ver ALTER COLUMN res_encoding DROP NOT NULL;
ALTER TABLE hfj_res_ver ALTER COLUMN res_text DROP NOT NULL;</pre>
				]]>
			</action>
			<action type="fix">
				The validation module has been refactored to use the R4 (currently maintained)
				validator even for DSTU3 validation. This is done by using an automatic
				converter which converts StructureDefinition/ValueSet/CodeSystem resources
				which are used as inputs to the validator. This change should fix a number
				of known issues with the validator, as they have been fixed in R4 but
				not in DSTU3. This also makes our validator much more maintainable
				since it is now one codebase.
			</action>
			<action type="add">
				The version of a few dependencies have been bumped to the
				latest versions (dependent HAPI modules listed in brackets):
				<![CDATA[
					<ul>
						<li>Hibernate (JPA): 5.2.10.Final -&gt; 5.2.12.Final</li>
						<li>Spring (JPA): 5.0.0 -&gt; 5.0.3</li>
						<li>Thymeleaf (Web Tespage Overlay): 3.0.7.RELEASE -&gt; 3.0.9.RELEASE</li>
					</ul>
				]]>
			</action>
			<action type="add" issue="871">
				A number of HAPI FHIR modules have been converted so that they now work
				as OSGi modules. Unlike the previous OSGi module, which was a mega-JAR
				with all of HAPI FHIR in it, this is simply the appropriate
				OSGi manifest inside the existing JARs. Thanks to John Poth
				for the Pull Request!
				<![CDATA[
				<br/><br/>
				Note that this does not cover all modules in the project. Current support includes:
				<ul>
					<li>HAPI-FHIR structures DSTU2, HL7ORGDSTU2, DSTU2.1, DSTU3, R4</li>
					<li>HAPI-FHIR Resource validation DSTU2, HL7ORGDSTU2, DSTU2.1, DSTU3, R4</li>
					<li>Apache Karaf features for all the above</li>
					<li> Integration Tests</li>
				</ul>
				Remaining work includes:
				<ul>
					<li>HAPI-FHIR Server support</li>
					<li> HAPI-FHIR narrative support. This might be tricky as Thymeleaf doesn't support OSGi.</li>
				</ul>
				]]>
			</action>
			<action type="fix">
				Fix a crash in the JSON parser when parsing extensions on repeatable
				elements (e.g. Patient.address.line) where there is an extension on the
				first repetition but not on subsequent repetitions of the
				repeatable primitive. Thanks to Igor Sirkovich for providing a
				test case!
			</action>
			<action type="fix" issue="832">
				Fix an issue where the JPA server crashed while attempting to normalize string values
				containing Korean text. Thanks to GitHub user @JoonggeonLee for reporting!
			</action>
			<action type="fix">
				An issue was solved where it was possible for server interceptors
				to have both processingCompletedNormally and handleException called
				if the stream.close() method threw an exception. Thanks to Carlos
				Eduardo Lara Augusto for investigating!
			</action>
			<action type="remove" issue="831">
				The <![CDATA[<code>@TagListParam</code>]]> annotation has been removed. This
				annotation had no use after DSTU1 but never got deleted and was misleading. Thanks
				to Angelo Kastroulis for reporting!
			</action>
			<action type="add">
				A new method overload has been added to IServerInterceptor:
				<![CDATA[
				<code>outgoingResponse(RequestDetails, ResponseDetails, HttpServletRequest, HttpServletResponse)
				]]>. This new method allows an interceptor to completely replace
				the resource being returned with a different resource instance, or
				to modify the HTTP Status Code being returned. All other "outgoingResponse"
				methods have been deprecated and are recommended to be migrated
				to the new method. This new method (with its RequestDetails and ResponseDetails
				parameters) should be flexible enough to
				accommodate future needs which means that this should be the last
				time we have to change it.
			</action>
			<action type="fix" issue="838">
				The HAPI-FHIR-CLI now explicitly includes JAXB dependencies in its combined JAR
				file. These were not neccesary prior to Java 9, but the JDK (mercifully) does
				not include JAXB in the default classpath as of Java 9. This means that
				it is possible to perform Schematron validation on Java 9. Thanks to
				John Grimes for reporting and suggesting a fix!
			</action>
			<action type="add">
				An experimental interceptor called VersionedApiConverterInterceptor has been added,
				which automaticaly converts response payloads to a client-specified version
				according to transforms built into FHIR.
			</action>
			<action type="fix" issue="822">
				Searches which were embedded in a Bundle as a transaction or batch operation did
				not respect any chained method parameters (e.g. MedicationRequest?medication.code=123).
				Thanks to @manjusampath for reporting!
			</action>
			<action type="fix">
				A few fixes went into the build which should now allow HAPI FHIR
				to build correctly on JDK 9.0. Currently building is supported on
				JDK 8.x and 9.x only.
			</action>
			<action type="fix" issue="837">
				Client requests with an
				<![CDATA[<code>Accept</code>]]>
				header value of
				<![CDATA[<code>application/json</code>]]>
				will now be served with the non-legacy content type of
				<![CDATA[<code>application/fhir+json</code>]]>
				instead of the legacy
				<![CDATA[<code>application/json+fhir</code>]]>.
				Thanks to John Grimes for reporting!
			</action>
			<action type="fix">
				Fixed a regression in server where a count parameter in the form
				<![CDATA[<code>@Count IntegerType theCount</code>]]>
				caused an exception if the client made a request with
				no count parameter included. Thanks to Viviana Sanz for reporting!
			</action>
			<action type="fix">
				A bug in the JPA server was fixed where a Subscription incorrectly created
				without a status or with invalid criteria would cause a crash during
				startup.
			</action>
			<action type="add">
				ResponseHighlightingInterceptor now properly parses _format
				parameters that include additional content (e.g.
				<![CDATA[<code>_format=html/json;fhirVersion=1.0</code>]]>)
			</action>
			<action type="add">
				Stale search deleting routine on JPA server has been adjusted
				to delete one search per transaction instead of batching 1000
				searches per transaction. This should make the deletion logic
				more tolerant of deleting very large search result sets.
			</action>
			<action type="add">
				Avoid refreshing the search parameter cache from an incoming client
				request thread, which caused unneccesary delays for clients.
			</action>
			<action type="fix">
				An occasional crash in the JPA was fixed when using unique search
				parameters and updating a resource to no longer match
				one of these search parameters.
			</action>
			<action type="fix">
				Avoid an endless loop of reindexing in JPA if a SearchParameter is
				created which indexed the SearchParameter resource itself
			</action>
			<action type="add" issue="854">
				JPA server now performs temporary/placeholder ID substitution processing on elements in
				resources which are of type "URI" in addition to the current substitution for
				elements of type "Reference". Thanks to GitHub user @t4deon for supplying
				a testcase!
			</action>
			<action type="fix">
				Deleting a resource from the testpage overlay resulted in an error page after
				clicking "delete", even though the delete succeeded.
			</action>
			<action type="remove">
				A number of info level log lines have been reduced to debug level in the JPA server, in
				order to reduce contention during heavy loads and reduce the amount of noise
				in log files overall. A typical server should now see far less logging coming
				from HAPI, at least at the INFO level.
			</action>
			<action type="fix" issue="863">
				JPA server now correctly indexes custom search parameters which
				have multiple base resource types. Previously, the indexing could
				cause resources of the wrong type to be returned in a search
				if a parameter being used also matched that type. Thanks
				to Dave Carlson for reporting!
			</action>
			<action type="add">
				A new IResourceProvider implementation called
				<![CDATA[
				<code>HashMapResourceProvider</code>
				]]>
				has been added. This is a complete resource provider
				implementation that uses a HashMap as a backing store. This class
				is probably of limited use in real production systems, but it
				cam be useful for tests or for static servers with small amounts
				of data.
			</action>
			<action type="fix" issue="872">
				An issue in the JPA server was corrected where searching using
				URI search parameters would sometimes not include the resource type in the
				criteria. This meant, for example, that a search for
				<![CDATA[<code>ValueSet?url=http://foo</code>]]> would also
				match any CodeSystem resource that happened to also have
				that URL as the value for the "url" search parameter. Thanks
				to Josh Mandel for reporting and supplying a test case!
			</action>
			<action type="add" issue="868">
				DateParam class now has equals() and hashCode() implementations. Thanks
				to Gaetano Gallo for the pull request!
			</action>
			<action type="fix" issue="814">
				Fix a bug where under certain circumstances, duplicate contained resources
				could be output by the parser's encode methods. Thanks to
				Frank Tao for supplying a test case!
			</action>
			<action type="add">
				The client LoggingInterceptor now includes the number of
				milliseconds spent performing each call that is logged.
			</action>
			<action type="add" issue="786">
				ReferenceParam has been enhanced to properly return the resource type to
				user code in a server via the ReferenceType#getResourceType() method
				if the client has specified a reference parameter with
				a resource type. Thanks to @CarthageKing for the pull request!
			</action>
			<action type="add" issue="776">
				An entry has been added to ResourceMetadataKeyEnum which allows extensions
				to be placed in the resource metadata section in DSTU2 resource (this is
				possible already in DSTU3+ resources as Meta is a normal model type, but
				the older structures worked a bit differently. Thanks to GitHub user
				sjanic for the contribution!
			</action>
			<action type="add" issue="791">
				An example project has een contributed which shows how to use the CQL
				framework in a server with HAPI FHIR JPA. Thanks to Chris Schuler
				for the pull request!
			</action>
			<action type="add" issue="798">
				A new module has been contributed called hapi-fhir-jpaserver-elasticsearch
				which adds support for Elasticsearch instead of raw Lucene for fulltext
				indexing. Testing help on this would be appreciated! Thanks to
				Jiajing Liang for the pull request!
			</action>
			<action type="fix" issue="800">
				JAX-RS server now supports R4 and DSTU2_1 FHIR versions, which were
				previously missing. Thanks to Clayton Bodendein for the pull
				request!
			</action>
			<action type="fix" issue="806">
				AuthorizationInterceptor did not correctly handle authorization against
				against a compartment where the compartment owner was specified
				as a list of IDs. Thanks to Jiajing Liang for the pull request!
			</action>
			<action type="add" issue="812">
				REST HOOK subscriptions in the JPA server now support having
				an empty/missing Subscription.channel.payload value, which
				is supported according to the FHIR specification. Thanks
				to Jeff Chung for the pull request!
			</action>
			<action type="fix">
				JPA Server Operation Interceptor create/update methods will now no
				longer be fired if the create/update operation being performed
				is a no-op (e.g. a conditional create that did not need to perform
				any action, or an update where the contents didn't actually change)
			</action>
			<action type="fix" issue="879">
				JPA server sometimes updated resources even though the client
				supplied an update with no actual changes in it, due to
				changes in the metadata section being considered content
				changes. Thanks to Kyle Meadows for the pull request!
			</action>
			<action type="add" issue="817">
				A new example project has been added called hapi-fhir-jpaserver-dynamic,
				which uses application/environment properties to configure which version
				of FHIR the server supports and other configuration. Thanks to
				Anoush Mouradian for the pull request!
			</action>
			<action type="add" issue="581">
				A new example project showing the use of JAX-RS Server Side Events has
				been added. Thanks to Jens Kristian Villadsen for the pull request!
			</action>
			<action type="remove" issue="864">
				An unneccesary reference to the Javassist library has been
				removed from the build. Thanks to Łukasz Dywicki for the
				pull request!
			</action>
			<action type="add" issue="819">
				Support has been added to the JPA server for the :not modifier. Thanks
				to Łukasz Dywicki for the pull request!
			</action>
			<action type="add" issue="877">
				Suport for the :contains string search parameter modifier has been added to
				the JPA server. Thanks to Anthony Sute for the pull request!
			</action>
			<action type="fix">
				All instances of DefaultProfileValidationSupport (i.e. one for
				each version of FHIR) have been fixed so that they explicitly
				close any InputStreams they open in order to read the built-in
				profile resources. Leaving these open caused resource starvation
				in some cases under heavy load.
			</action>
		</release>
		<release version="3.2.0" date="2018-01-13">
			<action type="add">
				Support for custom search parameters has been backported in the JPA server
				from DSTU3 back to DSTU2. As of this release of HAPI, full support for custom
				search parameters exists in all supported versions of FHIR.
			</action>
			<action type="add">
				A new set of methods have been added to
				<![CDATA[<code>IServerOperationInterceptor</code>]]>
				called
				<![CDATA[<code>resourcePreCreate</code>]]>,
				<![CDATA[<code>resourcePreUpdate</code>]]>, and
				<![CDATA[<code>resourcePreDelete</code>]]>. These
				methods are called within the database transaction
				(just as the existing methods were) but are invoked
				prior to the contents being saved to the database. This
				can be useful in order to allow interceptors to
				change payload contents being saved.
			</action>
			<action type="remove">
				A few redundant and no longer useful methods have been marked as
				deprecated in
				<![CDATA[<code>IServerInterceptor</code>]]>. If you have implemented
				custom interceptors you are recommended to migrate to the recommended
				methods.
			</action>
			<action type="add">
				A new method has been added to RequestDetails called
				<![CDATA[<code>setRequestContents()]]> which can be used
				by interceptors to modify the request body before it
				is parsed by the server.
			</action>
			<action type="fix">
				Fix a crash in JPA server when performing a recursive
				<![CDATA[<code>_include</code>]]> which doesn't actually find any matches.
			</action>
			<action type="fix" issue="796">
				When encoding URL parameter values, HAPI FHIR would incorrectly escape
				a space (" ") as a plus ("+") insetad of as "%20" as required by
				RFC 3986. This affects client calls, as well as URLs generated by
				the server (e.g. REST HOOK calls). Thanks to James Daily for reporting!
			</action>
			<action type="fix">
				Searching in JPA server using a combination of _content and _id parameters
				failed. Thanks to Jeff Weyer for reporting!
			</action>
			<action type="add">
				A new configuration option has been added to DaoConfig which allows newly created
				resources to be assigned a UUID by the server instead of a sequential ID
			</action>
			<action type="fix">
				An unneccesary column called "MYHASHCODE" was added to the
				HFJ_TAG_DEF table in the JPA server schema
			</action>
			<action type="fix">
				A few log entries emitted by the JPA server suring every search have been reduced
				from INFO to DEBUG in order to reduce log noise
			</action>
			<action type="fix" issue="810">
				Fix an issue in JPA server where updating a resource sometimes caused date search indexes to
				be incorrectly deleted. Thanks to Kyle Meadows for the pull request!
			</action>
			<action type="fix" issue="808">
				Servers did not return an ETag if the version was provided on a
				DSTU3/R4 structure in the getMeta() version field instead of in the
				getIdElement() ID. Thanks to GitHub user @Chrisjobling for reporting!
			</action>
			<action type="fix">
				A bug was fixed in the JPA server when performing a validate operation with a mode
				of DELETE on a server with referential integrity disabled, the validate operation would delete
				resource reference indexes as though the delete was actually happening, which negatively
				affected searching for the resource being validated.
			</action>
			<action type="add">
				The HAPI FHIR Server framework now has initial support for
				multitenancy. At this time the support is limited to the server
				framework (not the client, JPA, or JAX-RS frameworks). See
				<![CDATA[
				<a href="http://hapifhir.io/doc_rest_server.html">Server Documentation</a>
				]]>
				for more information.
			</action>
		</release>
		<release version="3.1.0" date="2017-11-23">
			<action type="add">
				The version of a few dependencies have been bumped to the
				latest versions (dependent HAPI modules listed in brackets):
				<![CDATA[
					<ul>
						<li>Spring (JPA): 4.3.10 -&gt; 5.0.0</li>
						<li>Jackson (JPA): 2.8.1 -&gt; 2.9.2</li>
					</ul>
				]]>
			</action>
			<action type="fix">
				The Android client module has been restored to working order, and no longer
				requires a special classifier or an XML parser to be present in order to
				work. This means that the hapi-fhir-android library is much less likely
				to cause conflicts with other libraries imported into an Android application
				via Gradle.
				<![CDATA[<br/><br/>]]>
				See the
				<![CDATA[<a href="http://hapifhir.io/doc_android.html">HAPI FHIR Android Documentation</a>]]>
				for more information. As a part of this fix, all dependencies on
				the StAX API have been removed in environments where StAX is not
				present (such as Android). The client will now detect this case, and
				explicitly request JSON payloads from servers, meaning that Android clients
				no longer need to include two parser stacks
			</action>
			<action type="add">
				A performance to the JPA server has been made which reduces the number
				of writes to index tables when updating a resource with contents that
				only make minor changes to the resource content. In many cases this can
				noticeably improve update performance.
			</action>
			<action type="fix">
				In FHIR DSTU3 the
				<![CDATA[<code>ValueSet/$expand?identifier=foo</code>]]>
				and
				<![CDATA[<code>ValueSet/$validate-code?identifier=foo</code>]]>
				parameters were changed to
				<![CDATA[<code>ValueSet/$expand?url=foo</code>]]>
				and
				<![CDATA[<code>ValueSet/$validate-code?url=foo</code>]]>
				respectively, but the JPA server had not caught up. The
				JPA DSTU3 server has been adjusted to accept either "identifier"
				or "url" (with "url" taking precedence), and the JPA R4 server
				has been changed to only accept "url".
				Thanks to Avinash Shanbhag for reporting!
			</action>
			<action type="fix" issue="744">
				Fix an error in JPA server when using Derby Database, where search queries with
				a search URL longer than 255 characters caused a mysterious failure. Thanks to
				Chris Schuler and Bryn Rhodes for all of their help in reproducing this issue.
			</action>
			<action type="add">
				JPA server now supports the use of the
				<![CDATA[<code>Cache-Control</code>]]>
				header in order to allow the client to selectively disable the
				search result cache. This directive can also be used to disable result paging
				and return results faster when only a small number of results is needed.
				See the
				<![CDATA[<a href="http://hapifhir.io/doc_jpa.html">JPA Page</a>]]>
				for more information.
			</action>
			<action type="fix">
				In certain cases in the JPA server, if multiple threads all attempted to
				update the same resource simultaneously, the optimistic lock failure caused
				a "gap" in the history numbers to occur. This would then cause a mysterious
				failure when trying to update this resource further. This has been
				resolved.
			</action>
			<action type="add">
				JPA Server search/history results now set the ID of the returned Bundle to
				the ID of the search, meaning that if a search returns results from the Query
				cache, it will reuse the ID of the previously returned Bundle
			</action>
			<action type="fix">
				Fix a NullPointerException when validating a Bundle (in DSTU3/R4) with no
				<![CDATA[<code>Bundle.type</code>]]> value
			</action>
			<action type="add">
				The JPA server transaction operation (DSTU3/R4) did not correctly process the
				If-Match header when passed in via
				<![CDATA[<code>Bundle.entry.request.ifMatch</code>]]> value
			</action>
			<action type="add">
				In Apache client, remove a log message at WARN level when the response does not
				specify a charset. This log line often showed up any time a server was not supplying
				a response, making client logs quite noisy
			</action>
			<action type="add">
				A new configuration item has been added to the JPA server DaoConfig
				called
				<![CDATA[<code>getCountSearchResultsUpTo()</code>]]>.
				This setting governs how many search results the search
				coordinator should try to find before returning an initial
				search response to the user, which has an effect on whether
				the
				<![CDATA[<code>Bundle.total</code>]]>
				field is always populated in search responses. This has now
				been set to 20000 on out public server (fhirtest.uhn.ca)
				so most search results should now include a total.
			</action>
			<action type="fix">
				Remove a bunch of exceptions in the org.hl7.fhir.exception package from the
				hapi-fhir-base module, as they were also duplicated in the
				hapi-fhir-utilities module.
			</action>
			<action type="add">
				The DSTU2 XhtmlDt type has been modified so that it no longer uses
				the StAX XMLEvent type as its internal model, and instead simply uses
				a String. New methods called "parse" and "encode" have been added
				to HAPI FHIR's XmlUtil class, which can be used to convert
				between a String and an XML representation. This should allow
				HAPI FHIR to run in environments where StAX is not available, such
				as Android phones.
			</action>
			<action type="add" issue="761">
				Restored the
				<![CDATA[<code>org.hl7.fhir.r4.model.codesystem.*</code>]]>
				classes (which are Java Enums for the various FHIR codesystems).
				These were accidentally removed in HAPI FHIR 3.0.0. Thanks to
				GitHub user @CarthageKing for reporting!
			</action>
			<action type="fix">
				The resource Profile Validator has been enhanced to not try to validate
				bound fields where the binding strength is "example", and a crash was
				resolved when validating QuestionnaireResponse answers with a type
				of "choice" where the choice was bound to a ValueSet.
			</action>
			<action type="fix">
				Remove the fake "Test" resource from DSTU2 structures. This was not
				a real resource type, and caused conflicts with the .NET client. Thanks to
				Vlad Ignatov for reporting!
			</action>
			<action type="fix" issue="720">
				Parsing a DSTU3/R4 custom structure which contained a field of
				a custom type caused a crash during parsing. Thanks to
				GitHub user @mosaic-hgw for reporting!
			</action>
			<action type="add" issue="711">
				Client logic for checking the version of the connected
				server to ensure it is for the correct version of FHIR now
				includes a check for R4 servers. Thanks to Clayton Bodendein
				for the pull request, including a number of great tests!
			</action>
			<action type="add" issue="714">
				JAX-RS client framework now supports the ability to
				register your own JAX-RS Component Classes against the client,
				as well as better documentation about thread safety. Thanks
				to SÃ©bastien RiviÃ¨re for the pull request!
			</action>
			<action type="fix" issue="717">
				Processing of the If-Modified-Since header on FHIR read operations was reversed,
				returning a 304 when the resource had been modified recently. Thanks to
				Michael Lawley for the pull request!
			</action>
			<action type="add">
				Add <![CDATA[<code>Prefer</code> and <code>Cache-Control</code>]]> to the list of headers which are declared
				as
				being acceptable for CORS requests in CorsInterceptor, CLI, and JPA Example.
				Thanks to Patrick Werner for the pull request!
			</action>
			<action type="fix" issue="725">
				DSTU2-hl7org and DSTU2.1 structures did not copy resource IDs when invoking
				copyValues(). Thanks to Clayton Bodendein for the pull request!
			</action>
			<action type="fix" issue="734">
				When encoding a Binary resource, the Binary.securityContext field
				was not encoded correctly. Thanks to Malcolm McRoberts for the pull
				request with fix and test case!
			</action>
			<action type="add">
				Bundle resources did not have their version encoded when serializing
				in FHIR resource (XML/JSON) format.
			</action>
			<action type="add">
				The Binary resource endpoint now supports the <![CDATA[<code>X-Security-Context</code>]]> header when
				reading or writing Binary contents using their native Content-Type (i.e exchanging
				the raw binary with the server, as opposed to exchanging a FHIR resource).
			</action>
			<action type="fix">
				When paging through multiple pages of search results, if the
				client had requested a subset of resources to be returned using the
				<![CDATA[<code>_elements</code>]]> parameter, the elements list
				was lost after the first page of results.
				In addition, elements will not remove elements from
				search/history Bundles (i.e. elements from the Bundle itself, as opposed
				to elements in the entry resources) unless the Bundle elements are
				explicitly listed, e.g. <![CDATA[<code>_include=Bundle.total</code>]]>.
				Thanks to @parisni for reporting!
			</action>
			<action type="add" issue="743">
				Add support for Spring Boot for initializing a number of parts of the library,
				as well as several examples.
				See the
				<![CDATA[<a href="https://github.com/jamesagnew/hapi-fhir/tree/master/hapi-fhir-spring-boot/hapi-fhir-spring-boot-samples">Spring Boot samples</a>]]>
				for examples of how this works.
				Thanks to Mathieu Ouellet for the contribution!
			</action>
			<action type="add" issue="747">
				JPA server now has lucene index support moved to separate classes from the entity
				classes in order to facilitate support for ElasticSearch. Thanks to Jiang Liang
				for the pull request!
				<![CDATA[
				Note that any existing JPA projects will need to add an additional property in their Spring config called <code>hibernate.search.model_mapping</code>. See <a href="https://github.com/jamesagnew/hapi-fhir/blob/master/hapi-fhir-jpaserver-example/src/main/java/ca/uhn/fhir/jpa/demo/FhirServerConfig.java#L84">this line</a> in the example project.
				]]>
			</action>
			<action type="add" issue="755">
				A new client interceptor has been added called
				AdditionalRequestHeadersInterceptor, which allows
				a developer to add additional custom headers to a
				client requests.
				Thanks to Clayton Bodendein for the pull request!
			</action>
			<action type="fix">
				An issue was fixed in JPA server where extensions on primitives which
				are nestedt several layers deep are lost when resources are retrieved
			</action>
			<action type="fix" issue="756">
				Conditional deletes in JPA server were incorrectly denied by AuthorizationInterceptor
				if the delete was permitted via a compartment rule. Thanks to Alvin Leonard for the
				pull request!
			</action>
			<action type="add" issue="767">
				JAX-RS server module was not able to generate server CapabilityStatement for
				some versions of FHIR (DSTU2_HL7ORG, DSTU2_1, or R4). Thanks to Clayton Bodendein for the Pull Request!
			</action>
			<action type="add" issue="769">
				When a server method throws a DataFormatException, the error will now be converted into
				an HTTP 400 instead of an HTTP 500 when returned to the client (and a stack
				trace will now be returned to the client for JAX-RS server if configured to
				do so). Thanks to Clayton Bodendein for the pull request!
			</action>
			<action type="fix" issue="770">
				JAX-RS server conformance provider in the example module passed in the
				server description, server name, and server version in the incorrect order.
				Thanks to Clayton Bodendein for the pull request!
			</action>
			<action type="fix" issue="774">
				The learn more links on the website home page had broken links. Thanks to
				James Daily for the pull request to fix this!
			</action>
			<action type="add" issue="762">
				Prevent a crash in AuthorizationInterceptor when processing transactions
				if the interceptor has rules declared which allow resources to be read/written
				by "any ID of a given type". Thanks to GitHub user @dconlan for the pull
				request!
			</action>
		</release>
		<release version="3.0.0" date="2017-09-27">
			<action type="add">
				Support for FHIR R4 (current working draft) has been <![CDATA[<b>added</b>]]>
				(in a new module called <![CDATA[<code>hapi-fhir-structures-r4</code>]]>)
				and
				support for FHIR DSTU1 (<![CDATA[<code>hapi-fhir-structures-dstu</code>]]>)
				has been <![CDATA[<b>removed</b>]]>. Removing support for the legacy
				DSTU1 FHIR version was a difficult decision, but it allows us the
				opportunitity to clean up the codebase quite a bit, and remove some
				confusing legacy parts of the API (such as the legacy Atom Bundle class).
				<![CDATA[<br/><br/>]]>
				A new redesigned table of HAPI FHIR versions to FHIR version support has been
				added to the <![CDATA[<a href="http://hapifhir.io/download.html">Download Page</a>]]>
			</action>
			<action type="add">
				HAPI FHIR's modules have been restructured for more consistency and less coupling
				between unrelated parts of the API.
				<![CDATA[<br/><br/>]]>
				A new complete list of HAPI FHIR modules has been added to the
				<![CDATA[<a href="http://hapifhir.io/download.html">Download Page</a>]]>. Key changes
				include:
				<![CDATA[
				<ul>
					<li>
						HAPI FHIR's <b>client</b> codebase has been moved out of <code>hapi-fhir-base</code>
						and in to a new module called <code>hapi-fhir-client</code>. Client users now need
						to explicitly add this JAR to their project (and non-client users now no longer
						need to depend on it)
					</li>
					<li>
						HAPI FHIR's <b>server</b> codebase has been moved out of <code>hapi-fhir-base</code>
						and in to a new module called <code>hapi-fhir-server</code>. Server users now need
						to explicitly add this JAR to their project (and non-server users now no longer
						need to depend on it)
					</li>
					<li>
						As a result of the client and server changes above, we no longer need to produce
						a special Android JAR which contains the client, server (which added space but was
						not used) and structures. There is now a normal module called <code>hapi-fhir-android</code>
						which is added to your Android Gradle file along with whatever structures JARs you
						wish to add. See the
						<a href="https://github.com/hapifhir/hapi-fhir-android-integration-test">Android Integration Test</a>
						to see a sample project using HAPI FHIR 3.0.0. <b>Note that this has been reported to
						work by some people but others are having issues with it!</b> In order to avoid delaying
						this release any further we are releasing now despite these issues. If you are an Android
						guru and want to help iron things out please get in touch. If not, it might be a good
						idea to stay on HAPI FHIR 2.5 until the next point release of the 3.x series.
					</li>
					<li>
						A new JAR containing FHIR utilities called <code>hapi-fhir-utilities</code> has been
						added. This JAR reflects the ongoing harmonization between HAPI FHIR and the FHIR
						RI codebases and is generally required in order to use HAPI at this point (if you
						are using a dependency manager such as Maven or Gradle it will be brought in to your
						project automatically as a dependency)
					</li>
				</ul>
				]]>
			</action>
			<action type="add">
				In order to allow the reoganizations and decoupling above to happen, a number of important classes
				and interfaces have been moved to new packages. A sample list of these changes is listed
				below. When upgrading to 3.0.0 your project may well show a number of compile errors
				related to missing classes. In most cases this can be resolved by simply removing the HAPI
				imports from your classes and asking your IDE to "Organize Imports" once again. This is an
				annoying change we do realize, but it is neccesary in order to allow the project to
				continue to grow.
				<![CDATA[
				<ul>
					<li>IGenericClient moved from package ca.uhn.fhir.rest.client to package ca.uhn.fhir.rest.client.api</li>
					<li>IRestfulClient moved from package ca.uhn.fhir.rest.client to package ca.uhn.fhir.rest.client.api</li>
					<li>AddProfileTagEnum moved from package ca.uhn.fhir.rest.server to package ca.uhn.fhir.context.api</li>
					<li>IVersionSpecificBundleFactory moved from package ca.uhn.fhir.rest.server to package ca.uhn.fhir.context.api</li>
					<li>BundleInclusionRule moved from package ca.uhn.fhir.rest.server to package ca.uhn.fhir.context.api</li>
					<li>RestSearchParameterTypeEnum moved from package ca.uhn.fhir.rest.server to package ca.uhn.fhir.rest.api</li>
					<li>EncodingEnum moved from package ca.uhn.fhir.rest.server to package ca.uhn.fhir.rest.api</li>
					<li>Constants moved from package ca.uhn.fhir.rest.server to package ca.uhn.fhir.rest.api</li>
					<li>IClientInterceptor moved from package ca.uhn.fhir.rest.client to package ca.uhn.fhir.rest.client.api</li>
					<li>ITestingUiClientFactory moved from package ca.uhn.fhir.util to package ca.uhn.fhir.rest.server.util</li>
				</ul>
				]]>
			</action>
			<action type="add">
				Because the Atom-based DSTU1 Bundle class has been removed from the library, users of the
				HAPI FHIR client must now always include a Bundle return type in search calls. For example,
				the following call would have worked previously:
				<![CDATA[
				<pre>
Bundle bundle = client.search().forResource(Patient.class)
	.where(new TokenClientParam("gender").exactly().code("unknown"))
   .prettyPrint()
   .execute();
				</pre>
				]]>
				This now needs an explicit returnBundle statement, as follows:
				<![CDATA[
				<pre>
Bundle bundle = client.search().forResource(Patient.class)
	.where(new TokenClientParam("gender").exactly().code("unknown"))
   .prettyPrint()
   .returnBundle(Bundle.class)
   .execute();
				</pre>
				]]>
			</action>
			<action type="add">
				The version of a few dependencies have been bumped to the
				latest versions (dependent HAPI modules listed in brackets):
				<![CDATA[
					<ul>
						<li>Gson (JSON Parser): 2.8.0 -&gt; 2.8.1</li>
						<li>Commons-lang3 (Everywhere): 3.5 -&gt; 3.6</li>
						<!--<li>Saxon-HE (Validator): 9.5.1-5 -&gt; 9.8.0-3</li>-->
						<li>Apache HttpClient (FHIR Client): 4.5.2 -&gt; 4.5.3</li>
						<li>Apache HttpCore (FHIR Client): 4.4.5 -&gt; 4.4.6</li>
						<li>Phloc Commons (Schematron Validator): 4.4.6 -&gt; 4.4.11</li>
						<li>Hibernate (JPA): 5.2.9 -&gt; 5.2.10</li>
						<li>Hibernate Search (JPA): 5.7.0 -&gt; 5.7.1</li>
						<li>Spring (JPA): 4.3.7 -&gt; 4.3.10</li>
						<li>Spring Data JPA (JPA): 1.10.4 -&gt; 1.11.6</li>
						<li>Guava (JPA): 22.0 -&gt; 23.0</li>
						<li>Thymeleaf (Testpage Overlay): 3.0.2 -&gt; 3.0.7</li>
						<li>OkHttp (Android): 3.4.1 -&gt; 3.8.1</li>
					</ul>
				]]>
			</action>
			<action type="add">
				JPA Subscription support has been refactored. A design contributed
				by Jeff Chung for the REST Hook subscription module has been ported
				so that Websocket subscriptions use it too. This design uses an
				interceptor to scan resources as they are processed to test whether
				they should be delivered to subscriptions, instead of using a
				polling design.
				<![CDATA[<br/><br/>]]>
				In addition, this scanning has been reworked to happen in a separate
				thread from the main storage thread, which should improve
				performance and scalability of systems with multiple
				subscriptions. Thanks to Jeff for all of his work on this!
			</action>
			<action type="fix">
				hapi-fhir-client-okhttp project POM had dependencies on both
				hapi-fhir-structures-dstu2 and hapi-fhir-structures-dstu3, which
				meant that any project using ookhttp would import both structures
				JARs. This has been removed.
			</action>
			<action type="add">
				JPA server is now able to handle placeholder IDs (e.g. urn:uuid:00....000)
				being used in Bundle.entry.request.url as a part of the conditional URL
				within transactions.
			</action>
			<action type="fix">
				Schematron validator now applies invariants to resources within a Bundle, not
				just to the outer Bundle resource itself
			</action>
			<action type="fix">
				Server and Client both still included Category header for resource tags even though
				this feature was only present in FHIR DSTU1 and was removed from the specification in
				FHIR DSTU2. The presence of these headers sometimes caused parsed resource instances
				to contain duplicate tags
			</action>
			<action type="fix" issue="667">
				When using the AuthorizationInterceptor with the JPA server, when a client is updating a resource
				from A to B, the user now needs to have write permission for both A and B. This is particularly
				important for cases where (for example) an Observation is being updated from having a subject of
				Patient/A to Patient/B. If the user has write permission for Patient/B's compartment, this would
				previously have been allowed even if the user did not have access to write to Patient/A's compartment.
				Thanks to Eeva Turkka for reporting!
			</action>
			<action type="add">
				IServerOperationInterceptor now has a new method
				<![CDATA[<code>resourceUpdated(RequestDetails, IBaseResource, IBaseResource)</code>]]>
				which replaces the previous
				<![CDATA[<code>resourceUpdated(RequestDetails, IBaseResource)</code>]]>. This allows
				interceptors to be notified of resource updates, but also see what the resource
				looked like before the update. This change was made to support the change above, but
				seems like a useful feature all around.
			</action>
			<action type="fix" issue="604">
				Allow DateParam (used in servers) to handle values with MINUTE precision. Thanks to
				Christian Ohr for the pull request!
			</action>
			<action type="fix">
				Fix HTTP 500 error in JPA server if a numeric search parameter was supplied with no value, e.g.
				<![CDATA[<code>GET /Observation?value-quantity=</code>]]>
			</action>
			<action type="add">
				JPA server transaction processing now honours the Prefer header and includes
				created and updated resource bodies in the response bundle if it is set
				appropriately.
			</action>
			<action type="add">
				Optimize queries in JPA server remove a few redundant select columns when performing
				searches. This provides a slight speed increase in some cases.
			</action>
			<action type="add">
				Add configuration to JPA server DaoConfig that allows a maximum
				number of search results to be specified. Queries will never return
				more than this number, which can be good for avoiding accidental
				performance problems in situations where large queries should not be
				needed
			</action>
			<action type="fix" issue="674">
				Prevent duplicates in $everything query response in JPA server. Thanks to @vlad-ignatov
				for reporting!
			</action>
			<action type="fix">
				Fix issue in calling JPA server transactions programmatically where resources
				are linked by object reference and not by ID where indexes were not correctly
				generated. This should not affect most users.
			</action>
			<action type="fix" issue="678">
				Fix issue in SubscriptionInterceptor that caused interceptor to only
				actually notify listeners of the first 10 subscriptions. Thanks to Jeff Chung
				for the pull request!
			</action>
			<action type="fix" issue="693">
				Fix potential ConcurrentModificationException when adding subscriptions while
				running under heavy load. Thanks to Jeff Chung for the pull request!
			</action>
			<action type="add">
				JPA search now uses hibernate ScrollableResults instead of plain JPA List. This
				should improve performance over large search results.
			</action>
			<action type="add">
				JPA servers with no paging provider configured, or with a paging provider other than
				DatabaseBackedPagingProvider will load all results in a single pass and keep them
				in memory. Using this setup is not a good idea unless you know for sure that you
				will never have very large queries since it means that all results will be loaded into
				memory, but there are valid reasons to need this and it will perform better than
				paging to the database in that case. This fix also resolves a NullPointerException
				when performing an $everything search. Thanks to Kamal Othman for reporting!
			</action>
			<action type="fix">
				Correct an issue in JPA server on Postgres where searches with a long search URL
				were not able to be automatically purged from the database after they were scheduled
				for deletion. Thanks to Ravi Kuchi for reporting!
			</action>
			<action type="add">
				Add an optional and configurable hard limit on the total number of meta items
				(tags, profiles, and security labels) on an individual resource. The default
				is 1000.
			</action>
			<action type="add">
				When executing a search (HTTP GET) as a nested operation in in a transaction or
				batch operation, the search now returns a normal page of results with a link to
				the next page, like any other search would. Previously the search would return
				a small number of results with no paging performed, so this change brings transaction
				and batch processing in line with other types of search.
			</action>
			<action type="add">
				JPA server no longer returns an OperationOutcome resource as the first resource
				in the Bundle for a response to a batch operation. This behaviour was previously
				present, but was not specified in the FHIR specification so it caused confusion and
				was inconsistent with behaviour in other servers.
			</action>
			<action type="fix">
				Fix a regression in HAPI FHIR 2.5 JPA server where executing a search in a
				transaction or batch operation caused an exception. Thanks to Ravi Kuchi for
				reporting!
			</action>
			<action type="fix">
				Correct an issue when processing transactions in JPA server where updates and
				creates to resources with tags caused the tags to be created twice in the
				database. These duplicates were utomatically filtered upon read so this issue
				was not user-visible, but it coule occasionally lead to performance issues
				if a resource containing multiple tags was updated many times via
				transactions.
			</action>
			<action type="fix">
				JPA server should not allow creation of resources that have a reference to
				a resource ID that previously existed but is now deleted. Thanks to Artem
				Sopin for reporting!
			</action>
			<action type="add">
				JpaConformanceProvider now has a configuration setting to enable and
				disable adding resource counts to the server metadata.
			</action>
			<action type="fix">
				Avoid a deadlock in JPA server when the RequestValidatingInterceptor is being
				used and a large number of resources are being created by clients at
				the same time.
			</action>
			<action type="fix">
				Testpage Overlay's transaction method did not work if the response
				Bundle contained any entries that did not contain a resource (which
				is often the case in more recent versions of HAPI). Thanks to Sujay R
				for reporting!
			</action>
			<action type="fix">
				When the server was returning a multi-page search result where the
				client did not explicitly request an encoding via the _format
				parameter, a _format parameter was incorrectly added to the paging
				links in the response Bundle. This would often explicitly request
				XML encoding because of the browser Accept header even though
				this was not what the client wanted.
			</action>
			<action type="add" issue="651">
				Enhancement to ResponseHighlighterInterceptor where links in the resource
				body are now converted to actual clickable hyperlinks. Thanks to Eugene Lubarsky
				for the pull request!
			</action>
			<action type="add">
				BanUnsupportedHttpMethodsInterceptor has been modified so that it now allows
				HTTP PATCH to proceed.
			</action>
			<action type="add" issue="651">
				Enhancement to ResponseHighlighterInterceptor so that it now can be configured
				to display the request headers and response headers, and individual lines
				may be highlighted.
			</action>
			<action type="fix">
				AuthorizationInterceptor did not permit PATCH operations to proceed even
				if the user had write access for the resource being patched.
			</action>
			<action type="fix" issue="682">
				Fix an issue in HapiWorkerContext where structure definitions are
				not able to be retrieved if they are referred to by their
				relative or logical ID. This affects profile tooling such as
				StructureMapUtilities. Thanks to Travis Lukach for reporting and
				providing a test case!
			</action>
			<action type="fix" issue="679">
				Add link to DSTU3 JavaDocs from documentation index. Thanks
				to Vadim Peretokin for the pull request!
			</action>
			<action type="fix" issue="680">
				Fix a typo in the documentation. Thanks to Saren Currie
				for the pull request!
			</action>
			<action type="add" issue="689">
				Add a command line flag to the CLI tool to allow configuration of the
				server search result cache timeout period. Thanks to Eugene Lubarsky
				for the pull request!
			</action>
			<action type="fix" issue="683">
				Correct an issue with the model classes for STU3 where any classes
				containing the @ChildOrder annotation (basically the conformance
				resources) will not correctly set the order if any of the
				elements are a choice type (i.e. named "foo[x]"). Thanks to
				GitHub user @CarthageKing for the pull request!
			</action>
			<action type="fix">
				Fix potential deadlock in stale search deleting task in JPA server, as well
				as potential deadlock when executing transactions containing nested
				searches when operating under extremely heavy load.
			</action>
			<action type="add">
				JPA server transaction operations now put OperationOutcome resources resulting
				from actions in
				<![CDATA[<code>Bundle.entry.response.outcome</code>]]>
				instead of the previous
				<![CDATA[<code>Bundle.entry.resource</code>]]>
			</action>
			<action type="fix" issue="696">
				An issue was corrected where search parameters containing negative numbers
				were sometimes treated as positive numbers when processing the search. Thanks
				to Keith Boone for reporting and suggesting a fix!
			</action>
			<action type="fix" issue="699">
				Fix an unfortunate typo in the custom structures documentation. Thanks to
				Jason Owen for the PR!
			</action>
			<action type="fix" issue="686">
				Correct an issue in the validator (DSTU3/R4) where elements were not always
				correctly validated if the element contained only a profiled extension. Thanks
				to SÃ©bastien RiviÃ¨re for the pull request!
			</action>
			<action type="add" issue="701">
				Testing UI now has a dropdown for modifiers on token search. Thanks
				to GitHub user @dconlan for the pull request!
			</action>
			<action type="add" issue="688">
				When parsing an incomplete ID with the form <![CDATA[<code>http://my.org/Foo</code>]]> into
				IdDt and IdType objects, the Foo portion will now be treated as the resource type.
				Previously my.org was treated as the resource type and Foo was treated as the ID. Thanks
				to GitHub user @CarthageKing for the pull request!
			</action>
			<action type="fix" issue="695">
				Extensions on ID datatypes were not parsed or serialized correctly. Thanks to
				Stephen RiviÃ¨re for the pull request!
			</action>
			<action type="fix" issue="710">
				Fix a bug in REST Hook Subscription interceptors which prevented subscriptions
				from being activated. Thanks to Jeff Chung for the pull request!
			</action>
			<action type="fix" issue="708">
				Fix broken links in usage pattern diagram on website. Thanks to
				Pascal Brandt for the pull request!
			</action>
			<action type="fix" issue="706">
				Fix incorrect FHIR Version Strings that were being outputted and verified in the
				client for some versions of FHIR. Thanks to Clayton Bodendein for the
				pull request!
			</action>
			<action type="add">
				Add a new constructor to SimpleRequestHeaderInterceptor which allows a complete header
				to be passed in (including name and value in one string)
			</action>
			<action type="add">
				REST Hook subscriptions now honour the Subscription.channel.header field
			</action>
			<action type="add">
				DSTU2 validator has been enhanced to do a better job handling
				ValueSets with expansions pointing to other ValueSets
			</action>
			<action type="fix">
				REST HOOK subscriptions now use HTTP PUT if there is a payload type
				specified, regardless of whether the source event was a create or an
				update
			</action>
			<action type="add" issue="712">
				Add appropriate import statements for logging to JPA demo code. Thanks to
				Rob Hausam for the pull request!
			</action>
			<action type="add" issue="700">
				Add some browser performance logging to ResponseHighlightingInterceptor. Thanks
				to Eugene Lubarsky for the pull request, and for convincing James not to
				optimize something that did not need optimizing!
			</action>
			<action type="add">
				A new config property has been added to the JPA seerver DaoConfig called
				"setAutoCreatePlaceholderReferenceTargets".
				This property causes references to unknown resources in created/updated resources to have a placeholder
				target resource automatically created.
			</action>
			<action type="add">
				The server LoggingInterceptor has had a variable called
				<![CDATA[<code>processingTimeMillis</code>]]> which logs the number
				of milliseconds the server took to process a given request since
				HAPI FHIR 2.5, but this was not documented. This variable has now been
				documented as a part of the available features.
			</action>
			<action type="add">
				A new experimental feature has been added to the JPA server which allows
				you to define certain search parameter combinations as being resource keys,
				so that a database constraint will prevent more than one resource from
				having a matching pair
			</action>
			<action type="add">
				When using the client LoggingInterceptor in non-verbose mode, the
				log line showing the server's response HTTP status will now also include
				the returned
				<![CDATA[<code>Location</code>]]> header value as well
			</action>
			<action type="add">
				A new flag has been add to the CLI upload-definitions command
				"-e" which allows skipping particular resources
			</action>
			<action type="add">
				An issue in JPA server has been corrected where if a CodeSystem
				resource was deleted, it was not possible to create a new resource
				with the same URI as the previous one
			</action>
			<action type="fix">
				When uploading a Bundle resource to the server (as a collection or
				document, not as a transaction) the ID was incorrectly stripped from
				resources being saved within the Bundle. This has been corrected.
			</action>
			<action type="add">
				Subscriptions in JPA server now support "email" delivery type through the
				use of a new interceptor which handles that type
			</action>
			<action type="add">
				JPA server can now be configured to not support
				<![CDATA[<code>:missing</code>]]> modifiers, which
				increases write performance since fewer indexes are written
			</action>
			<action type="add">
				A new JPA configuration option has been added to the DaoConfig which allows
				support for the <![CDATA[<code>:missing</code>]]> search parameter modifier
				to be enabled or disabled, and sets the default to DISABLED.
				<![CDATA[<br/><br/>]]>
				Support for this parameter causes many more index rows to be inserted in the database,
				which has a significant impact on write performance. A future HAPI update may allow these
				rows to be written asynchronously in order to improve this.
			</action>
		</release>
		<release version="2.5" date="2017-06-08">
			<action type="fix">
				<![CDATA[
				This release includes significant performance enhancements for the
				JPA server. Most importantly, the way that searches are performed
				has been re-written to allow the server to perform better when
				the database has a large number of results in it. The following
				enhancements have been made:
				<br/><br/>
				<ul>
					<li>
						Searches with multiple search parameters of different 
						datatypes (e.g. find patients by name and date of birth) 
						were previously joined in Java code, now the join is 
						performed by the database which is faster
					</li>
					<li>
						Searches which returned lots of results previously has all 
						results streamed into memory before anything was returned to 
						the client. This is particularly slow if you do a search for
						(say) "get me all patients" since potentially thousands or 
						even millions of patients' IDs were loaded into memory 
						before anything gets returned to the client. HAPI FHIR 
						now has a multithreaded search coordinator which returns 
						results to the client as soon as they are available
					</li>
					<li>
						Search results will be cached and reused (so that if a client
						does two searches for "get me all patients matching FOO"
						with the same FOO in short succession, we won't query the DB
						again but will instead reuse the cached results). Note that
						this can improve performance, but does mean that searches can
						return slightly out of date results. Essentially what this means
						is that the latest version of individual resources will always
						be returned despite this cacheing, but newly created resources
						that should match may not be returned until the cache
						expires. By default this cache has been set to one minute, 
						which should be acceptable for most real-world usage, but
						this can be changed or disabled entirely.
					</li>
					<li>
						Updates which do not actually change the contents of the resource
						can optionally be prevented from creating a new version
						of the resource in the database
					</li>
				</ul>
				<br/><br/>
				Existing users should delete the 
				<code>HFJ_SEARCH</code>, 
				<code>HFJ_SEARCH_INCLUDE</code>,
				and 
				<code>HFJ_SEARCH_RESULT</code>
				tables from your database before upgrading, as the structure of these tables
				has changed and old search results can not be reused.
				]]>
			</action>
			<action type="fix" issue="590">
				AuthorizationInterceptor did not correctly handle paging requests
				(e.g. requests for the second page of results for a search operation).
				Thanks to Eeva Turkka for reporting!
			</action>
			<action type="add">
				Add configuration property to DSTU3 FhirInstanceValidator to
				allow client code to change unknown extension handling behaviour.
			</action>
			<action type="fix" issue="630">
				Fix concurrency issues in FhirContext that were causing issues when
				starting a context up on Android. Thanks to GitHub issue @Jaypeg85 for
				the pull request!
			</action>
			<action type="fix">
				Fix an issue in the JPA server if a resource has been previously
				saved containing vocabulary that is no longer valid. This only really
				happened if you were using a non-final version of FHIR (e.g. using DSTU3
				before it was finalized) but if you were in this situation, upgrading HAPI
				could cause you to have old codes that no longer exist in your database. This
				fix prevents these from blocking you from accesing those resources.
			</action>
			<action type="add">
				CLI now defaults to DSTU3 mode if no FHIR version is specified
			</action>
			<action type="add">
				Server and annotation-client @History annotation now allows DSTU3+ resource
				types in the type= property
			</action>
			<action type="fix" issue="563">
				JSON Parser gave a very unhelpful error message (Unknown attribute 'value' found during parse)
				when a scalar value was found in a spot where an object is expected. This has been corrected to
				include much more information. Thanks to GitHub user @jasminas for reporting!
			</action>
			<action type="add">
				DaoConfig#setInterceptors() has been un-deprecated. It was previously deprecated as
				we thought it was not useful, but uses have been identified so it turns out this method
				will live after all. Interceptors registered to this method will now be treated
				appropriately if they implement IServerOperationInterceptor too.
			</action>
			<action type="fix">
				JPA server did not correctly support searching on a custom search parameter whose
				path pointed to an extension, where the client used a chained value.
			</action>
			<action type="fix">
				Fix issue where the JSON parser sometimes did not encode DSTU3 extensions on the root of a
				resource which have a value of type reference.
			</action>
			<action type="add">
				Server now respects the If-Modified-Since header and will return an HTTP 304 if appropriate
				for read operations.
			</action>
			<action type="fix">
				JPA server did not correctly process :missing qualifier on date parameters
			</action>
			<action type="fix" issue="633">
				AppacheHttpClient did not always respect the charset in the response
				Content-Type header. Thanks to Gijsbert van den Brink for the pull request!
			</action>
			<action type="fix" issue="636">
				Fix XhtmlParser to correctly handle hexadecimal escaped literals. Thanks to
				Gijsbert van den Brink for the Pull Request!
			</action>
			<action type="add">
				JPA server now has configurable properties that allow referential integrity
				to be disabled for both writes and deletes. This is useful in some cases
				where data integrity is not wanted or not possible. It can also be useful
				if you want to delete large amounts of interconnected data quickly.
				<![CDATA[<br/><br/>]]>
				A corresponding flag has been added to the CLI tool as well.
			</action>
			<action type="fix">
				JPA server did not correctly support searching on a custom search parameter whose
				path pointed to an extension, where the client used a chained value.
			</action>
			<action type="fix">
				Fix dependency on commons-codec 1.4 in hapi-fhir-structures-dstu3, which was
				preventing this library from being used on Android because Android includes
				an older version of commons-codec.
			</action>
			<action type="fix">
				JPA server failed to index search parameters on paths containing a decimal
				data type
			</action>
			<action type="fix">
				Validator incorrectly rejected references where only an identifier was populated
			</action>
			<action type="fix" issue="649">
				Make error handler in the client more tolerant of errors where no response has
				been received by the client when the error happens. Thanks to GitHub
				user maclema for the pull request!
			</action>
			<action type="add">
				Add a check in JPA server that prevents completely blank tags, profiles, and security labels
				from being saved to the database. These were filtered out anyhow when the
				result was returned back to the client but they were persisted which
				just wasted space.
			</action>
			<action type="fix" issue="664">
				Loading the build-in profile structures (StructureDefinition, ValueSet, etc) is now done in
				a synchronized block in order to prevent multiple loads happening if the server processes
				multiple validations in parallel threads right after startup. Previously a heavy load could
				cause the server to run out of memory and lock up. Thanks to Karl M Davis
				for analysis and help fixing this!
			</action>
			<action type="fix" issue="652">
				Fix bad ValueSet URL in DeviceRequest profile definition for STU3 which
				was preventing the CLI from uploading definitions correctly. Thanks to
				Joel Schneider for the Pull Request!
			</action>
			<action type="add" issue="656">
				Improve handling in JPA server when doing code:above and code:below
				searches to use a disjunction of AND and IN in order to avoid failures
				under certain conditions. Thanks to Michael Lawley for the pul request!
			</action>
			<action type="fix" issue="660">
				Fix an error where the JPA server sometimes failed occasional requests
				with a weird NullPointerException when running under very large concurrent
				loads. Thanks to Karl M. Davis for reporting, investigating, and ultimately
				finding a solution!
			</action>
		</release>
		<release version="2.4" date="2017-04-19">
			<action type="add">
				This release brings the DSTU3 structures up to FHIR R3 (FHIR 3.0.1) definitions. Note that
				there are very few changes between the DSTU3 structures in HAPI FHIR 2.3 and
				the ones in HAPI FHIR 2.4 since the basis for the DSTU3 structures in HAPI FHIR
				2.3 was the R3 QA FHIR version (1.9.0) but this is the first release of
				HAPI FHIR to support the final/complete R3 release.
			</action>
			<action type="add">
				Bump the version of a few dependencies to the
				latest versions (dependent HAPI modules listed in brackets):
				<![CDATA[
					<ul>
						<li>Hibernate (JPA): 5.2.7 -&gt; 5.2.9</li>
						<li>Hibernate Search (JPA): 5.5.7.CR1 -&gt; 5.2.7.Final</li>
						<li>Hibernate Validator (JPA): 5.3.4 -&gt; 5.4.1</li>
						<li>Spring (JPA): 4.3.6 -&gt; 4.3.7</li>
						<li>Gson (Core): 2.7 -&gt; 2.8.0</li>
						<li>Guava (JPA): 19.0 -&gt; 21.0</li>
						<li>SLF4j (Core): 1.7.21 -&gt; 1.7.25</li>
						<li>Logback (Core): 1.1.7 -&gt; 1.2.2</li>
					</ul>
				]]>
			</action>
			<action type="add" issue="602">
				hapi-fhir-jpaserver-example now includes the
				<![CDATA[<code>Prefer</code>]]> header in the list of
				CORS headers. Thanks to GitHub user @elnin0815 for
				the pull request!
			</action>
			<action type="add">
				AuthorizationInterceptor can now allow make read or write
				authorization decisions on a resource by instance ID
			</action>
			<action type="fix" issue="208">
				Remove SupportingDocumentation resource from DSTU2 structures. This isn't
				actually a resource in FHIR DSTU2 and its inclusion causes errors on clients
				that don't understand what it is. Thanks to Travis Cummings and Michele Mottini for pointing this out.
			</action>
			<action type="fix" issue="607">
				Web testing UI displayed an error when a transaction was pasted into the UI
				for a DSTU2 server. Thanks to Suresh Kumar for reporting!
			</action>
			<action type="add">
				DaoConfig#setAllowInlineMatchUrlReferences() now defaults to
				<![CDATA[<code>true</code>]]> since inline conditional references
				are now a part of the FHIR specification. Thanks to Jan DÄdek for
				pointing this out!
			</action>
			<action type="add" issue="609">
				hapi-fhir-jpaserver-base now exposes a
				<![CDATA[<code>FhirInstanceValidator</code> bean named <code>"myInstanceValidatorDstu2"</code>]]>
				for DSTU2. A similar bean for DSTU3 was previously implemented.
			</action>
			<action type="add" issue="453">
				hapi-fhir-jpaserver-example project now defaults to STU3 mode instead of
				the previous DSTU2. Thanks to Joel Schneider for the pull request!
			</action>
			<action type="add" issue="534">
				JPA server now has a setting on the DaoConfig to force it to treat
				certain reference URLs or reference URL patterns as logical URLs instead
				of literal ones, meaning that the server will not try to resolve these
				URLs. Thanks to Eeva Turkka for the suggestion!
			</action>
			<action type="add">
				Add a utility method to JPA server:
				<![CDATA[<code>IFhirResourceDao#removeTag(IIdType, TagTypeEnum, String, String)</code>]]>. This allows
				client code to remove tags
				from a resource without having a servlet request object in context.
			</action>
			<action type="fix">
				JPA server was unable to process custom search parameters where
				the path pointed to an extension containing a reference. Thanks
				to Ravi Kuchi for reporting!
			</action>
			<action type="fix" issue="623">
				Servers in DSTU2.1 mode were incorrectly using the legacy mimetypes instead
				of the new STU3 ones. Thanks to Michael Lawley for the pull request!
			</action>
			<action type="add" issue="624">
				Add an option to ParserOptions that specifies that when parsing a bundle, the
				ID found in the Bundle.entry.fullUrl should not override the ID found
				in the Resource.id field. Technically these fields must always supply the
				same ID in order for a server to be considered conformant, but this option allows
				you to deal with servers which are behaving badly. Thanks to
				GitHub user CarthageKing for the pul request!
			</action>
			<action type="fix" issue="617">
				Remove unneccesary whitespace in the text areas on the testing
				web UI. Thanks to GitHub user @elnin0815 for the pull request!
			</action>
			<action type="add" issue="613">
				In JAX-RS server it is now possible to change the server exception handler
				at runtime without a server restart.
				Thanks to Sebastien Riviere for the
				pull request!
			</action>
			<action type="fix" issue="610">
				Fix a potential race condition when the FhirContext is being accessed by many threads
				at the same time right as it is initializing. Thanks to Ben Spencer for the
				pull request!
			</action>
		</release>
		<release version="2.3" date="2017-03-18">
			<action type="add">
				Bump the version of a few dependencies to the
				latest versions (dependent HAPI modules listed in brackets):
				<![CDATA[
					<ul>
						<li>Hibernate (JPA): 5.1.0 -&gt; 5.2.7</li>
						<li>Hibernate Search (JPA): 5.5.4 -&gtp; 5.7.0.CR1</li>
						<li>Hibernate Validator (JPA): 5.2.4 -&gtp; 5.3.4</li>
						<li>Spring (JPA): 4.3.1 -&gt; 4.3.6</li>
					</ul>
				]]>
			</action>
			<action type="add">
				The JPA server now supports custom search parameters in DSTU3
				mode. This allows users to create search parameters which contain
				custom paths, or even override and disable existing search
				parameters.
			</action>
			<action type="fix">
				CLI example uploader couldn't find STU3 examples after CI server
				was moved to build.fhir.org
			</action>
			<action type="fix">
				Fix issue in JPA subscription module that prevented purging stale
				subscriptions when many were present on Postgres
			</action>
			<action type="fix" issue="532">
				Server interceptor methods were being called twice unnecessarily
				by the JPA server, and the DaoConfig interceptor registration
				framework was not actually useful. Thanks to GitHub user
				@mattiuusitalo for reporting!
			</action>
			<action type="fix" issue="503">
				AuthorizationInterceptor on JPA server did not correctly
				apply rules on deleting resources in a specific compartment
				because the resource metadata was stripped by the JPA server
				before the interceptor could see it. Thanks to
				Eeva Turkka for reporting!
			</action>
			<action type="fix" issue="519">
				JPA server exported CapabilityStatement includes
				double entries for the _id parameter and uses the
				wrong type (string instead of token). Thanks to
				Robert Lichtenberger for reporting!
			</action>
			<action type="add" issue="504">
				Custom resource types which extend Binary must not
				have declared extensions since this is invalid in
				FHIR (and HAPI would just ignore them anyhow). Thanks
				to Thomas S Berg for reporting!
			</action>
			<action type="add">
				Standard HAPI zip/tar distributions did not include the project
				sources and JavaDoc JARs. Thanks to Keith Boone for pointing
				this out!
			</action>
			<action type="fix">
				Server AuthorizationInterceptor always rejects history operation
				at the type level even if rules should allow it.
			</action>
			<action type="fix">
				JPA server terminology service was not correctly validating or expanding codes
				in SNOMED CT or LOINC code systems. Thanks to David Hay for reporting!
			</action>
			<action type="fix" issue="539">
				Attempting to search for an invalid resource type (e.g. GET base/FooResource) should
				return an HTTP 404 and not a 400, per the HTTP spec. Thanks to
				GitHub user @CarthageKing for the pull request!
			</action>
			<action type="fix" issue="544">
				When parsing a Bundle containing placeholder fullUrls and references
				(e.g. "urn:uuid:0000-0000") the resource reference targets did not get
				populated with the given resources. Note that as a part of this
				change, <![CDATA[<code>IdType</code> and <code>IdDt</code>]]> have been modified
				so that when parsing a placeholder ID, the complete placeholder including the
				"urn:uuid:" or "urn:oid:" prefix will be placed into the ID part. Previously,
				the prefix was treated as the base URL, which led to strange behaviour
				like the placeholder being treated as a real IDs. Thanks to GitHub
				user @jodue for reporting!
			</action>
			<action type="add">
				Declared extensions with multiple type() options listed in the @Child
				annotation caused a crash on startup. Now this is supported.
			</action>
			<action type="add">
				STU3 XHTML parser for narrative choked if the narrative contained
				an <![CDATA[<code>&amp;rsquot;</code>]]> entity string.
			</action>
			<action type="fix" issue="538">
				When parsing a quantity parameter on the server with a
				value and units but no system (e.g.
				<![CDATA[<code>GET [base]/Observation?value=5.4||mg</code>]]>)
				the unit was incorrectly treated as the system. Thanks to
				@CarthageKing for the pull request!
			</action>
			<action type="533">
				Correct a typo in the JPA ValueSet ResourceProvider which prevented
				successful operation under Spring 4.3. Thanks to
				Robbert van Waveren for the pull request!
			</action>
			<action type="remove">
				Deprecate the method
				<![CDATA[<code>ICompositeElement#getAllPopulatedChildElementsOfType(Class)</code>]]>
				as it is no longer used by HAPI and is just an annoying step
				in creating custom structures. Thanks to Allan Bro Hansen
				for pointing this out.
			</action>
			<action type="fix" issue="547">
				CapturingInterceptor did not buffer the response meaning
				that in many circumstances it did not actually capture
				the response. Thanks to Jenny Syed of Cerner for
				the pull request and contribution!
			</action>
			<action type="fix" issue="548">
				Clean up dependencies and remove Eclipse project files from git. Thanks to
				@sekaijin for the pull request!
			</action>
			<action type="fix">
				When performing a conditional create in a transaction in JPA server,
				if a resource already existed matching the conditional expression, the
				server did not change the version of the resource but did update the body
				with the passed in body. Thanks to Artem Sopin for reporting and providing a test
				case for this!
			</action>
			<action type="fix">
				Client revincludes did not include the :recurse modifier. Thanks to
				Jenny Meinsma for pointing this out on Zulip!
			</action>
			<action type="add">
				JPA server did not return an OperationOutcome in the response for
				a normal delete operation.
			</action>
			<action type="fix">
				Fix an issue in JPA server where _history results were kept in memory instead
				of being spooled to the database as they should be. Note that as a part of this fix
				a new method was added to
				<![CDATA[<code>IBundleProvider</code> called <code>getUuid()</code>]]>. This
				method may return <![CDATA[<code>null</code>]]> in any current cases.
			</action>
			<action type="fix">
				Expanding a ValueSet in JPA server did not correctly apply
				<![CDATA[<code>?filter=</code>]]> parameter when the ValueSet
				being expanded had codes included explicitly (i.e. not by
				is-a relationship). Thanks to David Hay for reporting!
			</action>
			<action type="fix">
				JPA validator incorrectly returned an HTTP 400 instead of an HTTP 422 when
				the resource ID was not present and required, or vice versa. Thanks to
				Brian Postlethwaite for reporting!
			</action>
			<action type="fix">
				When using an annotation based client, a ClassCastException would
				occur under certain circumstances when the response contained
				contained resources
			</action>
			<action type="fix">
				JPA server interceptor methods for create/update/delete provided
				the wrong version ID to the interceptors
			</action>
			<action type="add">
				A post-processing hook for subclasses of BaseValidatingInterceptor is now available.
			</action>
			<action type="add" issue="585">
				AuthorizationInterceptor can now authorize (allow/deny) extended operations
				on instances and types by wildcard (on any type, or on any instance)
			</action>
			<action type="add" issue="595">
				When RequestValidatingInterceptor is used, the validation results
				are now populated into the OperationOutcome produced by
				create and update operations
			</action>
			<action type="add" issue="542">
				Add support for the $process-message operation to fluent client.
				Thanks to Hugo Soares for the pull request!
			</action>
			<action type="add" issue="543">
				Parser can now be configured when encoding to use a specific
				base URL for extensions. Thanks to Sebastien Riviere for the
				pull request!
			</action>
			<action type="fix" issue="568">
				Correct the resource paths for the DSTU2.1 validation resources,
				allowing the validator to correctly work against those structures.
				Thanks to Michael Lawley for the pull request!
			</action>
			<action type="fix" issue="551">
				XML Parser failed to parse large field values (greater than 512 Kb)
				on certain platforms where the StAX parser was overridden. Thanks to
				GitHub user @Jodue for the pull request!
			</action>
			<action type="add" issue="575">
				Remove an unneccesary database flush when saving large code systems to
				the JPA database, improving performance of this operation. Thanks to
				Joel Schneider for the pull request and analysis!
			</action>
			<action type="add">
				A new post-processing hook for subclasses of BaseValidatingInterceptor is now
				available. The hook exposes the request details on validation failure prior to throwing an
				UnprocessableEntityException.
			</action>
		</release>
		<release version="2.2" date="2016-12-20">
			<action type="add">
				Bump the version of a few dependencies to the
				latest versions (dependent HAPI modules listed in brackets):
				<![CDATA[
					<ul>
						<!--<li>spring (JPA): 4.3.1 -&gt; 4.3.4</li>-->
						<li>Derby (CLI): 10.12.1.1 -&gt; 10.13.1.1</li>
						<li>Jetty (CLI): 9.3.10.v20160621 -&gt; 9.3.14.v20161028</li>
						<li>JAnsi (CLI): 1.13 -&gt; 1.14</li>
						<li>Phloc Commons (SCH Validator): 4.4.5 -&gt; 4.4.6</li>
					</ul>
				]]>
			</action>
			<action type="fix">
				Fix issue in AuthorizationIntetceptor where
				transactions are blocked even when they
				should not be
			</action>
			<action type="fix">
				Fix regression in HAPI FHIR 2.1 JPA
				server where some search parameters on
				metadata resources did not appear
				(e.g. "StructureDefinition.url"). Thanks
				to David Hay for reporting!
			</action>
			<action type="add">
				Add ability to JPA server for disabling stale search
				expiry. This is useful if you are deploying the server
				to a cluster.
			</action>
			<action type="fix" issue="495">
				RestfulServer with no explicitly set FhirContext
				fails to detect the presents of DSTU3 structures. Thanks
				to GitHub user @vijayt27 for reporting!
			</action>
			<action type="add">
				As the
				<![CDATA[<a href="https://github.com/eBay/cors-filter">eBay CORS interceptor</a>]]>
				project
				has gone dormant, we have introduced a new
				HAPI server interceptor which can be used to implement CORS support
				instead of using the previously recommended Servlet Filter. All server
				examples as well as the CLI have been switched to use this new interceptor.
				See the
				<![CDATA[<a href="./doc_cors.html">CORS Documentation</a>]]>
				for more information.
			</action>
			<action type="fix" issue="480">
				Make the parser configurable so that when
				parsing an invalid empty value (e.g.
				<![CDATA[<code>{"status":""}</code>]]>) the
				parser will either throw a meaningful exception
				or log a warning depending on the configured
				error handler.
			</action>
			<action type="fix" issue="276">
				Fix issue when serializing resources that have
				contained resources which are referred to
				from multiple places. Sometimes when serializing
				these resources the contained resource section
				would contain duplicates. Thanks to Hugo Soares
				and Stefan Evinance for reporting and providing
				a test case!
			</action>
			<action type="add" issue="518">
				Allow client to gracefully handle running in DSTU3 mode
				but with a structures JAR that does not contain a
				CapabilityStatement resource. Thanks to Michael Lawley
				for the pull request!
			</action>
			<action type="fix">
				Fix a crash in JPA server when searching using an _include if _include targets are
				external references (and therefore can't be loaded
				by the server). Thanks to Hannes Ulrich for reporting!
			</action>
			<action type="fix">
				HAPI FHIR CLI failed to delete a file when uploading
				example resources while running under Windows.
			</action>
			<action type="fix" issue="521">
				Server should reject update if the resource body
				does not contain an ID, or the ID does not match
				the request URL. Thanks to Jim Steel for reporting!
			</action>
			<action type="fix" issue="500">
				Web Testing UI's next and previous buttons for paging
				through paged results did not work after the migration
				to using Thymeleaf 3. Thanks to GitHub user @gsureshkumar
				for reporting!
			</action>
			<action type="add" issue="525">
				When parsing invalid enum values in STU3,
				report errors through the parserErrorHandler,
				not by throwing an exception. Thanks to
				Michael Lawley for the pull request!
			</action>
			<action type="add" issue="516">
				When parsing DSTU3 resources with enumerated
				types that contain invalid values, the parser will now
				invoke the parserErrorHandler. For example, when parsing
				<![CDATA[
				<code>{"resourceType":"Patient", "gender":"foo"}</code>
				]]>
				the previous behaviour was to throw an InvalidArgumentException.
				Now, the parserErrorHandler is invoked. In addition, thw
				LenientErrorHandler has been modified so that this one case
				will result in a DataFormatException. This has the effect
				that servers which receive an invalid enum velue will return
				an HTTP 400 instead of an HTTP 500. Thanks to Jim
				Steel for reporting!
			</action>
			<action type="add" issue="520">
				DSTU3 context now pulls the FHIR version from the actual
				model classes. Thanks to Michael Lawley for the pull request!
			</action>
			<action type="add">
				Enhancements to the tinder-plugin's generic template features
				of the <![CDATA[<i>generate-multi-files</i> and <i>generate-single-file</i>
				Maven goals as well as the Ant <i>hapi-tinder</i> task.
				<ul>
					<li>Provides the full Tinder data model by adding composites, valuesets, and profiles to resourcesw.</li>
					<li>Supports generating files for resources, composites, valuesets, and profiles</li>
					<li>Supports Velocimacro files outside the tinder-plugin JAR</li>
					<li>Provides filename prefix as well as suffix properties</li>
					<li>Can specify any of the Velocity configuration parameters such as
					<i>macro.provide.scope.control</i> which allows safe macro recursion</li>
					<li>Templates can now drill down into the referenced children for a ResourceBlockCopy</li>
					<li>Normalization of properties across all three generic tasks</li>
				</ul>
			    ]]>
			</action>
			<action type="fix" issue="523">
				Fix ordering of validator property handling when an element
				has a name that is similar to a shorter name[x] style name.
				Thanks to CarthageKing for the pull request!
			</action>
			<action type="add" issue="510">
				Add a docker configuration to the hapi-fhir-jpaservr-example
				module. Thanks to Gijsbert van den Brink for the pull request!
			</action>
			<action type="add" issue="507">
				Add utility constructors to MoneyDt. Thanks to James Ren for the
				contribution!
			</action>
			<action type="fix" issue="528">
				AuthorizationInterceptor was failing to allow read requests to pass
				when a rule authorized those resources by compartment. Thanks to
				GitHub user @mattiuusitalo for reporting and supplying
				a test case!
			</action>
			<action type="fix">
				Correct a typo in client
				<![CDATA[<code>IHttpRequest</code>]]> class: "bufferEntitity" should be "bufferEntity".
			</action>
			<action type="add">
				ErrorHandler is now called (resulting in a warning by default, but can also be an exception) when arsing
				JSON if
				the resource ID is not a JSON string, or an object is found where an array is expected (e.g. repeating
				field). Thanks
				to Jenni Syed of Cerner for providing a test case!
			</action>
			<action type="fix">
				Fix Web Testing UI to be able to handle STU3 servers which
				return CapabilityStatement instead of the previously used
				"Conformance" resource
			</action>
			<action type="fix">
				CLI example uploader couldn't find STU3 examples after CI server
				was moved to build.fhir.org
			</action>
			<action type="fix">
				Fix issue in JPA subscription module that prevented purging stale
				subscriptions when many were present on Postgres
			</action>
			<action type="fix" issue="532">
				Server interceptor methods were being called twice unnecessarily
				by the JPA server, and the DaoConfig interceptor registration
				framework was not actually useful. Thanks to GitHub user
				@mattiuusitalo for reporting!
			</action>
			<action type="fix" issue="503">
				AuthorizationInterceptor on JPA server did not correctly
				apply rules on deleting resources in a specific compartment
				because the resource metadata was stripped by the JPA server
				before the interceptor could see it. Thanks to
				Eeva Turkka for reporting!
			</action>
			<action type="fix" issue="519">
				JPA server exported CapabilityStatement includes
				double entries for the _id parameter and uses the
				wrong type (string instead of token). Thanks to
				Robert Lichtenberger for reporting!
			</action>
			<action type="add" issue="504">
				Custom resource types which extend Binary must not
				have declared extensions since this is invalid in
				FHIR (and HAPI would just ignore them anyhow). Thanks
				to Thomas S Berg for reporting!
			</action>
			<action type="add">
				Standard HAPI zip/tar distributions did not include the project
				sources and JavaDoc JARs. Thanks to Keith Boone for pointing
				this out!
			</action>
			<action type="fix">
				Server AuthorizationInterceptor always rejects history operation
				at the type level even if rules should allow it.
			</action>
			<action type="fix">
				JPA server terminology service was not correctly validating or expanding codes
				in SNOMED CT or LOINC code systems. Thanks to David Hay for reporting!
			</action>
			<action type="fix" issue="539">
				Attempting to search for an invalid resource type (e.g. GET base/FooResource) should
				return an HTTP 404 and not a 400, per the HTTP spec. Thanks to
				GitHub user @CarthageKing for the pull request!
			</action>
			<action type="fix" issue="544">
				When parsing a Bundle containing placeholder fullUrls and references
				(e.g. "urn:uuid:0000-0000") the resource reference targets did not get
				populated with the given resources. Note that as a part of this
				change, <![CDATA[<code>IdType</code> and <code>IdDt</code>]]> have been modified
				so that when parsing a placeholder ID, the complete placeholder including the
				"urn:uuid:" or "urn:oid:" prefix will be placed into the ID part. Previously,
				the prefix was treated as the base URL, which led to strange behaviour
				like the placeholder being treated as a real IDs. Thanks to GitHub
				user @jodue for reporting!
			</action>
			<action type="add">
				Declared extensions with multiple type() options listed in the @Child
				annotation caused a crash on startup. Now this is supported.
			</action>
			<action type="add">
				STU3 XHTML parser for narrative choked if the narrative contained
				an <![CDATA[<code>&amp;rsquot;</code>]]> entity string.
			</action>
			<action type="fix" issue="538">
				When parsing a quantity parameter on the server with a
				value and units but no system (e.g.
				<![CDATA[<code>GET [base]/Observation?value=5.4||mg</code>]]>)
				the unit was incorrectly treated as the system. Thanks to
				@CarthageKing for the pull request!
			</action>
			<action type="533">
				Correct a typo in the JPA ValueSet ResourceProvider which prevented
				successful operation under Spring 4.3. Thanks to
				Robbert van Waveren for the pull request!
			</action>
			<action type="remove">
				Deprecate the method
				<![CDATA[<code>ICompositeElement#getAllPopulatedChildElementsOfType(Class)</code>]]>
				as it is no longer used by HAPI and is just an annoying step
				in creating custom structures. Thanks to Allan Bro Hansen
				for pointing this out.
			</action>
			<action type="fix" issue="547">
				CapturingInterceptor did not buffer the response meaning
				that in many circumstances it did not actually capture
				the response. Thanks to Jenny Syed of Cerner for
				the pull request and contribution!
			</action>
		</release>
		<release version="2.1" date="2016-11-11">
			<action type="add">
				STU3 structure definitions have been updated to the
				STU3 latest definitions (1.7.0 - SVN 10129). In
				particular, this version supports the new CapabilityStatement
				resource which replaces the previous Conformance
				resource (in order to reduce upgrade pain, both resource
				types are included in this version of HAPI)
			</action>
			<action type="add">
				Bump the version of a few dependencies to the
				latest versions (dependent HAPI modules listed in brackets):
				<![CDATA[
					<ul>
						<li>spring-data-orm (JPA): 1.10.2 -&gt; 1.10.4</li>
					</ul>
				]]>
			</action>
			<action type="fix">
				Fix a fairly significant issue in JPA Server when using the
				<![CDATA[<code>DatabaseBackedPagingProvider</code>]]>: When paging over the results
				of a search / $everything operation, under certain circumstances resources may be missing from the last page
				of results
				that is returned. Thanks to David Hay for reporting!
			</action>
			<action type="add">
				Client, Server, and JPA server now support experimental support
				for
				<![CDATA[HTTP PATCH]]>
				using the XML Patch and JSON Patch syntax as explored during the
				September 2016 Baltimore Connectathon. See
				<![CDATA[<a href="http://wiki.hl7.org/index.php?title=201609_PATCH_Connectathon_Track_Proposal">this wiki page</a>]]>
				for a description of the syntax.
				<![CDATA[<br/>]]>
				Thanks to Pater Girard for all of his help during the connectathon
				in implementing this feature!
			</action>
			<action type="add">
				Android library now uses OkHttp client by default instead
				of Apache HttpClient. This should lead to much simpler
				support for Android in the future.
			</action>
			<action type="add">
				Both client and server now use the new STU3 mime types by default
				if running in STU3 mode (in other words, using an STU3
				FhirContext).
			</action>
			<action type="fix">
				In server, when returning a list of resources, the server sometimes failed to add
				<![CDATA[<code>_include</code>]]> resources to the response bundle if they were
				referred to by a contained resource. Thanks to Neal Acharya for reporting!
			</action>
			<action type="fix">
				Fix regression in web testing UI where "prev" and "next" buttons don't work
				when showing a result bundle
			</action>
			<action type="fix">
				JPA server should not attempt to resolve built-in FHIR StructureDefinitions from the
				database (this causes a significant performance hit when validating)
			</action>
			<action type="fix">
				BanUnsupportedHttpMethodsInterceptor was erroring out when a client
				attempts HTTP HEAD requests
			</action>
			<action type="fix">
				Conditional URLs in JPA server (e.g. for delete or update) did not support the
				<![CDATA[<code>_has</code>]]> parameter
			</action>
			<action type="add" issue="440">
				Remove Maven dependency on Saxon library, as it is not actually used. Thanks
				to Lem Edmondson for the suggestion!
			</action>
			<action type="fix" issue="444">
				Times before 1970 with fractional milliseconds were parsed incorrectly. Thanks
				to GitHub user @CarthageKing for reporting!
			</action>
			<action type="fix" issue="448">
				Prevent crash in parser when parsing resource
				with multiple profile declarations when
				default type for profile is used. Thanks to
				Filip Domazet for the pull request!
			</action>
			<action type="fix" issue="445">
				STU3 servers were adding the old MimeType
				strings to the
				<![CDATA[<code>Conformance.format</code>]]>
				part of the generated server conformance
				statement
			</action>
			<action type="fix" issue="446">
				When performing an update using the client on a resource that
				contains other resources (e.g. Bundle update), all child resources in the
				parent bundle were incorrectly given the ID of the parent. Thanks
				to Filip Domazet for reporting!
			</action>
			<action type="add">
				STU clients now use an Accept header which
				indicates support for both the old MimeTypes
				(e.g. <![CDATA[<code>application/xml+fhir</code>]]>)
				and the new MimeTypes
				(e.g. <![CDATA[<code>application/fhir+xml</code>]]>)
			</action>
			<action type="fix">
				JPA server now sends correct
				<![CDATA[<code>HTTP 409 Version Conflict</code>]]>
				when a
				DELETE fails because of constraint issues, instead of
				<![CDATA[<code>HTTP 400 Invalid Request</code>]]>
			</action>
			<action type="fix">
				Server history operation did not populate the Bundle.entry.request.url
				field, which is required in order for the bundle to pass validation.
				Thanks to Richard Ettema for spotting this!
			</action>
			<action type="add">
				Add a new method to the server interceptor framework which will be
				called after all other processing is complete (useful for performance
				tracking). The server LoggingInterceptor has been switched to using this
				method which means that log lines will be created when processing is finished,
				instead of when it started.
			</action>
			<action type="fix">
				STU3 clients were not sending the new mimetype values in the
				<![CDATA[<code>Content-Type</code>]]> header. Thanks to
				Claude Nanjo for pointing this out!
			</action>
			<action type="fix">
				JAX-RS server was not able to handle the new mime types defined
				in STU3
			</action>
			<action type="fix">
				JPA server did not handle custom types when being called
				programatically (I.e. not through HTTP interface). Thanks to
				Anthony Mei for pointing this out!
			</action>
			<action type="fix">
				CLI was not correctly able to upload DSTU2 examples to any server
			</action>
			<action type="fix">
				STU3 validator has been upgrated to include fixes made since the
				1.6.0 ballot
			</action>
			<action type="fix">
				Prevent JPA server from creating a bunch of
				FhirContext objects for versions of FHIR that
				aren't actually being used
			</action>
			<action type="fix" issue="443">
				XhtmlNode.equalsDeep() contained a bug which caused resources
				containing a narrative to always return
				<![CDATA[<code>false</code>]]> for STU3
				<![CDATA[<code>Resource#equalsDeep()</code>]]>. Thanks to
				GitHub user @XcrigX for reporting!
			</action>
			<action type="fix" issue="441">
				JPA server did not correctly process searches for chained parameters
				where the chain passed across a field that was a choice between a
				reference and a non-reference type (e.g.
				<![CDATA[<code>MedicationAdministration.medication[x]</code>]]>.
				Thanks to GitHub user @Crudelus for reporting!
			</action>
			<action type="fix" issue="414">
				Handle parsing an extension without a URL more gracefully. In HAPI FHIR 2.0 this caused
				a NullPointerException to be thrown. Now it will trigger a warning, or throw a
				DataFormatException if the StrictErrorHandler is configured on the parser.
			</action>
			<action type="fix">
				Calling a HAPI server URL with a chain on a parameter that shouldn't accept
				chains (e.g.
				<![CDATA[<code>GET [base]/Patient?name.foo=smith</code>]]>)
				did not return an error and instead just ignored the chained part
				and treated the parameter as though it did not have the chain. This
				led to confusing and potentially unsafe behaviour. This has been
				corrected to return an error to the client. Thanks to
				Kevin Tallevi for finding this!
			</action>
			<action type="fix" issue="411">
				Fix #411 - Searching by <![CDATA[<code>POST [base]/_search</code>]]> with urlencoded parameters doesn't work
				correctly if
				interceptors are accessing the parameters and there is are also
				parameters on the URL. Thanks to Jim Steel for reporting!
			</action>
			<action type="add">
				Fluent client can now return types other than Parameters
				when invoking operations.
			</action>
			<action type="fix">
				JPA server shouldn't report a totalCount in Bundle of "-1" when
				there are no results
			</action>
			<action type="fix" issue="454">
				JPA server was not correctly normalizing strings with non-latin characters
				(e.g. Chinese chars). Thanks to GitHub user @YinAqu for reporting and providing
				some great analysis of the issue!
			</action>
			<action type="add">
				Add a new method to ReferenceClientParam which allows you to
				pass in a number of IDs by a collection of Strings. Thanks to
				Thomas Andersen for the pul request!
			</action>
			<action type="fix" issue="327">
				When encoding a resource in JSON where the resource has
				an extension with a value where the value is a reference to a
				contained resource, the reference value (e.g. "#1") did not
				get serialized. Thanks to GitHub user @fw060 for reporting!
			</action>
			<action type="fix" issue="464">
				ResponseHighlighterInterceptor now pretty-prints responses
				by default unless the user has explicitly requested
				a non-pretty-printed response (ie.
				using <![CDATA[<code>?_pretty=false</code>]]>. Thanks to
				Allan Brohansen and Jens Villadsen for the suggestion!
			</action>
			<action type="add" issue="469">
				Add a new JSON library abstraction layer to the JSON parser.
				This contribution shouldn't have any end-user impact but does
				make it easier to use the JSON parser to generate custom structures
				for other purposes, and should allow us to support RDF more
				easily at some point. Thanks to Bill Denton for the pull
				request and the contribution!
			</action>
			<action type="add" issue="455">
				DSTU1 Bundle encoder did not include the Bundle entry author in
				the generated bundle. Thanks to Hannes Venter for the pull
				request and contribution!
			</action>
			<action type="fix">
				Remove unused field (myIsContained) from ResourceTable
				in JPA server.
			</action>
			<action type="add">
				AuthorizationInterceptor is now a bit more aggressive
				at blocking read operations, stopping them on the
				way in if there is no way they will be accepted
				to the resource check on the way out. In addition
				it can now be configured to allow/deny operation
				invocations at the instance level on any
				instance of a given type
			</action>
			<action type="fix" issue="472">
				STU3 servers were incorrectly returning the
				<![CDATA[<code>Content-Location</code>]]>
				header instead of the
				<![CDATA[<code>Content</code>]]>
				header. The former has been removed from the
				FHIR specification in STU3, but the
				latter got removed in HAPI's code base.
				Thanks to Jim Steel for reporting!
			</action>
			<action type="fix">
				Correct several documentation issues. Thanks to Vadim Peretokin
				for the pull requests!
			</action>
			<action type="add">
				Remove an unneccesary database flush
				from JPA persistence operations
			</action>
			<action type="add" issue="470">
				Add method to fluent client to allow OR search across several
				profiles. Thanks to Thomas Andersen for the pull request!
			</action>
		</release>
		<release version="2.0" date="2016-08-30">
			<action type="fix">
				JSON parsing in HAPI FHIR has been switched from using JSR353 (javax.json) to
				using Google Gson. For this reason we are bumping the major release number to
				2.0. Theoretically this should not affect projects in any major way, but Gson
				does have subtle differences. Two differences which popped up a fair bit in
				our own testing:
				<![CDATA[
				<ul>
					<ul>
						A space is placed after the : in keys, e.g. what was previously
						encoded as <code>"resourceType":"Patient"</code> is now encoded
						as <code>"resourceType": "Patient"</code> (this broke a number of
						our unit tests with hardcoded resource definitions)
					</ul>
					<ul>
						Trailing content after a valid json resource is rejected by
						Gson (it was ignored by the Glassfish parser we were previously
						using even though it was invalid)
					</ul>
				</ul>
				]]>
			</action>
			<action type="add">
				STU3 structure definitions have been updated to the
				STU3 ballot candidate versions (1.6.0 - SVN 9663)
			</action>
			<action type="add">
				Both client and server now support the new Content Types decided in
				<![CDATA[<a href="http://gforge.hl7.org/gf/project/fhir/tracker/?action=TrackerItemEdit&tracker_id=677&tracker_item_id=10199">FHIR #10199</a>]]>
				.
				<![CDATA[<br/><br/>]]>
				This means that the server now supports
				<![CDATA[<code>application/fhir+xml</code> and <code>application/fhir+json</code>]]>
				in addition to the older style
				<![CDATA[<code>application/xml+fhir</code> and <code>application/json+fhir</code>]]>.
				In order to facilitate migration by implementors, the old style remains the default
				for now, but the server will respond using the new style if the request contains it. The
				client now uses an <![CDATA[<code>Accept</code>]]> header value which requests both
				styles with a preference given to the new style when running in DSTU3 mode.
				<![CDATA[<br/><br/>]]>
				As a part of this change, the server has also been enhanced so that if a request
				contains a Content-Type header but no Accept header, the response will prefer the
				encoding specified by the Content-Type header.
			</action>
			<action type="add">
				Bump the version of a few dependencies to the
				latest versions (dependent HAPI modules listed in brackets):
				<![CDATA[
					<ul>
						<li>Logback (used in sample projects): 1.1.5 -&gt; 1.1.7</li>
						<li>Phloc Commons (used by schematron validator): 4.4.4 -&gt; 4.4.5</li>
						<li>Commons-IO: 2.4 -&gt; 2.5</li>
						<li>Apache HTTPClient: 4.5.1 -&gt; 4.5.2</li>
						<li>Apache HTTPCore: 4.4.4 -&gt; 4.4.5</li>
						<li>Jersey (JAX-RS tests): 2.22.2 -&gt; 2.23.1</li>
						<li>Spring (JPA, Web Tester): 4.3.0 -&gt; 4.3.1</li>
						<!--<li>Hibernate ORM (JPA): 5.1.0 -&gt; 5.2.1</li>-->
						<li>Hibernate Search (JPA): 5.5.2 -&gt; 5.5.4</li>
						<li>Thymeleaf (Narrative Generator / Web Tester): 2.1.4 -&gt;3.0.1</li> 
					</ul>
				]]>
			</action>

			<action type="fix">
				Fix issue in DSTU1 Bundle parsing where unexpected elements in the bundle resulted in a failure
				to parse.
			</action>
			<action type="fix">
				DSTU2 QuestionnaireResponse validator failed with an exception if the
				QuestionnaireResponse contained certain groups with no content
			</action>
			<action type="add" issue="150">
				Fluent client should ignore parameter values which are null instead of including
				them as <![CDATA[<code>?foo=null</code>]]>
			</action>
			<action type="fix">
				When using <![CDATA[<code>_elements</code>]]> parameter on server, the server was not
				automatically adding the <![CDATA[<code>SUBSETTED</code>]]> tag as it should
			</action>
			<action type="fix">
				JPA server should now automatically detect
				if Hibernate Search (Lucene) is configured to be
				disabled and will not attempt to use it. This
				prevents a crash for some operations.
			</action>
			<action type="add">
				A new server interceptor "BanUnsupprtedHttpMethodsInterceptor" has been added
				which causes the server to return an HTTP 405 if an unsupported HTTP
				verb is received from the client
			</action>
			<action type="fix" issue="404">
				Fix an issue where resource IDs were not correctly set when using
				DSTU2 HL7org structures with the JAX-RS module. Thanks to Carlo Mion
				for the pull request!
			</action>
			<action type="fix">
				hapi-fhir-testpage-overlay project contained an unneccesary
				dependency on hapi-fhir-jpaserver-base module, which resulted in
				projects using the overlay having a large number of unnneded
				JARs included
			</action>
			<action type="add" issue="403">
				It is not possible to configure both the parser and the context to
				preserve versions in resource references (default behaviour is to
				strip versions from references). Thanks to GitHub user @cknaap
				for the suggestion!
			</action>
			<action type="fix" issue="409">
				<![CDATA[<code>Tag#setCode(String)</code>]]> did not actually set the code it was supposed to
				set. Thanks to Tim Tschampel for reporting!
			</action>
			<action type="fix" issue="401">
				JPA server's <![CDATA[<code>/Bundle</code>]]> endpoint cleared
				the <![CDATA[<code>Bundle.entry.fullUrl</code>]]> field on stored
				bundles, resulting in invalid content being saved. Thanks to Mirjam
				Baltus for reporting!
			</action>
			<action type="fix">
				JPA server now returns HTTP 200 instead of HTTP 404 for
				conditional deletes which did not find any matches,
				per FHIR-I decision.
			</action>
			<action type="fix">
				Client that declares explicitly that it is searching/reading/etc for
				a custom type did not automatically parse into that type.
			</action>
			<action type="add" issue="406">
				Allow servers to specify the authentication realm of their choosing when
				throwing an AuthenticationException. Thanks to GitHub user @allanbrohansen
				for the suggestion!
			</action>
			<action type="add" issue="416">
				Add a new client implementation which uses the
				<![CDATA[<a href="http://square.github.io/okhttp/">OkHttp</a>]]>
				library as the HTTP client implementation (instead of Apache HttpClient).
				This is particularly useful for Android (where HttpClient is a pain) but
				could also be useful in other places too.
				Thanks to Matt Clarke of Orion Health for the contribution!
			</action>
			<action type="fix">
				Fix a regression when parsing resources that have contained
				resources, where the reference in the outer resource which
				links to the contained resource sometimes did does not get
				populated with the actual target resource instance. Thanks to
				Neal Acharya for reporting!
			</action>
			<action type="add">
				hapi-fhir-cli upload-terminology command now has an argument
				"-b FOO" that lets you add an authorization header in the form
				<![CDATA[<code>Authorization: Bearer FOO</code>]]>
			</action>
			<action type="fix" issue="423">
				Parser failed to successfully encode a custom resource
				if it contained custom fields that also used custom
				types. Thanks to GitHub user @sjanic for reporting!
			</action>
			<action type="add">
				Inprove handling of _text and _content searches in JPA server to do better
				matching on partial strings
			</action>
			<action type="add">
				Servers in STU3 mode will now ignore any ID or VersionID found in the
				resource body provided by the client when processing FHIR
				<![CDATA[<code>update</code>]]> operations. This change has been made
				because the FHIR specification now requires servers to ignore
				these values. Note that as a result of this change, resources passed
				to <![CDATA[<code>@Update</code>]]> methods will always have
				<![CDATA[<code>null</code>]]> ID
			</action>
			<action type="add">
				Add new methods to
				<![CDATA[<code>AuthorizationInterceptor</code>]]>
				which allow user code to declare support for conditional
				create, update, and delete.
			</action>
			<action type="fix">
				When encoding a resource with a reference to another resource
				that has a placeholder ID (e.g. urn:uuid:foo), the urn prefix
				was incorrectly stripped from the reference.
			</action>
			<action type="fix">
				Servers for STU3 (or newer) will no longer include a
				<![CDATA[<code>Location:</code>]]> header on responses for
				<![CDATA[<code>read</code>]]> operations. This header was
				required in earlier versions of FHIR but has been removed
				from the specification.
			</action>
			<action type="fix" issue="428">
				Fix NullPointerException when encoding an extension containing CodeableConcept
				with log level set to TRACE. Thanks to Bill Denton for the report!
			</action>
			<action type="add">
				Add two new methods to the parser error handler that let users trap
				invalid contained resources with no ID, as well as references to contained
				resource that do not exist.
			</action>
			<action type="add">
				Improve performance when parsing resources containing contained resources
				by eliminating a step where references were woven twice
			</action>
			<action type="fix" issue="426">
				Parser failed to parse resources containing an extension with a value type of
				"id". Thanks to Raphael MÃ¤der for reporting!
			</action>
			<action type="fix">
				When committing a transaction in JPA server
				where the transaction contained placeholder IDs
				for references between bundles, the placeholder
				IDs were not substituted with viewing
				resources using the _history operation
			</action>
			<action type="add">
				HAPI root pom shouldn't include animal-sniffer plugin,
				since that causes any projects which extend this to
				be held to Java 6 compliance.
			</action>
		</release>
		<release version="1.6" date="2016-07-07">
			<action type="fix">
				Performance has been improved for the initial FhirContext
				object creation by avoiding a lot of unnecessary reflection. HAPI FHIR
				1.5 had a regression compared to previous releases
				and this has been corrected, but other improvements have been
				made so that this release is faster than previous releases too.
				<![CDATA[<br/><br/>]]>
				In addition, a new "deferred scan" mode has been implemented for
				even faster initialization on slower environments (e.g. Android).
				See the <![CDATA[<a href="./doc_rest_client_http_config.html#performance">performance documentation</a>]]>
				for more information.
				<![CDATA[<br/><br/>]]>
				The following shows our benchmarks for context initialization across several
				versions of HAPI:
				<![CDATA[
					<ul>
						<li>Version 1.4: <b>560ms</b></li>
						<li>Version 1.5: <b>800ms</b></li>
						<li>Version 1.6: <b>340ms</b></li>
						<li>Version 1.6 (deferred mode): <b>240ms</b></li>
					</ul>
				]]>
			</action>
			<action type="add">
				Bump the version of a few dependencies to the
				latest versions (dependent HAPI modules listed in brackets):
				<![CDATA[
					<ul>
						<li>Spring (JPA, Web Tester): 4.2.5 -&gt; 4.3.0</li>
						<li>Spring-Data (JPA): 1.9.2 -&gt; 1.10.1</li>
						<!--<li>Hibernate ORM (JPA): 5.1.0 -&gt; 5.2.0</li>-->
						<li>Hibernate Search (JPA): 5.5.2 -&gt; 5.5.3</li>
						<li>Jetty (CLI): 9.3.9 -&gt; 9.3.10</li>
					</ul>
				]]>
			</action>
			<action type="remove">
				Remove some clases that were deprecated over a year ago and have
				suitable replacements:
				<![CDATA[
					<ul>
						<li>QualifiedDateParam has been removed, but DateParam may be used instead</li>
						<li>PathSpecification has been removedm but Include may be used instead</li>
					</ul>
				]]>
			</action>
			<action type="fix" issue="345">
				ResponseValidatingInterceptor threw an InternalErrorException (HTTP 500) for operations
				that do not return any content (e.g. delete). Thanks to Mohammad Jafari for reporting!
			</action>
			<action type="fix" issue="342">
				REST server now throws an HTTP 400 instead of an HTTP 500 if an operation which takes
				a FHIR resource in the request body (e.g. create, update) contains invalid content that
				the parser is unable to parse. Thanks to Jim Steel for the suggestion!
			</action>
			<action type="add">
				Deprecate fluent client search operations without an explicit declaration of the
				bundle type being used. This also means that in a client
				<![CDATA[<code>.search()</code>]]>
				operation, the
				<![CDATA[<code>.returnBundle(Bundle.class)</code>]]>
				needs to be the last statement before
				<![CDATA[<code>.execute()</code>]]>
			</action>
			<action type="add" issue="346">
				Server now respects the parameter <![CDATA[<code>_format=application/xml+fhir"</code>]]>
				which is technically invalid since the + should be escaped, but is likely to be used. Also,
				a parameter of <![CDATA[<code>_format=html</code>]]> can now be used, which
				forces SyntaxHighlightingInterceptor to use HTML even
				if the headers wouldn't otherwise trigger it.
				Thanks to Jim Steel for reporting!
			</action>
			<action type="fix">
				Improve performance when parsing large bundles by fixing a loop over all of the
				entries inthe bundle to stitch together cross-references, which was happening once
				per entry instead of once overall. Thanks to Erick on the HAPI FHIR Google Group for
				noticing that this was an issue!
			</action>
			<action type="remove">
				JSON parser no longer allows the resource ID to be specified in an element called "_id"
				(the correct one is "id"). Previously _id was allowed because some early FHIR examples
				used that form, but this was never actually valid so it is now being removed.
			</action>
			<action type="add">
				JPA server now allows "forced IDs" (ids containing non-numeric, client assigned IDs)
				to use the same logical ID part on different resource types. E.g. A server may now have
				both Patient/foo and Obervation/foo on the same server.<![CDATA[<br/><br/>]]>
				Note that existing databases will need to modify index "IDX_FORCEDID" as
				it is no longer unique, and perform a reindexing pass.
			</action>
			<action type="fix" issue="350">
				When serializing/encoding custom types which replace exsting choice fields by
				fixing the choice to a single type, the parser would forget that the
				field was a choice and would use the wrong name (e.g. "abatement" instead of
				"abatementDateType"). Thanks to Yaroslav Kovbas for reporting and
				providing a unit test!
			</action>
			<action type="fix">
				JPA server transactions sometimes created an incorrect resource reference
				if a resource being saved contained references that had a display value but
				not an actual reference. Thanks to David Hay for reporting!
			</action>
			<action type="add" issue="352">
				When performing a REST Client create or update with
				<![CDATA[<code>Prefer: return=representation</code>]]> set,
				if the server does not honour the Prefer header, the client
				will automatically fetch the resource before returning. Thanks
				to Ewout Kramer for the idea!
			</action>
			<action type="add" issue="354">
				DSTU3 structures now have
				<![CDATA[<code>setFoo(List)</code>]]>
				and
				<![CDATA[<code>setGetFooFirstRep()</code>]]>
				methods, bringing them back to parity with the HAPI
				DSTU2 structures. Thanks to Rahul Somasunderam and
				Claude Nanjo for the suggestions!
			</action>
			<action type="add">
				JPA server has now been refactored to use the
				new FluentPath search parameter definitions
				for DSTU3 resources.
			</action>
			<action type="add">
				RequestValidatingInterceptor and ResponseValidatingInterceptor
				both have new method <![CDATA[<code>setIgnoreValidatorExceptions</code>]]>
				which causes validator exceptions to be ignored, rather than causing
				processing to be aborted.
			</action>
			<action type="add">
				LoggingInterceptor on server has a new parameter
				<![CDATA[<code>${requestBodyFhir}</code>]]> which logs the entire request body.
			</action>
			<action type="add" issue="355">
				JAX-RS server module now supports DSTU3 resources (previously it only supported DSTU2). Thanks
				to Phillip Warner for implementing this, and providing a pull request!
			</action>
			<action type="fix" issue="356">
				Generated conformance statements for DSTU3 servers did not properly reference their
				OperationDefinitions. Thanks
				to Phillip Warner for implementing this, and providing a pull request!
			</action>
			<action type="fix" issue="359">
				Properly handle null arrays when parsing JSON resources. Thanks to Subhro for
				fixing this and providing a pull request!
			</action>
			<action type="fix">
				STU3 validator failed to validate codes where the
				code was a child code within the code system that contained it
				(i.e. not a top level code). Thanks to Jon
				Zammit for reporting!
			</action>
			<action type="fix" issue="361">
				Restore the setType method in the DSTU1 Bundle
				class, as it was accidentally commented out. Thanks
				to GitHub user @Virdulys for the pull request!
			</action>
			<action type="add">
				JPA server now supports composite search parameters
				where the type of the composite parameter is
				a quantity (e.g. Observation:component-code-component-value-quantity)
			</action>
			<action type="remove">
				Remove the Remittance resource from DSTU2
				structures, as it is not a real resource and
				was causing issues with interoperability
				with the .NET client.
			</action>
			<action type="fix">
				CLI tool cache feature (-c) for upload-example task sometimes failed
				to write cache file and exited with an exception.
			</action>
			<action type="fix">
				Fix error message in web testing UI when loading pages in a search
				result for STU3 endpoints.
			</action>
			<action type="fix">
				When encoding JSON resource, the parser will now always
				ensure that XHTML narrative content has an
				XHTML namespace declaration on the first
				DIV tag. This was preventing validation for
				some resources using the official validator
				rules.
			</action>
			<action type="fix">
				Server failed to invoke operations when the name
				was escaped (%24execute instead of $execute).
				Thanks to Michael Lawley for reporting!
			</action>
			<action type="fix">
				JPA server transactions containing a bundle that has multiple entries
				trying to delete the same resource caused a 500 internal error
			</action>
			<action type="fix">
				JPA module failed to index search parameters that mapped to a Timing datatype,
				e.g. CarePlan:activitydate
			</action>
			<action type="add">
				Add a new option to the CLI run-server command called <![CDATA[<code>--lowmem</code>]]>.
				This option disables some features (e.g. fulltext search) in order to allow the
				server to start in memory-constrained environments (e.g Raspberry Pi)
			</action>
			<action type="add">
				When updating a resource via an update operation on the server, if the ID of the
				resource is not present in the resource body but is present on the URL, this will
				now be treated as a warning instead of as a failure in order to be a bit more
				tolerant of errors. If the ID is present in the body but does not agree with the
				ID in the URL this remains an error.
			</action>
			<action type="fix">
				Server / JPA server date range search params (e.g. Encounter:date) now treat
				a single date with no comparator (or the eq comparator) as requiring that the
				value be completely contained by the range specified. Thanks to Chris Moesel
				for the suggestion.
			</action>
			<action type="fix">
				In server, if a parameter was annotated with the <![CDATA[@Count]]> annotation, the
				count would not appear in the self/prev/next links and would not actually be applied
				to the search results by the server. Thanks to Jim Steele for letting us know!
			</action>
			<action type="fix">
				Conditional update on server failed to process if the conditional URL did not have any
				search parameters that did not start with an underscore. E.g. "Patient?_id=1" failed
				even though this is a valid conditional reference.
			</action>
			<action type="add" issue="363">
				JPA server can now be configured to allow external references (i.e. references that
				point to resources on other servers). See
				<![CDATA[<a href="./doc_jpa.html">JPA Documentation</a>]]> for information on
				how to use this. Thanks to Naminder Soorma for the suggestion!
			</action>
			<action type="fix" issue="366">
				When posting a resource to a server that contains an invalid value in a boolean field
				(e.g. Patient with an active value of "1") the server should return an HTTP 400, not
				an HTTP 500. Thanks to Jim Steel for reporting!
			</action>
			<action type="fix" issue="364">
				Enable parsers to parse and serialize custom resources that contain custom datatypes.
				An example has been added which shows how to do this
				<![CDATA[<a href="./doc_custom_structures.html">here</a>]]>
			</action>
			<action type="fix">
				JSON parser was incorrectly encoding resource language attribute in JSON as an
				array instead of a string. Thanks to David Hay for reporting!
			</action>
			<action type="add" issue="367">
				SÃ©bastien RiviÃ¨re contributed an excellent pull request which adds a
				number of enhancements to JAX-RS module:
				<![CDATA[
				<ul>
				<li>Enable the conditional update and delete</li>
				<li>Creation of a bundle provider, and support of the @Transaction</li>
				<li>Bug fix on the exceptions handling as some exceptions throw outside bean context were not intercept.</li>
				<li>Add the possibility to have the stacktrace in the jaxrsException</li>
				</ul>
				]]>
			</action>
			<action type="fix" issue="369">
				FhirTerser.cloneInto method failed to clone correctly if the source
				had any extensions. Thanks to GitHub user @Virdulys for submitting and
				providing a test case!
			</action>
			<action type="add">
				Update DSTU2 InstanceValidator to latest version from upstream
			</action>
			<action type="fix">
				Web Testing UI was not able to correctly post an STU3 transaction
			</action>
			<action type="fix">
				DateTime parser incorrectly parsed times where more than 3 digits of
				precision were provided on the seconds after the decimal point
			</action>
			<action type="add">
				Improve error messages when the $validate operation is called but no resource
				is actually supplied to validate
			</action>
			<action type="remove">
				DSTU2+ servers no longer return the Category header, as this has been
				removed from the FHIR specification (and tags are now available in the
				resource body so the header was duplication/wasted bandwidth)
			</action>
			<action type="fix" issue="374">
				Create and Update operations in server did not
				include ETag or Last-Modified headers even though
				the spec says they should. Thanks to Jim Steel for
				reporting!
			</action>
			<action type="fix" issue="371">
				Update STU3 client and server to use the new sort parameter style (param1,-param2,param). Thanks to GitHub
				user @euz1e4r for
				reporting!
			</action>
			<action type="fix">
				QuantityClientParam#withUnit(String) put the unit into the system part of the
				parameter value
			</action>
			<action type="fix">
				Fluent client searches with date parameters were not correctly using
				new prefix style (e.g. gt) instead of old one (e.g. &gt;)
			</action>
			<action type="fix" issue="370">
				Some built-in v3 code systems for STU3 resources were missing
				certain codes, which caused false failures when validating
				resources. Thanks to GitHub user @Xoude for reporting!
			</action>
			<action type="fix" issue="365">
				Some methods on DSTU2 model structures have JavaDocs that
				incorrectly claim that the method will not return null when
				in fact it can. Thanks to Rick Riemer for reporting!
			</action>
			<action type="add">
				ResponseHighlightingInterceptor has been modified based on consensus
				on Zulip with Grahame that requests that have a parameter of
				<![CDATA[<code>_format=json</code>]]> or
				<![CDATA[<code>_format=xml</code>]]> will output raw FHIR content
				instead of HTML highlighting the content as they previously did.
				HTML content can now be forced via the (previously existing)
				<![CDATA[<code>_format=html</code>]]> or via the two newly added
				values
				<![CDATA[<code>_format=html/json</code>]]> and
				<![CDATA[<code>_format=html/xml</code>]]>. Because of this
				change, the custom
				<![CDATA[<code>_raw=true</code>]]> mode has been deprecated and
				will be removed at some point.
			</action>
			<action type="fix" issue="267">
				Operation definitions (e.g. for $everything operation) in the generated
				server conformance statement should not include the $ prefix in the operation
				name or code. Thanks to Dion McMurtrie for reporting!
			</action>
			<action type="fix" issue="378">
				Server generated OperationDefinition resources did not validate
				due to some missing elements (kind, status, etc.).
				Thanks to
				Michael Lawley for reporting!
			</action>
			<action type="fix" issue="379">
				Operations that are defined on multiple resource provider types with
				the same name (e.g. "$everything") are now automatically exposed by the server
				as separate OperationDefinition resources per resource type. Thanks to
				Michael Lawley for reporting!
			</action>
			<action type="fix" issue="380">
				OperationDefinition resources generated automatically by the server for operations
				that are defined within resource/plain providers incorrectly stated that
				the maximum cardinality was "*" for non-collection types with no explicit
				maximum stated, which is not the behaviour that the JavaDoc on the
				<![CDATA[@OperationParam]]> annotation describes. Thanks to Michael Lawley
				for reporting!
			</action>
			<action type="fix">
				Server parameters annotated with
				<![CDATA[<code>@Since</code>]]>
				or
				<![CDATA[<code>@Count</code>]]>
				which are of a FHIR type such as IntegerDt or DateTimeType will
				now be set to null if the client's URL does not
				contain this parameter. Previously they would be populated
				with an empty instance of the FHIR type, which was inconsistent with
				the way other server parameters worked.
			</action>
			<action type="add">
				Server now supports the _at parameter (including multiple repetitions)
				for history operation
			</action>
			<!--
			This one actually doesn't seem possible without using a deprecated servlet API
			<action type="fix">
				When throwing UnclassifiedServerException in server methods, the HTTP response
				status line contained the response code specified in the exception, but not the
				response message
			</action>
			-->
			<action type="add">
				AuthorizationInterceptor can now allow or deny requests to extended
				operations (e.g. $everything)
			</action>
			<action type="fix">
				DecimalType used BigDecimal constructor instead of valueOf method to
				create a BigDecimal from a double, resulting in weird floating point
				conversions. Thanks to Craig McClendon for reporting!
			</action>
			<action type="fix" issue="394">
				Remove the depdendency on a method from commons-lang3 3.3 which was
				causing issues on some Android phones which come with an older version
				of this library bundled. Thanks to Paolo Perliti for reporting!
			</action>
			<action type="fix">
				Parser is now better able to handle encoding fields which have been
				populated with a class that extends the expected class
			</action>
			<action type="fix">
				When declaring a child with
				<![CDATA[<code>order=Child.REPLACE_PARENT</code>]]>
				the serialized form still put the element at the
				end of the resource instead of in the correct
				order
			</action>
			<action type="fix">
				Fix STU3 JPA resource providers to allow validate operation
				at instance level
			</action>
		</release>
		<release version="1.5" date="2016-04-20">
			<action type="fix" issue="339">
				Security Fix: XML parser was vulnerable to XXE (XML External Entity)
				processing, which could result in local files on disk being disclosed.
				See <![CDATA[<a href="https://www.owasp.org/index.php/XML_External_Entity_(XXE)_Processing">this page</a>]]>
				for more information.
				Thanks to Jim Steel for reporting!
			</action>
			<action type="add">
				Bump the version of a few dependencies to the
				latest versions (dependent HAPI modules listed in brackets):
				<![CDATA[
					<ul>
						<li>Hibernate (JPA, Web Tester): 5.0.7 -&gt; 5.1.0</li>
						<li>Spring (JPA, Web Tester): 4.2.4 -&gt; 4.2.5</li>
						<li>SLF4j (All): 1.7.14 -&gt; 1.7.21</li>
					</ul>
				]]>
			</action>
			<action type="add">
				Support comments when parsing and encoding both JSON and XML. Comments are retrieved
				and added to the newly created methods
				IBase#getFormatCommentsPre() and
				IBase#getFormatCommentsPost()
			</action>
			<action type="add" issue="293">
				Added options to the CLI upload-examples command which allow it to cache
				the downloaded content file, or use an arbitrary one. Thanks to Adam Carbone
				for the pull request!
			</action>
			<action type="fix">
				REST search parameters with a prefix/comparator had not been updated to use
				the DSTU2 style prefixes (gt2011-01-10) instead of the DSTU1 style prefixes
				(&gt;2011-01-01). The client has been updated so that it uses the new prefixes
				if the client has a DSTU2+ context. The server has been updated so that it now
				supports both styles.
				<![CDATA[<br/><br/>]]>
				As a part of this change, a new enum called
				<![CDATA[<a href="./apidocs/ca/uhn/fhir/rest/param/ParamPrefixEnum.html">ParamPrefixEnum</a>]]>
				has been introduced. This enum replaces the old
				<![CDATA[<a href="./apidocs/ca/uhn/fhir/model/dstu/valueset/QuantityCompararatorEnum.html">QuantityCompararatorEnum</a>]]>
				which has a typo in its name and can not represent several new prefixes added since
				DSTU1.
			</action>
			<action type="add">
				JPA server number and quantity search params now follow the rules for the
				use of precision in search terms outlined in the
				<![CDATA[<a href="https://www.hl7.org/fhir/search.html">search page</a>]]> of the
				FHIR specification. For example, previously a 1% tolerance was applied for
				all searches (10% for approximate search). Now, a tolerance which respects the
				precision of the search term is used (but still 10% for approximate search).
			</action>
			<action type="fix" issue="291">
				Fix a failure starting the REST server if a method returns an untyped List, which
				among other things prevented resource provider added to the server
				as CDI beans in a JBoss enviroment. Thanks to GitHub user fw060 (Fei) for
				reporting and figuring out exactly why this wasn't working!
			</action>
			<action type="add">
				JPA server now supports :above and :below qualifiers on URI search params
			</action>
			<action type="add">
				Add optional support (disabled by default for now) to JPA server to support
				inline references containing search URLs. These URLs will be resolved when
				a resource is being created/updated and replaced with the single matching
				resource. This is being used as a part of the May 2016 Connectathon for
				a testing scenario.
			</action>
			<action type="add">
				The server no longer adds a
				<![CDATA[<code>WWW-Authenticate</code>]]>
				header to the response if any resource provider code throws an
				<![CDATA[<code>AuthenticationException</code>]]>. This header is
				used for interactive authentication, which isn't generally
				appropriate for FHIR. We added code to add this header a long time
				ago for testing purposes and it never got removed. Please let us
				know if you need the ability to add this header automatically. Thanks
				to Lars Kristian Roland for pointing this out.
			</action>
			<action type="fix">
				In the client, the create/update operations on a Binary resource
				(which use the raw binary's content type as opposed to the FHIR
				content type) were not including any request headers (Content-Type,
				User-Agent, etc.) Thanks to Peter Van Houte of Agfa Healthcare for
				reporting!
			</action>
			<action type="fix">
				Handling of Binary resources containing embedded FHIR resources for
				create/update/etc operations has been corrected per the FHIR rules
				outlined at
				<![CDATA[<a href="http://hl7.org/fhir/binary.html">Binary Resource</a>]]>
				in both the client and server.
				<![CDATA[<br/><br/>]]>
				Essentially, if the Binary contains something
				that isn't FHIR (e.g. an image with an image content-type) the
				client will send the raw data with the image content type to the server. The
				server will place the content type and raw data into a Binary resource instance
				and pass those to the resource provider. This part was already correct previous
				to 1.5.
				<![CDATA[<br/><br/>]]>
				On the other hand, if the Binary contains a FHIR content type, the Binary
				is now sent by the client to the server as a Binary resource with a FHIR content-type,
				and the embedded FHIR content is contained in the appropriate fields. The server
				will pass this &quot;outer&quot; Binary resource to the resource provider code.
			</action>
			<action type="add">
				The RequestDetails and ActionRequestDetails objects which are passed to
				server interceptor methods and may also be used as server provider method
				arguments now has a new method
				<![CDATA[
				<code>Map&lt;String, String&gt; getUserData()</code>
				]]>
				which can be used to pass data and objects between interceptor methods to
				to providers. This can be useful, for instance, if an authorization
				interceptor wants to pass the logged in user's details to other parts
				of the server.
			</action>
			<action type="fix" issue="297">
				<![CDATA[When <code>IServerInterceptor#incomingRequestPreHandled()</code> is called 
				for a <code>@Validate</code> method, the resource was not populated in the
				<code>ActionRequestDetails</code> argument. Thanks to Ravi Kuchi for reporting!	
				]]>
			</action>
			<action type="fix" issue="298">
				<![CDATA[
					Request to server at <code>[baseUrl]/metadata</code> with an HTTP method
					other than GET (e.g. POST, PUT) should result in an HTTP 405. Thanks to 
					Michael Lawley for reporting! 
				]]>
			</action>
			<action type="fix" issue="302">
				Fix a server exception when trying to automatically add the profile tag
				to a resource which already has one or more profiles set. Thanks to
				Magnus Vinther for reporting!
			</action>
			<action type="fix" issue="296">
				QuantityParam parameters being used in the RESTful server were ignoring
				the
				<![CDATA[<code>:missing</code>]]>
				qualifier. Thanks to Alexander Takacs for reporting!
			</action>
			<action type="fix" issue="299">
				Annotation client failed with an exception if the response contained
				extensions on fields in the resonse Bundle (e.g. Bundle.entry.search).
				Thanks to GitHub user am202 for reporting!
			</action>
			<action type="fix" issue="274">
				Primitive elements with no value but an extension were sometimes not
				encoded correctly in XML, and sometimes not parsed correctly in JSON.
				Thanks to Bill de Beaubien for reporting!
			</action>
			<action type="fix" issue="280">
				The Web Testing UI has long had an issue where if you click on a button which
				navigates to a new page (e.g. search, read, etc) and then click the back button
				to return to the original page, the button you clicked remains disabled and can't
				be clicked again (on Firefox and Safari). This is now fixed. Unfortunately the fix means that the
				buttom will no longer show a "loading" spinner, but there doesn't seem to
				be another way of fixing this. Thanks to Mark Scrimshire for reporting!
			</action>
			<action type="fix">
				Extensions found while parsing an object that doesn't support extensions are now
				reported using the IParserErrorHandler framework in the same way that
				other similar errors are handled. This allows the parser to be more lenient
				when needed.
			</action>
			<action type="add" issue="304">
				Improve error message if incorrect type is placed in a list field in the data model. Java
				uses generics to prevent this at compile time, but if someone is in an environment without
				generics this helps improve the error message at runtime. Thanks to Hugo Soares for
				suggesting.
			</action>
			<action type="fix" issue="308">
				Prevent an unneeded warning when parsing a resource containing
				a declared extension. Thanks to Matt Blanchette for reporting!
			</action>
			<action type="fix">
				Web Tester UI did not invoke VRead even if a version ID was specified. Thanks
				to Poseidon for reporting!
			</action>
			<action type="add">
				Per discussion on the FHIR implementer chat, the JPA server no
				longer includes _revinclude matches in the Bundle.total count, or the
				page size limit.
			</action>
			<action type="add">
				JPA server now persists search results to the database in a new table where they
				can be temporaily preserved. This makes the JPA server much more scalable, since it
				no longer needs to store large lists of pages in memory between search invocations.
				<![CDATA[<br/><br/>]]>
				Old searches are deleted after an hour by default, but this can be changed
				via a setting in the DaoConfig.
			</action>
			<action type="add">
				JPA servers' resource version history mechanism
				has been adjusted so that the history table
				keeps a record of all versions including the
				current version. This has the very helpful
				side effect that history no longer needs to be
				paged into memory as a complete set. Previously
				history had a hard limit of only being able to
				page the most recent 20000 entries. Now it has
				no limit.
			</action>
			<action type="fix">
				JPA server returned the wrong Bundle.type value (COLLECTION, should be SEARCHSET)
				for $everything operation responses. Thanks to Sonali Somase for reporting!
			</action>
			<action type="fix" issue="305">
				REST and JPA server should reject update requests where the resource body does not
				contain an ID, or contains an ID which does not match the URL. Previously these
				were accepted (the URL ID was trusted) which is incorrect according to the
				FHIR specification. Thanks to GitHub user ametke for reporting!
				<![CDATA[<br/><br/>]]>
				As a part of this change, server error messages were also improved for
				requests where the URL does not contain an ID but needs to (e.g. for
				an update) or contains an ID but shouldn't (e.g. for a create)
			</action>
			<action type="fix">
				When fields of type BoundCodeDt (e.g. Patient.gender)
				are serialized and deserialized using Java's native
				object serialization, the enum binder was not
				serialized too. This meant that values for the
				field in the deserialized object could not be
				modified. Thanks to Thomas Andersen for reporting!
			</action>
			<action type="fix" issue="313">
				REST Server responded to HTTP OPTIONS requests with
				any URI as being a request for the server's
				Conformance statement. This is incorrect, as only
				a request for <![CDATA[<code>OPTIONS [base url]</code>]]> should be treated as such. Thanks to Michael
				Lawley for reporting!
			</action>
			<action type="fix">
				REST annotation style client was not able to handle extended operations
				($foo) where the response from the server was a raw resource instead
				of a Parameters resource. Thanks to Andrew Michael Martin for reporting!
			</action>
			<action type="add">
				JPA server applies _lastUpdated filter inline with other searches wherever possible
				instead of applying this filter as a second query against the results of the
				first query. This should improve performance when searching against large
				datasets.
			</action>
			<action type="add">
				Parsers have new method
				<![CDATA[<code>setDontEncodeElements</code>]]>
				which can be used to force the parser to not encode certain elements
				in a resource when serializing. For example this can be used to omit
				sensitive data or skip the resource metadata.
			</action>
			<action type="add">
				JPA server database design has been adjusted
				so that different tables use different sequences
				to generate their indexes, resulting in more sequential
				resource IDs being assigned by the server
			</action>
			<action type="fix">
				Server now correctly serves up Binary resources
				using their native content type (instead of as a
				FHIR resource) if the request contains an accept
				header containing "application/xml" as some browsers
				do.
			</action>
			<action type="add">
				DSTU2 resources now have a
				<![CDATA[<code>getMeta()</code>]]> method which returns a
				modifiable view of the resource metadata for convenience. This
				matches the equivalent method in the DSTU3 structures.
			</action>
			<action type="add" issue="315">
				Add a new method to FhirContext called
				<![CDATA[
				<code><a href="./apidocs/ca/uhn/fhir/context/FhirContext.html#setDefaultTypeForProfile-java.lang.String-java.lang.Class-">setDefaultTypeForProfile</a></code>
				]]>
				which can be used to specify that when recources are received which declare
				support for specific profiles, a specific custom structures should be used
				instead of the default. For example, if you have created a custom Observation
				class for a specific profile, you could use this method to cause your custom
				type to be used by the parser for resources in a search bundle you receive.
				<![CDATA[
				<br/><br/>
				See the documentation page on
				<a href="./doc_extensions.html">Profiles and Extensions</a>
				for more information.
				]]>
			</action>
			<action type="fix" issue="315">
				Parsing/Encoding a custom resource type which extends a
				base type sometimes caused the FhirContext to treat all future
				parses of the same resource as using the custom type even when
				this was not wanted.
				<![CDATA[<br/><br/>]]>
				Custom structures may now be explicitly declared by profile
				using the
				<![CDATA[
				<code><a href="./apidocs/ca/uhn/fhir/context/FhirContext.html#setDefaultTypeForProfile-java.lang.String-java.lang.Class-">setDefaultTypeForProfile</a></code>
				]]>
				method.
				<![CDATA[<br/><br/>]]>
				This issue was discovered and fixed as a part of the implementation of issue #315.
			</action>
			<action type="add" issue="321">
				Set up the tinder plugin to work as an ant task
				as well as a Maven plugin, and to use external
				sources. Thanks to Bill Denton for the pull
				request!
			</action>
			<action type="fix">
				JPA server now allows searching by token
				parameter using a system only and no code,
				giving a search for any tokens which match
				the given token with any code. Previously the
				expected behaviour for this search
				was not clear in the spec and HAPI had different
				behaviour from the other reference servers.
			</action>
			<action type="add">
				Introduce a JAX-RS client provider which can be used instead of the
				default Apache HTTP Client provider to provide low level HTTP
				services to HAPI's REST client. See
				<![CDATA[<a href="./doc_rest_client_alternate_provider.html">JAX-RS &amp; Alternate HTTP Client Providers</a>]]>
				for more information.
				<![CDATA[<br/><br/>]]>
				This is useful in cases where you have other non-FHIR REST clients
				using a JAX-RS provider and want to take advantage of the
				rest of the framework.
				<![CDATA[<br/><br/>]]>
				Thanks to Peter Van Houte from Agfa for the amazing work!
			</action>
			<action type="fix" issue="312">
				Parser failed with a NPE while encoding resources if the
				resource contained a null extension. Thanks to
				steve1medix for reporting!
			</action>
			<action type="fix" issue="320">
				In generated model classes (DSTU1/2) don't
				use BoundCodeDt and BoundCodeableConceptDt for
				coded fields which use example bindings. Thanks
				to GitHub user Ricq for reporting!
			</action>
			<action type="add">
				<![CDATA[
				Operations methods defined using 
				<code>@Operation</code> will now infer the maximum number of repetitions
				of their parameters by the type of the parameter. Previously if
				a default <code>max()</code> value was not specified in the
				<code>@OperationParam</code> annotation on a parameter, the maximum
				was assumed to be 1. Now, if a max value is not explicitly specified 
				and the type of the parameter is a basic type (e.g. <code>StringDt</code>) the
				max will be 1. If the parameter is a collection type (e.g. <code>List&lt;StringDt&gt;</code>)
				the max will be *
				]]>
			</action>
			<action type="add" issue="317">
				<![CDATA[
				Operation methods defined using
				<code>@Operation</code>
				may now use search parameter types, such as 
				<code>TokenParam</code> and
				<code>TokenAndListParam</code> as values. Thanks to 
				Christian Ohr for reporting!
				]]>
			</action>
			<action type="add">
				Add databases indexes to JPA module search index tables
				for the RES_ID column on each. This should help
				performance when searching over large datasets.
				Thanks to Emmanuel Duviviers for the suggestion!
			</action>
			<action type="fix">
				DateTimeType should fail to parse 1974-12-25+10:00 as this is not
				a valid time in FHIR. Thanks to Grahame Grieve for reporting!
			</action>
			<action type="fix">
				When parsing a Bundle resource, if the Bundle.entry.request.url contains a UUID
				but the resource body has no ID, the Resource.id will be populated with the ID from the
				Bundle.entry.request.url. This is helpful when round tripping Bundles containing
				UUIDs.
			</action>
			<action type="fix">
				When parsing a DSTU3 bundle, references between resources did not have
				the actual resource instance populated into the reference if the
				IDs matched as they did in DSTU1/2.
			</action>
			<action type="fix" issue="326">
				Contained resource references on DSTU3
				resources were not serialized correctly when
				using the Json Parser. Thanks to GitHub user
				@fw060 for reporting and supplying a patch
				which corrects the issue!
			</action>
			<action type="fix" issue="325">
				DSTU3 model classes equalsShallow and equalsDeep both did not work
				correctly if a field was null in one object, but contained an empty
				object in the other (e.g. a StringType with no actual value in it). These
				two should be considered equal, since they would produce the exact same
				wire format.<![CDATA[<br/><br/>]]>
				Thanks to GitHub user @ipropper for reporting and providing
				a test case!
			</action>
			<action type="add">
				JPA server now supports searching for <![CDATA[<code>_tag:not=[tag]</code>]]>
				which enables finding resources that to not have a given tag/profile/security tag.
				Thanks to Lars Kristian Roland for the suggestion!
			</action>
			<action type="fix">
				Extensions containing resource references did not get encoded correctly
				some of the time. Thanks to Poseidon for reporting!
			</action>
			<action type="fix">
				Parsers (both XML and JSON) encoded the first few elements of DSTU3 structures in the wrong order:
				Extensions were placed before any other content, which is incorrect (several
				elements come first: meta, text, etc.)
			</action>
			<action type="fix">
				In server implementations, the Bundle.entry.fullUrl was not getting correctly
				populated on Hl7OrgDstu2 servers. Thanks to Christian Ohr for reporting!
			</action>
			<action type="fix" issue="335">
				Ensure that element IDs within resources (i.e. IDs on elements other than the
				resource itself) get serialized and parsed correctly. Previously, these didn't get
				serialized in a bunch of circumstances. Thanks to Vadim Peretokin for reporting
				and providing test cases!
			</action>
			<action type="add">
				Improve CLI error message if the tool can't bind to the requested port. Thanks
				to Claude Nanjo for the suggestion!
			</action>
			<action type="fix">
				Server param of <![CDATA[<code>_summary=text</code>]]> did not
				include mandatory elements in return as well as
				the text element, even though the FHIR specification
				required it.
			</action>
			<action type="fix">
				Remove invalid resource type "Documentation" from DSTU2
				structures.
			</action>
			<action type="fix">
				JPA server did not respect target types for search parameters. E.g. Appointment:patient has
				a path of "Appointment.participant.actor" and a target type of "Patient". The search path
				was being correctly handled, but the target type was being ignored.
			</action>
			<action type="add">
				RestfulServer now manually parses URL parameters instead of relying on the container's
				parsed parameters. This is useful because many Java servlet containers (e.g. Tomcat, Glassfish)
				default to ISO-8859-1 encoding for URLs insetad of the UTF-8 encoding specified by
				FHIR.
			</action>
			<action type="add">
				ResponseHighlightingInterceptor now doesn't highlight if the request
				has an Origin header, since this probably denotes an AJAX request.
			</action>
		</release>
		<release version="1.4" date="2016-02-04">
			<action type="add">
				Bump the version of a few dependencies to the
				latest versions (dependent HAPI modules listed in brackets):
				<![CDATA[
					<ul>
						<li>Hibernate (JPA, Web Tester): 5.0.3 -&gt; 5.0.7</li>
						<li>Springframework (JPA, Web Tester): 4.2.2 -&gt; 4.2.4</li>
						<li>Phloc-Commons (Schematron Validator): 4.3.6 -&gt; 4.4.4</li>
						<li>Apache httpclient (Client): 4.4 -&gt; 4.5.1</li>
						<li>Apache httpcore (Client): 4.4 -&gt; 4.4.4</li>
						<li>SLF4j (All): 1.7.13 -&gt; 1.7.14</li>
					</ul>
				]]>
			</action>
			<action type="fix">
				Remove a dependency on a Java 1.7 class
				(ReflectiveOperationException) in several spots in the
				codebase. This dependency was accidentally introduced in
				1.3, and animal-sniffer-plugin failed to detect it (sigh).
			</action>
			<action type="add">
				Add two new server interceptors:
				<![CDATA[
				<a href="./apidocs/ca/uhn/fhir/rest/server/interceptor/RequestValidatingInterceptor.html">RequestValidatingInterceptor</a> 
				and 
				<a href="./apidocs/ca/uhn/fhir/rest/server/interceptor/ResponseValidatingInterceptor.html">ResponseValidatingInterceptor</a>
				]]>
				which can be used to validate incoming requests or outgoing responses using the standard FHIR validation
				tools. See the
				<![CDATA[
				<a href="./doc_rest_server_interceptor.html#RequestResponse_Validation">Server Validation Page</a>
				]]>
				for examples of how to use these interceptors. These intereptors have both
				been enabled on the
				<![CDATA[
				<a href="http://fhirtest.uhn.ca">public test page</a>.
				]]>
			</action>
			<action type="fix" issue="259">
				Make IBoundCodeableConcept and IValueSetEnumBinder serializable,
				fixing an issue when trying to serialize model classes containing
				bound codes. Thanks to Nick Peterson for the Pull Request!
			</action>
			<action type="add" issue="251">
				Introduce a JAX-RS version of the REST server, which can be used
				to deploy the same resource provider implementations which work
				on the existing REST server into a JAX-RS (e.g. Jersey) environment.
				Thanks to Peter Van Houte from Agfa for the amazing work!
			</action>
			<action type="add">
				CLI now supports writing to file:// URL for 'upload-examples' command
			</action>
			<action type="add">
				GZipped content is now supported for client-to-server uploads (create, update, transaction, etc.).
				The server will not automatically detect compressed incoming content and decompress it (this can be
				disabled using a RestfulServer configuration setting). A new client interceptor has been added
				which compresses outgoing content from the client.
			</action>
			<action type="fix">
				JPA server transaction attempted to validate resources twice each,
				with one of these times being before anything had been committed to the
				database. This meant that if a transaction contained both a Questionnaire
				and a QuestionnaireResponse, it would fail because the QuestionnaireResponse
				validator wouldn't be able to find the questionnaire. This is now corrected.
			</action>
			<action type="add">
				Add a new method to the generic/fluent client for searching:
				<![CDATA[<code>.count(int)</code><br/>]]>
				This replaces the existing ".limitTo(int)" method which has
				now been deprocated because it was badly named and undocumented.
			</action>
			<action type="add">
				Profile validator has been configured to allow extensions even if they
				aren't explicitly declared in the profile.
			</action>
			<action type="add" issue="265">
				Add a constraint that the Maven build will only run in JDK 8+. HAPI
				remains committed to supporting JDK 6+ in the compiled library, but these
				days it can only be built using JDK 8. Thanks to joelsch for the PR!
			</action>
			<action type="fix">
				When serializing a value[x] field, if the value type was a profiled type (e.g. markdown is a
				profile of string) HAPI 1.3 would use the base type in the element name, e.g.
				valueString instead of valueMarkdown. After discussion with Grahame, this appears to
				be incorrect behaviour so it has been fixed.
			</action>
			<action type="add" issue="240">
				Support target parameter type in _include / _revinclude values, e.g.
				_include=Patient:careProvider:Organization. Thanks to Joe Portner
				for reporting!
			</action>
			<action type="add">
				Use ResponseHighlighterInterceptor in the hapi-fhir-jpaserver-example
				project to provide nice syntax highlighting. Thanks to Rob Hausam for
				noting that this wasn't there.
			</action>
			<action type="add">
				Introduce custom @CoverageIgnore annotation to hapi-fhir-base in order to
				remove dependency on cobertura during build and in runtime.
			</action>
			<action type="fix">
				Server-generated conformance statements incorrectly used /Profile/ instead
				of /StructureDefinition/ in URL links to structures.
			</action>
			<action type="add">
				JsonParser has been changed so that when serializing numbers it will use
				plain format (0.001) instead of scientific format (1e-3). The latter is
				valid JSON, and the parser will still correctly parse either format (all
				clients should be prepared to) but this change makes serialized
				resources appear more consistent between XML and JSON. As a result of this
				change, trailing zeros will now be preserved when serializing as well.
			</action>
			<action type="add" issue="278">
				Add DSTU3 example to hapi-fhir-jpaserver-example. Thanks to Karl
				Davis for the Pull Request!
			</action>
			<action type="add">
				RestfulServer#setUseBrowserFriendlyContentTypes has been deprecated and its
				functionality removed. The intention of this feature was that if it
				detected a request coming in from a browser, it would serve up JSON/XML
				using content types that caused the browsers to pretty print. But
				each browser has different rules for when to pretty print, and
				after we wrote that feature both Chrome and FF changed their rules to break it anyhow.
				ResponseHighlightingInterceptor provides a better implementation of
				this functionality and should be used instead.
			</action>
			<action type="remove">
				Narrative generator framework has removed the
				ability to generate resource titles. This
				functionality was only useful for DSTU1
				implementations and wasn't compatible
				with coming changes to that API.
			</action>
			<action type="fix" issue="283">
				Remove dependency on Servlet-API 3.0+ by using methods available in 2.5 where possible.
				Note that we continue to use Servlet-API 3.0+ features in some parts of the JPA API, so
				running in an old serlvet container should be tested well before use. Thanks to Bill Denton
				for reporting!
			</action>
			<action type="add" issue="288">
				Add new methods to RestfulClientFactory allowing you to configure the size of the
				client pool used by Apache HttpClient. Thanks to Matt Blanchette for the pull
				request!
			</action>
			<action type="add">
				Add support for new modifier types on Token search params in Server and
				annotation client.
			</action>
			<action type="fix" issue="286">
				Server conformance statement should include search parameter chains if the
				chains are explicitly defined via @Search(whitelist={....}). Thanks to lcamilo15
				for reporting!
			</action>
			<action type="fix">
				Remove afterPropertiesSet() call in Java config for JPA
				server's EntityManagerFactory. This doesn't need to be called
				manually, the the manual call led to a warning about
				the EntityManager being created twice.
			</action>
			<action type="add" issue="289">
				Allow server to correctly figure out it's own address even if the container provides
				a Servlet Context Path which does not include the root. Thanks to Petro Mykhaylyshyn
				for the pull request!
			</action>
		</release>
		<release version="1.3" date="2015-11-14">
			<action type="add">
				Bump the version of a few dependencies to the
				latest versions (dependent HAPI modules listed in brackets):
				<![CDATA[
					<ul>
						<li>Commons-lang3 (Core): 3.3.2 -&gt; 3.4</li>
						<li>Logback (Core): 1.1.2 -&gt; 1.1.3</li>
						<li>SLF4j (Core): 1.7.102 -&gt; 1.7.12</li>
						<li>Springframework (JPA, Web Tester): 4.1.5 -&gt; 4.2.2</li>
						<li>Hibernate (JPA, Web Tester): 4.2.17 -&gt; 5."</li>
						<li>Hibernate Validator (JPA, Web Tester): 5.2.1 -&gt; 5.2.2</li>
						<li>Derby (JPA, CLI, Public Server): 10.11.1.1 -&gt; 10.12.1.1 </li>
						<li>Jetty (JPA, CLI, Public Server): 9.2.6.v20141205 -&gt; 9.3.4.v20151007 </li>
					</ul>
				]]>
			</action>
			<action type="add">
				JPA and Tester Overlay now use Spring Java config files instead
				of the older XML config files. All example projects have been updated.
			</action>
			<action type="add">
				JPA server removes duplicate resource index entries before storing them
				(e.g. if a patient has the same name twice, only one index entry is created
				for that name)
			</action>
			<action type="fix">
				JPA server did not correctly index search parameters of type "reference" where the
				path had multiple entries (i.e. "Resource.path1 | Resource.path2")
			</action>
			<action type="fix">
				JPA server _history operations (server, type, instance) not correctly set the
				Bundle.entry.request.method to POST or PUT for create and updates of the resource.
			</action>
			<action type="add" issue="225">
				Support AND/OR on _id search parameter in JPA
			</action>
			<action type="fix">
				Constructor for DateRanfeParam which dates in two DateParam instances was ignoring
				comparators on the DateParam.
			</action>
			<action type="fix">
				In JSON parsing, finding an object where an array was expected led to an unhelpful
				error message. Thanks to Avinash Shanbhag for reporting!
			</action>
			<action type="add">
				JPA server gave an unhelpful error message if $meta-add or $meta-delete were called
				with no meta elements in the input Parameters
			</action>
			<action type="fix">
				Narrative generator did not include OperationOutcome.issue.diagnostics in the
				generated narrative.
			</action>
			<action type="add" issue="250">
				Clients (generic and annotation) did not populate the Accept header on outgoing
				requests. This is now populated to indicate that the client supports both XML and
				JSON unless the user has explicitly requested one or the other (in which case the
				appropriate type only will be send in the accept header). Thanks to
				Avinash Shanbhag for reporting!
			</action>
			<action type="add">
				QuestionnaireResponse validator now allows responses to questions of
				type OPENCHOICE to be of type 'string'
			</action>
			<action type="fix" issue="227">
				JPA server should reject resources with a reference that points to an incorrectly typed
				resource (e.g. points to Patient/123 but resource 123 is actually an Observation) or points
				to a resource that is not valid in the location it is found in (e.g. points to Patient/123 but
				the field supposed to reference an Organization). Thanks to Bill de Beaubien for reporting!
			</action>
			<action type="fix">
				In server, if a client request is received and it has an Accept header indicating
				that it supports both XML and JSON with equal weight, the server's default is used instead of the first
				entry in the list.
			</action>
			<action type="add">
				JPA server now supports searching with sort by token, quantity,
				number, Uri, and _lastUpdated (previously only string, date, and _id
				were supported)
			</action>
			<action type="fix">
				Fix issue in JPA where a search with a _lastUpdated filter which matches no results
				would crash if the search also had a _sort
			</action>
			<action type="fix">
				Fix several cases where invalid requests would cause an HTTP 500 instead of
				a more appropriate 400/404 in the JPA server (vread on invalid version,
				delete with no ID, etc.)
			</action>
			<action type="fix">
				Fix narrative generation for DSTU2 Medication resource
			</action>
			<action type="fix">
				Profile validator now works for valuesets which use
				v2 tables
			</action>
			<action type="add">
				JPA server Patient/[id]/$everything operation now supports
				_lastUpdated filtering and _sort'ing of results.
			</action>
			<action type="fix" issue="233">
				Fix parser issue where profiled choice element datatypes (e.g. value[x] where one allowable
				type is Duration, which is a profile of Quantity) get incorrectly encoded using the
				profiled datatype name instead of the base datatype name as required by the FHIR
				spec. Thanks to Nehashri Puttu Lokesh for reporting!
			</action>
			<action type="fix">
				Some generated Enum types in DSTU2 HAPI structures
				did not have latest valueset definitions applied. Thanks
				to Bill de Beaubien for reporting!
			</action>
			<action type="fix">
				JPA server can now successfully search for tokens pointing at code values
				(values with no explicit system but an implied one, such as Patient.gender)
				even if the system is supplied in the query.
			</action>
			<action type="fix" issue="235">
				Correct issues with Android library. Thanks to
				Thomas Andersen for the submission!
			</action>
			<action type="fix">
				JPA server incorrectly rejected match URLs
				if they did not contain a question mark. Thanks
				to Bill de Beaubien for reporting!
			</action>
			<action type="fix" issue="234">
				Remove invalid entries in OSGi Manifest. Thanks
				to Alexander Kley for the fix!
			</action>
			<action type="add">
				JPA server now supports $everything on Patient and Encounter types (patient and encounter instance was
				already supported)
			</action>
			<action type="add">
				Generic client operation invocations now
				have an additional inline method for generating the input
				Parameters using chained method calls instead
				of by passing a Parameters resource in
			</action>
			<action type="fix">
				Parsing an XML resource where the XHTML
				namespace was declared before the beginning
				of the narrative section caused an invalid
				re-encoding when encoding to JSON.
			</action>
			<action type="fix">
				Conditional deletes in JPA did not correctly
				process if the condition had a chain or a
				qualifier, e.g. "Patient?organization.name" or
				"Patient.identifier:missing"
			</action>
			<action type="add">
				Generic/fluent client search can now be
				performed using a complete URL supplied
				by user code. Thanks to Simone Heckmann
				pointing out that this was needed!
			</action>
			<action type="add">
				Refactor JPA $everything operations so that
				they perform better
			</action>
			<action type="add">
				Server operation methods can now declare the
				ID optional, via
				@IdParam(optional=true)
				meaning that the same operation can also be invoked
				at the type level.
			</action>
			<action type="add">
				Make JPA search queries with _lastUpdated parameter a bit more efficient
			</action>
			<action type="add" issue="239">
				Clean up Android project to make it more lightweight and remove a
				number of unneeded dependencies. Thanks to Thomas Andersen
				for the pull request!
			</action>
			<action type="fix">
				Fix a crash when encoding a Binary resource in JSON encoding
				if the resource has no content-type
			</action>
			<action type="fix">
				JPA server now supports read/history/search in transaction entries
				by calling the actual implementing method in the server (previously
				the call was simulated, which meant that many features did not work)
			</action>
			<action type="fix">
				ResourceReferenceDt#loadResource(IRestfulClient) did not
				use the client's read functionality, so it did not
				handle JSON responses or use interceptors. Thanks to
				JT for reporting!
			</action>
			<action type="add">
				JPA server maximumn length for a URI search parameter has been reduced from
				256 to 255 in order to accomodate MySQL's indexing requirements
			</action>
			<action type="fix" issue="242">
				Server failed to respond correctly to compartment search operations
				if the same provider also contained a read operation. Thanks to GitHub user
				@am202 for reporting!
			</action>
			<action type="fix" issue="245">
				Fix issue in testpage-overlay's new Java configuration where only the first
				configured server actually gets used.
			</action>
			<action type="add">
				Introduce
				<![CDATA[<a href="./apidocs-jpaserver/ca/uhn/fhir/jpa/dao/IJpaServerInterceptor.html">IJpaServerInterceptor</a>]]>
				interceptors for JPA server which can be used for more fine grained operations.
			</action>
			<action type="fix" issue="241">
				Parser (XML and JSON) shouldn't encode an ID tag in resources
				which are part of a bundle when the resource has a UUID/OID
				ID.
			</action>
			<action type="add">
				Add ability for a server REST resource provider @Search method
				to declare that it should allow even parameters it doesn't
				understand.
			</action>
			<action type="fix" issue="247">
				Correctly set the Bundle.type value on all pages of a search result in
				the server, and correcltly set the same value in JPA server $everything
				results.
			</action>
			<action type="add">
				JPA $everything operations now support new parameters _content
				and _text, which work the same way as the same parameters on a
				search. This is experimental, since it is not a part of the core
				FHIR specification.
			</action>
			<action type="add" issue="250">
				Process "Accept: text/xml" and "Accept: text/json" headers was
				wanting the equivalent FHIR encoding styles. These are not
				correct, but the intention is clear so we will honour them
				just to be helpful.
			</action>
			<action type="fix">
				Generated Enum types for some ValueSets did not include all
				codes (specifically, ValueSets which defined concepts containing
				child concepts did not result in Enum values for the child concepts)
			</action>
			<action type="fix" issue="253">
				In the JPA server, order of transaction processing should be
				DELETE, POST, PUT, GET, and the order should not matter
				within entries with the same verb. Thanks to Bill de Beaubien
				for reporting!
			</action>
			<action type="add" issue="254">
				Add the ability to wire JPA conformance providers
				using Spring (basically, add default constructors
				and setters to the conformance providers). Thanks
				to C. Mike Bylund for the pull request!
			</action>
		</release>
		<release version="1.2" date="2015-09-18">
			<action type="add">
				JPA server now validates QuestionnaireAnswers for conformance to their respective Questionnaire
				if one is declared.
			</action>
			<action type="add">
				SyntaxHighlightingInterceptor now also highlights OperationOutcome responses for errors/exceptions.
			</action>
			<action type="fix" issue="126">
				Model classes do not use BoundCodeableConcept for example bindings that do not
				actually point to any codes (e.g. Observation.interpretation). Thanks
				to GitHub user @steve1medix for reporting!
			</action>
			<action type="add">
				Server now exports operations as separate resources instead of as contained resources
				within Conformance
			</action>
			<action type="add">
				Add new operation $get-resource-counts which will replace the resource
				count extensions exported in the Conformance statement by the JPA
				server.
			</action>
			<action type="fix" issue="198">
				JPA server sorting often returned unexpected orders when multiple
				indexes of the same type were found on the same resource (e.g. multiple string indexed fields). Thanks to
				Travis Cummings for reporting!
			</action>
			<action type="add">
				Add another method to IServerInterceptor which converts an exception generated on the server
				into a BaseServerResponseException. This is useful so that servers using ResponseHighlighterInterceptor
				will highlight exceptions even if they aren't created with an OperationOutcome.
			</action>
			<action type="fix" issue="158">
				XmlParser and JsonParser in DSTU2 mode should not encode empty
				tags in resource. Thanks to Bill De Beaubien for reporting!
			</action>
			<action>
				OperationDefinitions generated by server did not properly document
				their return parameters or the type of their input parameters.
			</action>
			<action>
				Operations in server generated conformance statement should only
				appear once per name, since the name needs to be unique.
			</action>
			<action>
				Resources and datatypes are now serializable. This is an
				experimental feature which hasn't yet been extensively tested. Please test and give us your feedback!
			</action>
			<action type="add">
				Switch REST server to using HttpServletRequest#getContextPath() to get
				the servlet's context path. This means that the server should behave more
				predictably, and should work in servlet 2.4 environments. Thanks to
				Ken Zeisset for the suggestion!
			</action>
			<action type="add" issue="200">
				Vagrant environment now has an apt recipt to ensure that
				package lists are up to date. Thanks to GitHub user
				Brian S. Corbin (@corbinbs) for thr contribution!
			</action>
			<action type="add">
				JPA server and generic client now both support the _tag search parameter
			</action>
			<action type="add">
				Add support for BATCH mode to JPA server transaction operation
			</action>
			<action type="fix" issue="192">
				Server was not correctly unescaping URL parameter values with
				a trailing comma or an escaped backslash. Thanks to GitHub user
				@SherryH for all of her help in diagnosing this issue!
			</action>
			<action type="fix">
				Avoid crash when parsing if an invalid child element is found in
				a resource reference.
			</action>
			<action type="add">
				Create new android specialty libraries for DSTU1 and DSTU2
			</action>
			<action type="fix">
				Throwing a server exception (e.g. AuthenticationException) in a server interceptor's
				incomingRequestPreProcessed method resulted in the server returning an HTTP 500 instead
				of the appropriate error code for the exception being thrown. Thanks to Nagesh Bashyam
				for reporting!
			</action>
			<action type="fix" issue="207">
				Fix issue in JSON parser where invalid contained resources (missing
				a resourceType element) fail to parse with a confusing NullPointerException.
				Thanks to GitHub user @hugosoares for reporting!
			</action>
			<action type="add">
				JPA server now implements the $validate-code operation
			</action>
			<action type="add" issue="125">
				HAPI-FHIR now has support for _summary and _elements parameters, in server, client,
				and JPA server.
			</action>
			<action type="fix" issue="209">
				_revinclude results from JPA server should have a Bundle.entry.search.mode of
				"include" and not "match". Thanks to Josh Mandel for reporting!
			</action>
			<action type="add">
				Resource references using resource instance objects instead of resource IDs
				will correctly qualify the IDs with the resource type if they aren't already qualified
			</action>
			<action type="add" issue="211">
				Testpage Overlay project now properly allows a custom client
				factory to be used (e.g. for custom authentication, etc.) Thanks
				to Chin Huang (@pukkaone) for the pull request!
			</action>
			<action type="fix" issue="212">
				JPA server should reject IDs containing invalid characters (e.g. "abc:123")
				but should allow client assigned IDs that contain text but do not start with
				text. Thanks to Josh Mandel for reporting!
			</action>
			<action type="fix">
				:text modifier on server and JPA server did not work correctly. Thanks to
				Josh Mandel for reporting!
			</action>
			<action type="fix">
				Fix issue in client where parameter values containing a comma were
				sometimes double escaped.
			</action>
			<action type="add">
				_include parameters now support the new <![CDATA[<code>_include:recurse=FOO</code>]]>
				syntax that has been introduced in DSTU2 in the Client, Server, and JPA Server modules.
				Non-recursive behaviour is now the default (previously it was recursive) and :recurse
				needs to be explicitly stated in order to support recursion.
			</action>
			<action type="add">
				New operations added to JPA server to force re-indexing of all
				resources (really only useful after indexes change or bugs are
				fixed)
			</action>
			<action type="fix">
				JPA server did not correctly index search parameters
				of type "URI". Thanks to David Hay for reporting! Note that if you are using the JPA server, this change
				means that
				there are two new tables added to the database schema. Updating existing resources in the database may fail
				unless you
				set default values for the resource
				table by issuing a SQL command similar to the following (false may be 0 or something else, depending on the
				database platform in use)
				<![CDATA[<br/><code>update hfj_resource set sp_coords_present = false;<br/>
				update hfj_resource set sp_uri_present = false;</code>]]>
			</action>
			<action type="fix">
				FIx issue in JPA server where profile declarations, tags, and
				security labels were not always properly removed by an update that
				was trying to remove them. Also don't store duplicates.
			</action>
			<action type="fix">
				Instance $meta operations on JPA server did not previously return the
				resource version and lastUpdated time
			</action>
			<action type="fix">
				Server responses populate Bundle.entry.fullUrl if possible. Thanks
				to Bill de Beaubien for reporting!
			</action>
			<action type="fix">
				XML parser failed to initialize in environments where a very old Woodstox
				library is in use (earlier than 4.0). Thanks to Bill de Beaubien for
				reporting!
			</action>
			<action type="fix" issue="216">
				Invalid/unexpected attributes found when parsing composite elements
				should be logged or reported to the parser error handler
			</action>
			<action type="add">
				JPA server can now store Conformance resources, per a request
				from David Hay
			</action>
			<action type="add">
				ResponseHighlightingInterceptor now skips handling responses if it
				finds a URL parameter of <![CDATA[<code>_raw=true</code>]]> (in other
				words, if this parameter is found, the response won't be returned as
				HTML even if the request is detected as coming from a browser.
			</action>
			<action type="add">
				RestfulServer now supports dynamically adding and removing resource providers
				at runtime. Thanks to Bill Denton for adding this.
			</action>
			<action type="add">
				JPA server now correctly suppresses contents of deleted resources
				in history
			</action>
			<action type="fix" issue="222">
				JPA server returned deleted resources in search results when using the _tag, _id, _profile, or _security
				search parameters
			</action>
			<action type="fix" issue="223">
				Fix issue with build on Windows. Thanks to Bryce van Dyk for the pull request!
			</action>
			<action type="add">
				JPA server now supports $validate operation completely, including delete mode
				and profile validation using the RI InstanceValidator
			</action>
		</release>
		<release version="1.1" date="2015-07-13">
			<action type="add">
				Add support for reference implementation structures.
			</action>
			<action type="fix">
				Parsers did not encode the resource meta element if the resource
				had tags but no other meta elements. Thanks to Bill de Beaubien and
				Claude Nanjo for finding this.
			</action>
			<action type="fix" issue="164">
				Correct performance issue with :missing=true search requests where the parameter is a resource link. Thanks
				to wanghaisheng for all his help in testing this.
			</action>
			<action type="fix" issue="149">
				The self link in the Bundle returned by searches on the server does not respect the
				server's address strategy (which resulted in an internal IP being shown on fhirtest.uhn.ca)
			</action>
			<action type="add">
				Introduce ResponseHighlighterInterceptor, which provides syntax highlighting on RESTful server responses
				if the server detects that the request is coming from a browser. This interceptor has been added
				to fhirtest.uhn.ca responses.
			</action>
			<action type="fix">
				Performing a create operation in a client used an incorrect URL if the
				resource had an ID set. ID should be ignored for creates. Thanks to
				Peter Girard for reporting!
			</action>
			<action type="add" issue="170">
				Add better addXXX() methods to structures, which take the datatype being added as a parameter. Thanks to
				Claude Nanjo for the
				suggestion!
			</action>
			<action type="add" issue="152">
				Add a new parser validation mechanism (see the
				<![CDATA[<a href="./doc_validation.html">validation page</a>]]> for info) which can be
				used to validate resources as they are being parsed, and optionally fail if invalid/unexpected
				elements are found in resource bodies during parsing.
			</action>
			<action type="fix">
				IParser#parseResource(Class, String) method, which is used to parse a resource into the given
				structure will now throw a DataFormatException if the structure is for the wrong type of
				resource for the one actually found in the input String (or Reader). For example, if a Patient
				resource is being parsed into Organization.class this will now cause an error. Previously,
				the XML parser would ignore the type and the JSON parser would fail. This also caused
				operations to not parse correctly if they returned a resource type other than
				parameters with JSON encoding (e.g. the $everything operation on UHN's test server).
				Thanks to Avinash Shanbhag for reporting!
			</action>
			<action type="add">
				Web tester UI now supports _revinclude
			</action>
			<action type="fix" issue="178">
				Support link elements in Bundle.entry when parsing in DSTU2 mode
				using the old (non-resource) Bundle class. Thanks to GitHub user
				@joedai for reporting!
			</action>
			<action type="add">
				LoggingInterceptor for server now supports logging DSTU2 extended operations by name
			</action>
			<action type="fix">
				Woodstox XML parser has a default setting to limit the maximum
				length of an attribute to 512kb. This caused issues handling
				large attachments, so this setting has been increased to 100Mb.
				Thanks to Nikos Kyriakoulakos for reporting!
			</action>
			<action type="fix" issue="175">
				Some HTML entities were not correctly converted during parsing. Thanks to
				Nick Kitto for reporting!
			</action>
			<action type="fix">
				In the JPA Server:
				Transactions creating resources with temporary/placeholder resource IDs
				and other resources with references to those placeholder IDs previously
				did not work if the reference did not contain the resource type
				(e.g. Patient/urn:oid:0.1.2.3 instead of urn:oid:0.1.2.3). The
				latter is actually the correct way of specifying a reference to a
				placeholder, but the former was the only way that worked. Both forms
				now work, in order to be lenient. Thanks to Bill De Beaubien for
				reporting!
			</action>
			<action type="fix">
				When parsing Bundles, if Bundle.entry.base is set to "cid:" (for DSTU1)
				or "urn:uuid:" / "urn:oid:" (for DSTU2) this is now correctly passed as
				the base in resource.getId(). Conversely, when
				encoding bundles, if a resource ID has a base defined,
				and Bundle.entry.base is empty, it will now be
				automatically set by the parser.
			</action>
			<action type="add" issue="179">
				Add fluent client method for validate operation, and support the
				new DSTU2 style extended operation for $validate if the client is
				in DSTU2 mode. Thanks to Eric from the FHIR Skype Implementers chat for
				reporting.
			</action>
			<action type="add">
				Server now supports complete Accept header content negotiation, including
				q values specifying order of preference. Previously the q value was ignored.
			</action>
			<action type="add">
				Server in DSTU2 mode now indicates that whether it has support for Transaction operation or not. Thanks to
				Kevin Paschke for pointing out that this wasn't working!
			</action>
			<action type="add" issue="166">
				Questionnaire.title now gets correctly indexed in JPA server (it has no path, so it is a special case)
			</action>
			<action type="add">
				JPA server now supports ifNoneMatch in GET within a transaction request.
			</action>
			<action type="add">
				DateRangeParam now supports null values in the constructor for lower or upper bounds (but
				still not both)
			</action>
			<action type="add">
				Generic/fluent client and JPA server now both support _lastUpdated search parameter
				which was added in DSTU2
			</action>
			<action type="fix" issue="188">
				JPA server now supports sorting on reference parameters. Thanks to
				Vishal Kachroo for reporting that this wasn't working!
			</action>
			<action type="fix">
				Prevent Last-Updated header in responses coming back to the client from
				overwriting the 'lastUpdated' value in the meta element in DSTU2
				resources. This is important because 'lastUpdated' can have more
				precision than the equivalent header, but the client previously
				gave the header priority.
			</action>
			<action type="fix">
				JPA server supports _count parameter in transaction containing search URL (nested search)
			</action>
			<action type="fix">
				DSTU2 servers now indicate support for conditional create/update/delete in their
				conformance statement.
			</action>
			<action type="fix">
				Support for the Prefer header has been added to the server, client, and
				JPA modules.
			</action>
			<action type="fix" issue="196">
				JPA server failed to search for deep chained parameters across multiple references,
				e.g. "Location.partof.partof.organization". Thanks to Ismael Sarmento Jr for
				reporting!
			</action>
			<action type="fix">
				Prevent crash when encoding resources with contained resources
				if the contained resources contained a circular reference to each other
			</action>
			<action type="add">
				Add $meta, $meta-add, and $meta-delete operations to generic client
			</action>
		</release>
		<release version="1.0" date="2015-04-08">
			<action type="add">
				Bump the version of a few dependencies to the
				latest versions:
				<![CDATA[
					<ul>
						<li>Phloc-commons (for schematron validation) 4.3.5 -> 4.3.6</li>
						<li>Apache HttpClient 4.3.6 -> 4.4</li>
						<li>Woodstox 4.4.0 -> 4.4.1</li>
						<li>SLF4j 1.7.9 -> 1.7.10</li>
						<li>Spring (used in hapi-fhir-jpaserver-base module) 4.1.3.RELEASE -> 4.1.5.RELEASE</li>
					</ul>
				]]>
			</action>
			<action type="add">
				Add support for "profile" and "tag" elements in the resource Meta block
				when parsing DSTU2 structures.
			</action>
			<action type="fix" issue="113">
				When a user manually creates the list of contained resources in a resource,
				the encoder fails to encode any resources that don't have a '#' at the
				start of their ID. This is unintuitive, so we now assume that '123' means '#123'.
				Thanks to myungchoi for reporting and providing a test case!
			</action>
			<action type="add">
				Add methods for setting the default encoding (XML/JSON) and
				oretty print behaviour in the Fluent Client. Thanks to Stackoverflow
				user ewall for the idea.
			</action>
			<action type="fix" issue="129">
				JPA Server did not mark a resource as "no longer deleted" if it
				was updated after being deleted. Thanks to Elliott Lavy and Lloyd
				McKenzie for reporting!
			</action>
			<action type="fix" issue="128">
				Fix regression in 0.9 - Server responds with an HTTP 500 and a NullPointerException instead of an HTTP 400
				and a useful error message if the client requests an unknown resource type
			</action>
			<action type="add">
				Add support for
				<![CDATA[<code>_revinclude</code>]]>
				parameter in client, server, and JPA.
			</action>
			<action type="add">
				Include constants on resources (such as
				<![CDATA[<code>Observation.INCLUDE_VALUE_STRING</code>]]>)
				have been switched in the DSTU2 structures to use
				the new syntax required in DSTU2: [resource name]:[search param NAME]
				insead of the DSTU1 style [resource name].[search param PATH]
			</action>
			<action type="add" issue="124">
				When encoding resources, the parser will now convert any resource
				references to versionless references automatically (i.e. it will
				omit the version part automatically if one is present in the reference)
				since references between resources must be versionless. Additionally,
				references in server responses will omit the server base URL part of the
				reference if the base matches the base for the server giving
				the response.
			</action>
			<action type="fix" issue="130">
				Narrative generator incorrectly sets the Resource.text.status to 'generated' even if the
				given resource type does not have a template (and therefore no narrative is actually generated).
				Thanks to Bill de Beaubien for reporting!
			</action>
			<action type="fix">
				Searching in JPA server with no search parameter returns deleted resources when it should exclude them.
			</action>
			<action type="add" issue="135">
				Remove Eclipse and IntelliJ artifacts (.project, *.iml, etc) from version control. Thanks
				to Doug Martin for the suggestion!
			</action>
			<action type="add">
				REST server methods may now have a parameter of
				type NarrativeModeEnum which will be populated with
				the value of the _narrative URL parameter
				if one was supplied. Annotation client methods
				may also include a parameter of this type, and it
				will be used to populate this parameter on the request
				URL if it is not null. Thanks to Neal Acharya for the
				idea!
			</action>
			<action type="add">
				Android JAR now includes servlet-API classes, as the project will not
				work without them. Thanks
			</action>
			<action type="fix" issue="116">
				Requested _include values are preserved across paging links when the
				server returns multiple pages. Thanks to Bill de Beaubien for
				reporting!
			</action>
			<action type="add" issue="138" dev="wdebeau1">
				Add new server address strategy "ApacheProxyAddressStrategy" which uses
				headers "x-forwarded-host" and "x-forwarded-proto" to determine the
				server's address. This is useful if you are deploying a HAPI FHIR
				server behind an Apache proxy (e.g. for load balancing or other reasons).
				Thanks to Bill de Beaubien for contributing!
			</action>
			<action type="fix" issue="143">
				Resource references between separate resources found in a single
				bundle did not get populated with the actual resource when parsing a
				DSTU2 style bundle. Thanks to Nick Peterson for reporting and figuring
				out why none of our unit tests were actually catching the problem!
			</action>
			<action type="fix" issue="146">
				JSON encoder did not encode contained resources when encoding
				a DSTU2 style bundle. Thanks to Mohammad Jafari and baopingle
				for all of their help in tracking this issue down and developing
				useful unit tests to demonstrate it.
			</action>
			<action type="add">
				Client now supports invoking transcation using a DSTU2-style
				Bundle resource as the input.
			</action>
			<action type="fix" issue="147">
				JPA Server $everything operation could sometimes include a duplicate copy of
				the main focus resource if it was referred to in a deep chain. Thanks
				to David Hay for reporting!
			</action>
			<action type="add" issue="148">
				JPA Server $everything operation now allows a _count parameter
			</action>
			<action type="fix" issue="139">
				JPA server failed to index resources containing ContactPointDt elements with
				populated values (e.g. Patient.telecom). Thanks to Mohammad Jafari for reporting!
			</action>
			<action type="add">
				Add a new configuration method on the parsers,
				<![CDATA[<code>setStripVersionsFromReferences(boolean)</code>]]> which
				configures the parser to preserve versions in resource reference links when
				encoding. By default, these are removed.
			</action>
			<action type="fix" issue="155" dev="wdebeau1">
				Terser's IModelVisitor now supplies to the path to the element. This is
				an API change, but I don't think there are many users of the IModelVisitor yet.
				Please let us know if this is a big hardship and we can find an alternate way
				of making this change.
			</action>
			<action type="fix">
				Prevent server from returning a Content-Location header for search
				response when using the DSTU2 bundle format
			</action>
			<action type="fix">
				JPA server (uhnfhirtest.uhn.ca) sometimes included an empty
				"text" element in Bundles being returned.
			</action>
			<action type="add" issue="162">
				Add a framework for the Web Tester UI to allow its internal FHIR client to
				be configured (e.g. to add an authorization interceptor so that it adds
				credentials to client requests it makes). Thanks to Harsha Kumara for
				the suggestion!
			</action>
			<action type="fix" issue="163">
				Fix regression in early 1.0 builds where resource type sometimes does not get
				populated in a resource ID when the resource is parsed. Thanks to
				Nick Peterson for reporting, and for providing a test case!
			</action>
			<action type="add">
				Allow fluent/generic client users to execute a transaction using a raw string (containing a bundle resource)
				as input instead of a Bundle resource class instance.
			</action>
			<action type="fix">
				Disable date validation in the web tester UI, so that it is possible to
				enter partial dates, or dates without times, or even test out invalid date
				options.
			</action>
			<action type="fix" issue="36">
				Make BaseElement#getUndeclaredExtensions() and BaseElement#getUndeclaredExtensions() return
				a mutable list so that it is possible to delete extensions from a resource instance.
			</action>
			<action type="fix" issue="168">
				Server conformance statement check in clients (this is the check
				where the first time a given FhirContext is used to access a given server
				base URL, it will first check the server's Conformance statement to ensure
				that it supports the correct version of FHIR) now uses any
				registered client interceptors. In addition, IGenericClient now has a method
				"forceConformanceCheck()" which manually triggers this check. Thanks to
				Doug Martin for reporting and suggesting!
			</action>
			<action type="add" issue="167">
				Rename the Spring Bean definition for the JPA server EntityManager from
				"myEntityManagerFactory" to just "entityManagerFactory" as this is the
				default bean name expected in other parts of the Spring framework.
				Thanks to Mohammad Jafari for the suggestion!
			</action>
			<action type="add" issue="164">
				Improve error message when a user tries to perform a create/update with an invalid
				or missing Content-Type header. Thanks to wanghaisheng for reporting! (This was
				actually a three part bug, so the following two fixes also reference this
				bug number)
			</action>
			<action type="add" issue="164">
				Add support for :missing qualifier in generic/fluent client.
			</action>
			<action type="add" issue="164">
				Add support for :missing qualifier in JPA server.
			</action>
			<action type="add">
				Add a new configuration method on the parsers,
				<![CDATA[<code>setStripVersionsFromReferences(boolean)</code>]]> which
				configures the parser to preserve versions in resource reference links when
				encoding. By default, these are removed.
			</action>
			<action type="add" due-to="joel-costigliola" issue="171">
				Add an exception for RESTful clients/servers to represent the
				HTTP 403 Forbidden status code. Thanks to Joel Costigliola for
				the patch!
			</action>
			<action type="fix">
				Transaction server operations incorrectly used the "Accept" header instead of the "Content-Type" header to
				determine the
				POST request encoding. Thanks to Rene Spronk for providing a test case!
			</action>
		</release>
		<release version="0.9" date="2015-03-14">
			<action type="add">
				Support for DSTU2 features introduced: New resource definitions, Bundle resource,
				encoding changes (ID in resource bodt, meta tag)
			</action>
			<action type="fix" issue="65">
				Fix an issue encoding extensions on primitive types in JSON. Previously the "_value" object
				would be an array even if the field it was extending was not repeatable. This is not correct
				according to the specification, nor can HAPI's parser parse this correctly. The encoder
				has been corrected, and the parser has been adjusted to be able to handle resources with
				extensions encoded in this way. Thanks to Mohammad Jafari for reporting!
			</action>
			<action type="add">
				Library now checks if custom resource types can be instantiated on startup
				(e.g. because they don't have a no-argument constructor) in order to
				avoid failing later
			</action>
			<action type="add">
				Bump a few dependency JARs to the latest versions in Maven POM:
				<![CDATA[
					<ul>
						<li>SLF4j (in base module) - Bumped to 1.7.9</li>
						<li>Apache HTTPClient (in base module) - Bumped to 4.3.6</li>
						<li>Hibernate (in JPA module) - Bumped to 4.3.7</li>
					</ul>
				]]>
			</action>
			<action type="fix" issue="67">
				IdDt failed to recognize local identifiers containing fragments that look like
				real identifiers as being local identifiers even though they started with '#'.
				For example, a local resource reference of "#aa/_history/aa" would be incorrectly
				parsed as a non-local reference.
				Thanks to Mohammad Jafari for reporting!
			</action>
			<action type="fix">
				<![CDATA[<code>Last-Modified</code>]]>
				header in server was incorrectly using FHIR date format instead
				of RFC-1123 format.
			</action>
			<action type="fix">
				Server create and update methods failed with an IllegalArgumentException if
				the method type was a custom resource definition type (instead of a built-in
				HAPI type). Thanks to Neal Acharya for the analysis.
			</action>
			<action type="add" issue="79">
				JPA server module now supports
				<![CDATA[<code>_include</code>]]>
				value of
				<![CDATA[<code>*</code>]]>. Thanks to Bill de Beaubien for reporting!
			</action>
			<action type="fix">
				IdDt method
				<![CDATA[withServerBase]]>
				returned String (unlike all of the other "withFoo" methods on that class),
				and did not work correctly if the IdDt already had a server base. This
				has been corrected. Note that the return type for this method has been
				changed, so code may need to be updated.
			</action>
			<action type="fix" issue="84" due-to="mochaholic">
				In previous versions of HAPI, the XML parser encoded multiple contained
				resources in a single
				<![CDATA[<code>&lt;contained&gt;&lt;/contained&gt;</code>]]>
				tag, even though the FHIR specification rerquires a separate
				<![CDATA[<code>&lt;contained&gt;&lt;/contained&gt;</code>]]>
				tag for each resource. This has been corrected. Note that the parser will
				correctly parse either form (this has always been the case) so this
				change should not cause any breakage in HAPI based trading partners, but
				may cause issues if other applications have been coded to depend on the
				incorrect behaviour. Thanks to Mochaholic for reporting!
			</action>
			<action type="fix" issue="91" due-to="andyhuang91">
				Custom/user defined resource definitions which contained more than one
				child with no order defined failed to initialize properly. Thanks to
				Andy Huang for reporting and figuring out where the
				problem was!
			</action>
			<action type="add">
				RESTful Client now queries the server (only once per server base URL) to ensure that
				the given server corresponds to the correct version of the FHIR specification, as
				defined by the FhirContext. This behaviour can be disabled by setting the
				appropriate configuration on the
				RestfulClientConfig. Thanks to Grahame Grieve for the suggestion!
			</action>
			<action type="add">
				JPA module now supports deleting resource via transaction
			</action>
			<action type="fix" issue="97" due-to="twilson650">
				DateClientParam#second() incorrectly used DAY precision instead
				of SECOND precision. Thanks to Tom Wilson for the pull request!
			</action>
			<action type="fix" issue="100" due-to="sweetnavelorange">
				Fix issue where HAPI failed to initialize correctly if Woodstox library was not on the classpath, even
				if StAX API was configured to use a different provider. Thanks to
				James Butler for reporting and figuring out where the issue was!
			</action>
			<action type="fix" issue="101">
				Calling BaseDateTimeDt#setValue(Date, TemporalPrecisionEnum) did not always actually respect
				the given precision when the value was encoded. Thanks to jacksonjesse for
				reporting!
			</action>
			<action type="fix" issue="103">
				Encoders (both XML and JSON) will no longer encode contained resources if they are
				not referenced anywhere in the resource via a local reference. This is just a convenience
				for users who have parsed a resource with contained resources and want to remove some
				before re-encoding. Thanks to Alexander Kley for reporting!
			</action>
			<action type="fix" issue="110" due-to="mochaholic">
				Add support for DSTU2 style security labels in the parser and encoder. Thanks to
				Mohammad Jafari for the contribution!
			</action>
			<action type="fix">
				Server requests for Binary resources where the client has explicitly requested XML or JSON responses
				(either with a <![CDATA[<code>_format</code>]]> URL parameter, or an <![CDATA[<code>Accept</code>]]> request
				header)
				will be responded to using the Binary FHIR resource type instead of as Binary blobs. This is
				in accordance with the recommended behaviour in the FHIR specification.
			</action>
			<action type="add">
				Add new properties to RestfulServer: "DefaultResponseEncoding", which allows
				users to configure a default encoding (XML/JSON) to use if none is specified in the
				client request. Currently defaults to XML. Also "DefaultPrettyPrint", which specifies
				whether to pretty print responses by default. Both properties can be overridden
				on individual requets using the appropriate Accept header or request URL parameters.
			</action>
			<action type="add">
				Add support for quantity search params in FHIR tester UI
			</action>
			<action type="add">
				Add support for FHIR "extended operations" as defined in the FHIR DSTU2
				specification, for the Generic Client, Annotation Client, and
				Server.
			</action>
			<action type="fix">
				Observation.applies[x] and other similar search fields with multiple allowable
				value types were not being correctly indexed in the JPA server.
			</action>
			<action type="fix" issue="122">
				DateClientParam.before() incorrectly placed "&lt;=" instead of
				"&lt;" in the request URL. Thanks to Ryan for reporting!
			</action>
			<action type="add" issue="77" dev="wdebeau1">
				Server now only automatically adds _include resources which are provided
				as references if the client request actually requested that specific include.
				See RestfulServer
			</action>
			<action type="fix" issue="120">
				User defined resource types which contain extensions that use a bound code type
				(e.g. an BoundCodeDt with a custom Enum) failed to parse correctly. Thanks
				to baopingle for reporting and providing a test case!
			</action>
			<action type="add">
				Sorting is now supported in the Web Testing UI (previously a button existed for sorting, but it didn't do
				anything)
			</action>
			<action type="add" issue="111">
				Server will no longer include stack traces in the OperationOutcome returned to the client
				when an exception is thrown. A new interceptor called ExceptionHandlingInterceptor has been
				created which adds this functionality back if it is needed (e.g. for DEV setups). See the
				server interceptor documentation for more information. Thanks to Andy Huang for the suggestion!
			</action>
		</release>
		<release version="0.8" date="2014-12-17">
			<action type="add">
				<![CDATA[<b>API CHANGE:</b>]]> The "FHIR structures" for DSTU1 (the classes which model the
				resources and composite datatypes) have been moved out of the core JAR into their
				own JAR, in order to allow support for DEV resources, and DSTU2 resources when thast
				version is finalized. See the
				<![CDATA[<a href="./doc_dstu2.html">DSTU2 page</a>]]>
				for more information.
			</action>
			<action type="fix">
				<![CDATA[
					<b>Deprocated API Removal</b>: The following classes (which were deprocated previously)
					have now been removed:
					<ul>
						<li><b>ISecurityManager</b>: If you are using this class, the same functionality
						is available through the more general purpose
						<a href="http://jamesagnew.github.io/hapi-fhir/doc_rest_server_interceptor.html">server interceptor</a>
						capabilities.
						<li><b>CodingListParam</b>: This class was made redundant by the
						<a href="http://jamesagnew.github.io/hapi-fhir/apidocs/ca/uhn/fhir/rest/param/TokenOrListParam.html">TokenOrListParam</a>
						class, which can be used in its place.
					</ul>
				]]>
			</action>
			<action type="add">
				<![CDATA[
					<b>API Change</b>: The IResource#getResourceMetadata() method has been changed
					from returning 
					<code>Map&lt;ResourceMetadataKeyEnum&lt;?&gt;, Object&gt;</code>
					to returning a new type called
					<code>ResourceMetadataMap</code>. This new type implements 
					<code>Map&lt;ResourceMetadataKeyEnum&lt;?&gt;, Object&gt;</code>
					itself, so this change should not break existing code, but may
					require a clean build in order to run correctly.
				]]>
			</action>
			<action type="add" issue="38" dev="wdebeau1">
				Profile generation on the server was not working due to IdDt being
				incorrectly used. Thanks to Bill de Beaubien for the pull request!
			</action>
			<action type="add" issue="42" dev="wdebeau1">
				Profiles did not generate correctly if a resource definition class had a
				defined extension which was of a composite type. Thanks to Bill de Beaubien for the pull request!
			</action>
			<action type="add" issue="44" dev="petromykhailysyn">
				Remove unnecessary IOException from narrative generator API. Thanks to
				Petro Mykhailysyn for the pull request!
			</action>
			<action type="add" issue="48" dev="wdebeau1">
				Introduced a new
				<![CDATA[<code>@ProvidesResources</code>]]> annotation which can be added to
				resource provider and servers to allow them to declare additional resource
				classes they are able to serve. This is useful if you have a server which can
				serve up multiple classes for the same resource type (e.g. a server that sometimes
				returns a default Patient, but sometimes uses a custom subclass).
				Thanks to Bill de Beaubien for the pull request!
			</action>
			<action type="add" issue="49" dev="wdebeau1">
				Introduced a new
				<![CDATA[<code>@Destroy</code>]]> annotation which can be added to
				a resource provider method. This method will be called by the server when it
				is being closed/destroyed (e.g. when the application is being undeployed, the
				container is being shut down, etc.)
				Thanks to Bill de Beaubien for the pull request!
			</action>
			<action type="add">
				Add a new method <![CDATA[handleException]]> to the server interceptor
				framework which allows interceptors to be notified of any exceptions and
				runtime errors within server methods. Interceptors may optionally also
				override the default error handling behaviour of the RestfulServer.
			</action>
			<action dev="wdebeau1" type="add">
				Add constants to BaseResource for the "_id" search parameter which all resources
				should support.
			</action>
			<action type="fix">
				DateRangeParam parameters on the server now return correct
				<![CDATA[<code>getLowerBoundAsInstant()</code>]]>
				and
				<![CDATA[<code>getUpperBoundAsInstant()</code>]]>
				values if a single unqualified value is passed in. For example, if
				a query containing
				<![CDATA[<code>&birthdate=2012-10-01</code>]]>
				is received, previously these two methods would both return the same
				value, but with this fix
				<![CDATA[<code>getUpperBoundAsInstant()</code>]]>
				now returns the instant at 23:59:59.9999.
			</action>
			<action type="fix">
				Resource fields with a type of "*" (or Any) sometimes failed to parse if a
				value type of "code" was used. Thanks to Bill de Beaubien for reporting!
			</action>
			<action type="add" dev="lmds">
				Remove dependency on JAXB libraries, which were used to parse and encode
				dates and times (even in the JSON parser). JAXB is built in to most JDKs
				but the version bundled with IBM's JDK is flaky and resulted in a number
				of problems when deploying to Websphere.
			</action>
			<action type="fix" issue="50" dev="jjathman">
				Primitive datatypes now preserve their original string value when parsing resources,
				as well as containing the "parsed value". For instance, a DecimalDt field value of
				<![CDATA[<code>1.0000</code>]]> will be parsed into the corresponding
				decimal value, but will also retain the original value with the corresponding
				level of precision. This allows vadliator rules to be applied to
				original values as received "over the wire", such as well formatted but
				invalid dates, e.g. "2001-15-01". Thanks to Joe Athman for reporting and
				helping to come up with a fix!
			</action>
			<action type="add">
				When using Generic Client, if performing a
				<![CDATA[create]]> or <![CDATA[update]]> operation using a String as the resource body,
				the client will auto-detect the FHIR encoding style and send an appropriate
				<![CDATA[Content-Type]]> header.
			</action>
			<action type="fix" issue="52">
				JPA module (and public HAPI-FHIR test server) were unable to process resource types
				where at least one search parameter has no path specified. These now correctly save
				(although the server does not yet process these params, and it should). Thanks to
				GitHub user shvoidlee for reporting and help with analysis!
			</action>
			<action type="fix">
				Generic/Fluent Client "create" and "update" method requests were not setting a content type header
			</action>
			<action type="add" issue="53" dev="petromykhailysyn">
				DateDt left precision value as <![CDATA[null]]> in the constructor
				<![CDATA[DateDt(Date)]]>.
			</action>
			<action type="fix">
				RESTful server now doesn't overwrite resource IDs if they are absolute. In other words, if
				a server's Resource Provider returns a resource with ID "Patient/123" it will be translated to
				"[base url]/Patient/123" but if the RP returns ID "http://foo/Patient/123" the ID will be
				returned exactly as is. Thanks to Bill de Beaubien for the suggestion!
			</action>
			<action type="fix" issue="55">
				JPA module Transaction operation was not correctly replacing logical IDs
				beginning with "cid:" with server assigned IDs, as required by the
				specification.
			</action>
			<action type="fix" dev="tahurac">
				<![CDATA[FhirTerser]]> did not visit or find children in contained resources when
				searching a resource. This caused server implementations to not always return contained
				resources when they are included with a resource being returned.
			</action>
			<action type="add" dev="lmds">
				Add a method <![CDATA[String IResource#getResourceName()]]> which returns the name of the
				resource in question (e.g. "Patient", or "Observation"). This is intended as a
				convenience to users.
			</action>
			<action type="fix">
				Do not strip version from resource references in resources returned
				from server search methods. Thanks to Bill de Beaubien for reporting!
			</action>
			<action type="fix" dev="jjathman" issue="54">
				Correct an issue with the validator where changes to the underlying
				OperationOutcome produced by a validation cycle cause the validation
				results to be incorrect.
			</action>
			<action type="fix">
				Client interceptors registered to an interface based client instance
				were applied to other client instances for the same client interface as well. (Issue
				did not affect generic/fluent clients)
			</action>
			<action type="fix" issue="57">
				DateDt, DateTimeDt and types InstantDt types now do not throw an exception
				if they are used to parse a value with the wrong level of precision for
				the given type but do throw an exception if the wrong level of precision
				is passed into their constructors.<![CDATA[<br/><br/>]]>
				This means that HAPI FHIR can now successfully parse resources from external
				sources that have the wrong level of precision, but will generate a validation
				error if the resource is validated. Thanks to Alexander Kley for the suggestion!
			</action>
			<action type="fix">
				Encoding a Binary resource without a content type set should not result in a NullPointerException. Thanks
				to Alexander Kley for reporting!
			</action>
			<action type="add">
				Server gives a more helpful error message if multiple IResourceProvider implementations
				are provided for the same resource type. Thanks to wanghaisheng for the idea!
			</action>
			<action type="add" issue="61">
				Bring DSTU1 resource definitions up to version 0.0.82-2929<![CDATA[<br/>]]>
				Bring DEV resource definitions up to 0.4.0-3775<![CDATA[<br/>]]>
				Thanks to crinacimpian for reporting!
			</action>
			<action type="add" issue="62">
				JPA server did not correctly process _include requests if included
				resources were present with a non-numeric identifier. Thanks to
				Bill de Beaubien for reporting!
			</action>
			<action type="fix" issue="60">
				Client requests which include a resource/bundle body (e.g. create,
				update, transaction) were not including a charset in the content type
				header, leading to servers incorrectly assuming ISO-8859/1. Thanks to
				shvoidlee for reporting!
			</action>
			<action type="fix" issue="59" dev="wdebeau1">
				Clean up the way that Profile resources are automatically exported
				by the server for custom resource profile classes. See the
				<![CDATA[<a href="http://jamesagnew.github.io/hapi-fhir/apidocs/ca/uhn/fhir/model/api/annotation/ResourceDef.html">@ResourceDef</a>]]>
				JavaDoc for information on how this works.
			</action>
			<action type="add" issue="73" dev="wdebeau1">
				Add convenience methods to TokenOrListParam to test whether any of a set of tokens match
				the given requested list.
			</action>
			<action type="add" issue="86" dev="harsha89">
				Add a protected method to RestfulServer which allows developers to
				implement their own method for determining which part of the request
				URL is the FHIR request path (useful if you are embedding the RestulServer inside
				of another web framework). Thanks to Harsha Kumara for the pull request!
			</action>
		</release>
		<release version="0.7" date="2014-10-23">
			<action type="add" issue="30">
				<![CDATA[<b>API CHANGE:</b>]]> The TagList class previously implemented ArrayList semantics,
				but this has been replaced with LinkedHashMap semantics. This means that the list of
				tags will no longer accept duplicate tags, but that tag order will still be
				preserved. Thanks to Bill de Beaubien for reporting!
			</action>
			<action type="fix" issue="33">
				Server was incorrectly including contained resources being returned as both contained resources, and as
				top-level resources in the returned bundle for search operations.
				Thanks to Bill de Beaubien for reporting! This also fixes Issue #20, thanks to
				lephty for reporting!
			</action>
			<action type="add" dev="suranga">
				Documentation fixes
			</action>
			<action type="add" dev="dougmartin">
				Add a collection of new methods on the generic client which support the
				<![CDATA[ 
				<b><a href="./apidocs/ca/uhn/fhir/rest/client/IGenericClient.html#read(java.lang.Class,%20ca.uhn.fhir.model.primitive.UriDt)">read</a></b>,
				<b><a href="./apidocs/ca/uhn/fhir/rest/client/IGenericClient.html#vread(java.lang.Class,%20ca.uhn.fhir.model.primitive.UriDt)">read</a></b>,
				and <b><a href="./apidocs/ca/uhn/fhir/rest/client/IGenericClient.html#search(java.lang.Class,%20ca.uhn.fhir.model.primitive.UriDt)">search</a></b>
				]]>
				operations using an absolute URL. This allows developers to perform these operations using
				URLs they obtained from other sources (or external resource references within resources). In
				addition, the existing read/vread operations will now access absolute URL references if
				they are passed in. Thanks to Doug Martin of the Regenstrief Center for Biomedical Informatics
				for contributing this implementation!
			</action>
			<action type="fix">
				Server implementation was not correctly figuring out its own FHIR Base URL when deployed
				on Amazon Web Service server. Thanks to Jeffrey Ting and Bill De Beaubien of
				Systems Made Simple for their help in figuring out this issue!
			</action>
			<action type="fix">
				XML Parser failed to encode fields with both a resource reference child and
				a primitive type child. Thanks to Jeffrey Ting and Bill De Beaubien of
				Systems Made Simple for their help in figuring out this issue!
			</action>
			<action type="fix">
				HAPI now runs successfully on Servlet 2.5 containers (such as Tomcat 6). Thanks to
				Bernard Gitaadji for reporting and diagnosing the issue!
			</action>
			<action type="fix">
				Summary (in the bundle entry) is now encoded by the XML and JSON parsers if supplied. Thanks to David Hay of
				Orion Health for reporting this!
			</action>
			<action type="fix" issue="24">
				Conformance profiles which are automatically generated by the server were missing a few mandatory elements,
				which meant that the profile did not correctly validate. Thanks to Bill de Beaubien of Systems Made Simple
				for reporting this!
			</action>
			<action type="fix">
				XHTML (in narratives) containing escapable characters (e.g. &lt; or &quot;) will now always have those
				characters
				escaped properly in encoded messages.
			</action>
			<action type="fix">
				Resources containing entities which are not valid in basic XML (e.g. &amp;sect;) will have those
				entities converted to their equivalent unicode characters when resources are encoded, since FHIR does
				not allow extended entities in resource instances.
			</action>
			<action type="add">
				Add a new client interceptor which adds HTTP Authorization Bearer Tokens (for use with OAUTH2 servers)
				to client requests.
			</action>
			<action type="fix">
				Add phloc-commons dependency explicitly, which resolves an issue building HAPI from source on
				some platforms. Thanks to Odysseas Pentakalos for the patch!
			</action>
			<action type="add">
				HAPI now logs a single line indicating the StAX implementation being used upon the
				first time an XML parser is created.
			</action>
			<action type="fix">
				Update methods on the server did not return a "content-location" header, but
				only a "location" header. Both are required according to the FHIR specification.
				Thanks to Bill de Beaubien of Systems Made Simple for reporting this!
			</action>
			<action type="fix" issue="26" dev="akley">
				Parser failed to correctly read contained Binary resources. Thanks to Alexander Kley for
				the patch!
			</action>
			<action type="fix" issue="29" dev="akley">
				Calling encode multiple times on a resource with contained resources caused the contained
				resources to be re-added (and the actual message to grow) with each encode pass. Thanks to
				Alexander Kley for the test case!
			</action>
			<action type="fix">
				JSON-encoded contained resources with the incorrect "_id" element (which should be "id", but some
				incorrect examples exist on the FHIR specification) now parse correctly. In other words, HAPI
				previously only accepted the correct "id" element, but now it also accepts the incorrect
				"_id" element just to be more lenient.
			</action>
			<action type="fix">
				Several unit tests failed on Windows (or any platform with non UTF-8 default encoding). This may
				have also caused resource validation to fail occasionally on these platforms as well.
				Thanks to Bill de Beaubien for reporting!
			</action>
			<action type="fix">
				toString() method on TokenParam was incorrectly showing the system as the value.
				Thanks to Bill de Beaubien for reporting!
			</action>
			<action type="update">
				Documentation on contained resources contained a typo and did not actually produce contained resources.
				Thanks
				to David Hay of Orion Health for reporting!
			</action>
			<action type="add" issue="31" dev="preston">
				Add a
				<![CDATA[<a href="https://www.vagrantup.com/">Vagrant</a>]]>
				based environment (basically a fully built, self contained development environment) for
				trying out the HAPI server modules. Thanks to Preston Lee for the pull request, and for
				offering to maintain this!
			</action>
			<action type="add" issue="32" dev="jjathman">
				Change validation API so that it uses a return type instead of exceptions to communicate
				validation failures. Thanks to Joe Athman for the pull request!
			</action>
			<action type="add" issue="35" dev="petromykhailysyn">
				Add a client interceptor which adds an HTTP cookie to each client request. Thanks to
				Petro Mykhailysyn for the pull request!
			</action>
		</release>
		<release version="0.6" date="2014-09-08"
					description="This release brings a number of new features and bug fixes!">
			<!-- 
			<action type="add">
				Allow generic client	... OAUTH
			</action>
			-->
			<action type="add">
				Add server interceptor framework, and new interceptor for logging incoming
				requests.
			</action>
			<action type="add">
				Add server validation framework for validating resources against the FHIR schemas and schematrons
			</action>
			<action type="fix">
				Tester UI created double _format and _pretty param entries in searches. Thanks to Gered King of University
				Health Network for reporting!
			</action>
			<action type="fix" issue="4">
				Create method was incorrectly returning an HTTP 204 on sucessful completion, but
				should be returning an HTTP 200 per the FHIR specification. Thanks to wanghaisheng
				for reporting!
			</action>
			<action type="fix">
				FHIR Tester UI now correctly sends UTF-8 charset in responses so that message payloads containing
				non US-ASCII characters will correctly display in the browser
			</action>
			<action type="fix">
				JSON parser was incorrectly encoding extensions on composite elements outside the element itself
				(as is done correctly for non-composite elements) instead of inside of them. Thanks to David Hay of
				Orion for reporting this!
			</action>
			<action type="add">
				Contained/included resource instances received by a client are now automatically
				added to any ResourceReferenceDt instancea in other resources which reference them.
			</action>
			<action type="add">
				Add documentation on how to use eBay CORS Filter to support Cross Origin Resource
				Sharing (CORS) to server. CORS support that was built in to the server itself has
				been removed, as it did not work correctly (and was reinventing a wheel that others
				have done a great job inventing). Thanks to Peter Bernhardt of Relay Health for all the assistance
				in testing this!
			</action>
			<action type="fix">
				IResource interface did not expose the getLanguage/setLanguage methods from BaseResource,
				so the resource language was difficult to access.
			</action>
			<action type="fix">
				JSON Parser now gives a more friendly error message if it tries to parse JSON with invalid use
				of single quotes
			</action>
			<action type="add">
				Transaction server method is now allowed to return an OperationOutcome in addition to the
				incoming resources. The public test server now does this in order to return status information
				about the transaction processing.
			</action>
			<action type="add">
				Update method in the server can now flag (via a field on the MethodOutcome object being returned)
				that the result was actually a creation, and Create method can indicate that it was actually an
				update. This has no effect other than to switch between the HTTP 200 and HTTP 201 status codes on the
				response, but this may be useful in some circumstances.
			</action>
			<action type="fix" dev="tahurac">
				Annotation client search methods with a specific resource type (e.g. List&lt;Patient&gt; search())
				won't return any resources that aren't of the correct type that are received in a response
				bundle (generally these are referenced resources, so they are populated in the reference fields instead).
				Thanks to Tahura Chaudhry of University Health Network for the unit test!
			</action>
			<action type="add">
				Added narrative generator template for OperationOutcome resource
			</action>
			<action type="fix">
				Date/time types did not correctly parse values in the format "yyyymmdd" (although the FHIR-defined format
				is "yyyy-mm-dd" anyhow, and this is correctly handled). Thanks to Jeffrey Ting of Systems Made Simple
				for reporting!
			</action>
			<action type="fix">
				Server search method for an unnamed query gets called if the client requests a named query
				with the same parameter list. Thanks to Neal Acharya of University Health Network for reporting!
			</action>
			<action type="fix">
				Category header (for tags) is correctly read in client for "read" operation
			</action>
			<action type="add">
				Transaction method in server can now have parameter type Bundle instead of
				List&lt;IResource&gt;
			</action>
			<action type="add">
				HAPI parsers now use field access to get/set values instead of method accessors and mutators.
				This should give a small performance boost.
			</action>
			<action type="fix">
				JSON parser encodes resource references incorrectly, using the name "resource" instead
				of the name "reference" for the actual reference. Thanks to
				Ricky Nguyen for reporting and tracking down the issue!
			</action>
			<action type="fix">
				Rename NotImpementedException to NotImplementedException (to correct typo)
			</action>
			<action type="fix">
				Server setUseBrowserFriendlyContentType setting also respected for errors (e.g. OperationOutcome with
				4xx/5xx status)
			</action>
			<action type="fix">
				Fix performance issue in date/time datatypes where pattern matchers were not static
			</action>
			<action type="fix">
				Server now gives a more helpful error message if a @Read method has a search parameter (which is invalid,
				but
				previously lead to a very unhelpful error message). Thanks to Tahura Chaudhry of UHN for reporting!
			</action>
			<action type="fix">
				Resource of type "List" failed to parse from a bundle correctly. Thanks to David Hay of Orion Health
				for reporting!
			</action>
			<action type="fix">
				QuantityParam correctly encodes approximate (~) prefix to values
			</action>
			<action type="fix" issue="14">
				If a server defines a method with parameter "_id", incoming search requests for that method may
				get delegated to the wrong method. Thanks to Neal Acharya for reporting!
			</action>
			<action type="add">
				SecurityEvent.Object structural element has been renamed to
				SecurityEvent.ObjectElement to avoid conflicting names with the
				java Object class. Thanks to Laurie Macdougall-Sookraj of UHN for
				reporting!
			</action>
			<action type="fix">
				Text/narrative blocks that were created with a non-empty
				namespace prefix (e.g. &lt;xhtml:div xmlns:xhtml="..."&gt;...&lt;/xhtml:div&gt;)
				failed to encode correctly (prefix was missing in encoded resource)
			</action>
			<action type="fix">
				Resource references previously encoded their children (display and reference)
				in the wrong order so references with both would fail schema validation.
			</action>
			<action type="add">
				SecurityEvent resource's enums now use friendly enum names instead of the unfriendly
				numeric code values. Thanks to Laurie MacDougall-Sookraj of UHN for the
				suggestion!
			</action>
		</release>
		<release version="0.5" date="2014-07-30">
			<action type="add">
				HAPI has a number of RESTful method parameter types that have similar but not identical
				purposes and confusing names. A cleanup has been undertaken to clean this up.
				This means that a number of existing classes
				have been deprocated in favour of new naming schemes.
				<![CDATA[<br/><br/>]]>
				All annotation-based clients and all server search method parameters are now named
				(type)Param, for example: StringParam, TokenParam, etc.
				<![CDATA[<br/><br/>]]>
				All generic/fluent client method parameters are now named
				(type)ClientParam, for example: StringClientParam, TokenClientParam, etc.
				<![CDATA[<br/><br/>]]>
				All renamed classes have been retained and deprocated, so this change should not cause any issues
				for existing applications but those applications should be refactored to use the
				new parameters when possible.
			</action>
			<action type="add">
				Allow server methods to return wildcard generic types (e.g. List&lt;? extends IResource&gt;)
			</action>
			<action type="add">
				Search parameters are not properly escaped and unescaped. E.g. for a token parameter such as
				"&amp;identifier=system|codepart1\|codepart2"
			</action>
			<action type="add">
				Add support for OPTIONS verb (which returns the server conformance statement)
			</action>
			<action type="add">
				Add support for CORS headers in server
			</action>
			<action type="add">
				Bump SLF4j dependency to latest version (1.7.7)
			</action>
			<action type="add">
				Add interceptor framework for clients (annotation based and generic), and add interceptors
				for configurable logging, capturing requests and responses, and HTTP basic auth.
			</action>
			<action type="fix">
				Transaction client invocations with XML encoding were using the wrong content type ("application/xml+fhir"
				instead
				of the correct "application/atom+xml"). Thanks to David Hay of Orion Health for surfacing this one!
			</action>
			<action type="add">
				Bundle entries now support a link type of "search". Thanks to David Hay for the suggestion!
			</action>
			<action type="add" issue="1">
				If a client receives a non 2xx response (e.g. HTTP 500) and the response body is a text/plain message or
				an OperationOutcome resource, include the message in the exception message so that it will be
				more conveniently displayed in logs and other places. Thanks to Neal Acharya for the suggestion!
			</action>
			<action type="add" issue="2">
				Read invocations in the client now process the "Content-Location" header and use it to
				populate the ID of the returned resource. Thanks to Neal Acharya for the suggestion!
			</action>
			<action type="fix" issue="3">
				Fix issue where vread invocations on server incorrectly get routed to instance history method if one is
				defined. Thanks to Neal Acharya from UHN for surfacing this one!
			</action>
			<action type="add">
				Binary reads on a server not include the Content-Disposition header, to prevent HTML in binary
				blobs from being used for nefarious purposes. See
				<![CDATA[<a href="http://gforge.hl7.org/gf/project/fhir/tracker/?action=TrackerItemEdit&tracker_id=677&tracker_item_id=3298">FHIR Tracker Bug 3298</a>]]>
				for more information.
			</action>
			<action type="add">
				Support has been added for using an HTTP proxy for outgoing requests.
			</action>
			<action type="fix">
				Fix: Primitive extensions declared against custom resource types
				are encoded even if they have no value. Thanks to David Hay of Orion for
				reporting this!
			</action>
			<action type="fix">
				Fix: RESTful server deployed to a location where the URL to access it contained a
				space (e.g. a WAR file with a space in the name) failed to work correctly.
				Thanks to David Hay of Orion for reporting this!
			</action>
		</release>
		<release version="0.4" date="2014-07-13">
			<action type="add">
				<![CDATA[<b>BREAKING CHANGE:</b>]]>: IdDt has been modified so that it
				contains a partial or complete resource identity. Previously it contained
				only the simple alphanumeric id of the resource (the part at the end of the "read" URL for
				that resource) but it can now contain a complete URL or even a partial URL (e.g. "Patient/123")
				and can optionally contain a version (e.g. "Patient/123/_history/456"). New methods have
				been added to this datatype which provide just the numeric portion. See the JavaDoc
				for more information.
			</action>
			<action type="add">
				<![CDATA[<b>API CHANGE:</b>]]>: Most elements in the HAPI FHIR model contain
				a getId() and setId() method. This method is confusing because it is only actually used
				for IDREF elements (which are rare) but its name makes it easy to confuse with more
				important identifiers. For this reason, these methods have been deprecated and replaced with
				get/setElementSpecificId() methods. The old methods will be removed at some point. Resource
				types are unchanged and retain their get/setId methods.
			</action>
			<action type="add">
				Allow use of QuantityDt as a service parameter to support the "quantity" type. Previously
				QuantityDt did not implement IQueryParameterType so it was not valid, and there was no way to
				support quantity search parameters on the server (e.g. Observation.value-quantity)
			</action>
			<action type="add">
				Introduce StringParameter type which can be used as a RESTful operation search parameter
				type. StringParameter allows ":exact" matches to be specified in clients, and handled in servers.
			</action>
			<action type="add">
				Parsers (XML/JSON) now support deleted entries in bundles
			</action>
			<action type="add">
				Transaction method now supported in servers
			</action>
			<action type="add">
				Support for Binary resources added (in servers, clients, parsers, etc.)
			</action>
			<action type="fix">
				Support for Query resources fixed (in parser)
			</action>
			<action type="fix">
				Nested contained resources (e.g. encoding a resource with a contained resource that itself contains a
				resource)
				now parse and encode correctly, meaning that all contained resources are placed in the "contained" element
				of the root resource, and the parser looks in the root resource for all container levels when stitching
				contained resources back together.
			</action>
			<action type="fix">
				Server methods with @Include parameter would sometimes fail when no _include was actually
				specified in query strings.
			</action>
			<action type="fix">
				Client requests for IdentifierDt types (such as Patient.identifier) did not create the correct
				query string if the system is null.
			</action>
			<action type="add">
				Add support for paging responses from RESTful servers.
			</action>
			<action type="fix">
				Don't fail on narrative blocks in JSON resources with only an XML declaration but no content (these are
				produced by the Health Intersections server)
			</action>
			<action type="fix">
				Server now automatically compresses responses if the client indicates support
			</action>
			<action type="fix">
				Server failed to support optional parameters when type is String and :exact qualifier is used
			</action>
			<action type="fix">
				Read method in client correctly populated resource ID in returned object
			</action>
			<action type="add">
				Support added for deleted-entry by/name, by/email, and comment from Tombstones spec
			</action>
		</release>
		<release version="0.3" date="2014-05-12"
					description="This release corrects lots of bugs and introduces the fluent client mode">
		</release>
		<release version="0.2" date="2014-04-23">
		</release>
		<release version="0.1" date="2014-04-15">
		</release>
	</body>
</document><|MERGE_RESOLUTION|>--- conflicted
+++ resolved
@@ -284,19 +284,17 @@
 				profiles via the $snapshot operation, and will automatically generate a snapshot when
 				needed for validation.
 			</action>
-<<<<<<< HEAD
 			<action type="change">
 				The Base64Binary types for DSTU3+ now use a byte array internally to represent their
 				content, which is more efficient than storing base 64 encoded text to represent
 				the binary as was previously done.
-=======
+			</action>
 			<action type="add">
 				Creating/updating CodeSystems now persist <![CDATA[<code>CodeSystem.concept.designation</code>]]> to
 				the terminology tables.
 			</action>
 			<action type="add">
 				Expanded ValueSets now populate <![CDATA[<code>ValueSet.expansion.contains.designation.language</code>]]>.
->>>>>>> 456aac5e
 			</action>
 		</release>
 		<release version="3.8.0" date="2019-05-30" description="Hippo">
