<?xml version="1.0"?>
<document xmlns:xsi="http://www.w3.org/2001/XMLSchema-instance" xmlns="http://maven.apache.org/changes/1.0.0"
			 xsi:schemaLocation="http://maven.apache.org/changes/1.0.0 ./changes.xsd">
	<properties>
		<author>James Agnew</author>
		<title>HAPI FHIR Changelog</title>
	</properties>
	<body>
		<release version="3.6.0" date="TBD">
			<action type="add">
				The version of a few dependencies have been bumped to the
				latest versions (dependent HAPI modules listed in brackets):
				<![CDATA[
					<ul>
						<li>Karaf (OSGi): 4.1.4 -&gt; 4.1.6</li>
					</ul>
				]]>
			</action>
			<action type="fix">
				A bug in the JPA migration tasks from 3.4.0 to 3.5.0 caused a failure if the HFJ_SEARCH_PARM
				table did not exist. This table existed in previous versions of HAPI FHIR but was dropped
				in 3.5.0, meaning that migrations would fail if the database was created using a snapshot
				version of 3.5.0.
			</action>
			<action type="fix">
				Automatic ID generation for contained resources (in cases where the user hasn't manually specified an ID)
				has been streamlined to generate more predictable IDs in some cases.
			</action>
			<action type="fix">
				An issue in the HAPI FHIR CLI database mogrator command has been resolved, where
				some database drivers did not automatically register and had to be manually added to
				the classpath.
			</action>
			<action type="add">
				The module which deletes stale searches has been modified so that it deletes very large
				searches (searches with 10000+ results in the query cache) in smaller batches, in order
				to avoid having very long running delete operations running.
			</action>
			<action type="fix">
				When invoking an operation using the fluent client on an instance, the operation would
				accidentally invoke against the server if the provided ID did not include a type. This
				has been corrected so that an IllegalArgumentException is now thrown.
			</action>
			<action type="add">
				A new operation has been added to the JPA server called
				<![CDATA[<code>$trigger-subscription</code>]]>. This can
				be used to cause a transaction to redeliver a resource that previously triggered.
			</action>
			<action type="add">
				When operating in R4 mode, the HAPI FHIR server will now populate Bundle.entry.response
				for history and search results, which is did not previously do.
			</action>
			<action type="add">
				The JPA database migrator tool has been enhanced so that it now supports migrations from
				HAPI FHIR 3.3.0 to HAPI FHIR 3.4.0 / 3.5.0+ as well.
			</action>
			<action type="fix">
				When using the HAPI FHIR CLI, user-prompted passwords were not correctly encoded, meaning that the
				"--basic-auth PROMPT" action was not usable. This has been corrected.
			</action>
			<action type="add">
				The JPA server SearchCoordinator has been refactored to make searches more efficient:
				When a search is performed, the SearchCoordinator loads multiple pages of results even
				if the user has only requested a small number. This is done in order to prevent needing
				to re-run the search for every page of results that is loaded.
				In previous versions of HAPI FHIR, when a search was made the SearchCoordinator would
				prefetch as many results as the user could possibly request across all pages (even if
				this meant prefetching thousands or millions of resources).
				As of this version, a new option has been added to DaoConfig that specifies how many
				resources to prefetch. This can have a significant impact on performance for servers
				with a large number of resources, where users often only want the first page
				of results.
				See
				<![CDATA[<code>DatConfig#setSearchPreFetchThresholds()</code>]]>
				for configuration of this feature.
			</action>
			<action type="add">
				When performing a JPA server using a date parameter, if a time is not specified in
				the query URL, the date range is expanded slightly to include all possible
				timezones where the date that could apply. This makes the search slightly more
				inclusive, which errs on the side of caution.
			</action>
			<action type="fix">
				A bug was fixed in the JPA server $expunge operation where a database connection
				could sometimes be opened and not returned to the pool immediately, leading to
				pool starvation if the operation was called many times in a row.
			</action>
			<action type="add">
				A new setting has been added to the JPA server DaoConfig that causes the server
				to keep certain searches "warm" in the cache. This means that the search will
				be performed periodically in the background in order to keep a reasonably fresh copy
				of the results in the query cache.
			</action>
			<action type="fix">
				When using the testpage overlay to delete a resource, currently a crash can occur
				if an unqualified ID is placed in the ID text box. This has been corrected.
			</action>
			<action type="fix">
				AuthorizationInterceptor did not allow FHIR batch operations when the transaction()
				permission is granted. This has been corrected so that transaction() allows both
				batch and transaction requests to proceed.
			</action>
<<<<<<< HEAD
			<action type="fix">
				The AuthorizationInterceptor was previously not able to authorize the FHIR
				batch operation. As of this version, when authorizing a transaction operation
				(via the transaction() rule), both batch and transaction will be allowed.
			</action>
			<action type="add">
				The JPA server now automatically supplies several appropriate hibernate performance
				settings as long as the JPA EntityManagerFactory was created using HAPI FHIR's
				built-in method for creating it.
				<![CDATA[<br/><br/>]]>
				Existing JPA projects should consider using
				<![CDATA[<code>super.entityManagerFactory()</code>]]>
				as shown in
				<![CDATA[<a href="https://github.com/hapifhir/hapi-fhir-jpaserver-starter/blob/master/src/main/java/ca/uhn/fhir/jpa/demo/FhirServerConfig.java#L62">the example project</a>]]>
				if they are not already.
			</action>
			<action type="add">
				The FhirTerser <![CDATA[<code>getValues(...)</code>]]> methods have been overloaded. The terser can now be
				used to create a null-valued element where none exists. Additionally, the terser can now add a null-valued
				extension where one or more such extensions already exist. These changes allow better population of FHIR
				elements provided an arbitrary FHIR path.
			</action>
			<action type="fix">
				The FhirTerser <![CDATA[<code>getValues(...)</code>]]> methods were not properly handling modifier
				extensions for verions of FHIR prior to DSTU3. This has been corrected.
			<action type="fix">
				When updating resources in the JPA server, a bug caused index table entries to be refreshed
				sometimes even though the index value hadn't changed. This issue did not cause incorrect search
				results but had an effect on write performance. This has been corrected.
			</action>
			<action type="add">
				The @Operation annotation used to declare operations on the Plain Server now
				has a wildcard constant which may be used for the operation name. This allows
				you to create a server that supports operations that are not known to the
				server when it starts up. This is generally not advisable but can be useful
				for some circumstances.
			</action>
			<action type="add">
				When using an @Operation method in the Plain Server, it is now possible
				to use a parameter annotated with @ResourceParam to receive the Parameters
				(or other) resource supplied by the client as the request body.
=======
			<action type="add">
				The JPA server version migrator tool now runs in a multithreaded way, allowing it to
				upgrade th database faster when migration tasks require data updates.
>>>>>>> c8834cd2
			</action>
		</release>

		<release version="3.5.0" date="2018-09-17">
			<action type="add">
				HAPI FHIR now supports JDK 9 and JDK 10, both for building HAPI FHIR
				as well as for use. JDK 8 remains supported and is the minimum requirement
				in order to build or use HAPI FHIR.
			</action>
			<action type="add">
				A new command has been added to the HAPI FHIR CLI tool: "migrate-database". This
				command performs the schema modifications required when upgrading HAPI FHIR JPA
				to a new version (previously this was a manual process involving running scripts and
				reindexing everything).
				<![CDATA[
				<br/><br>
				See the
				<a href="http://hapifhir.io/doc_cli.html#migrate-database">command documentation</a>
				for more information on how to use this tool. Please post in the HAPI FHIR
				Google Group if you run into issues, as this is a brand new framework and we still need
				lots of help with testing.
				]]>
			</action>
			<action type="add">
				The version of a few dependencies have been bumped to the
				latest versions (dependent HAPI modules listed in brackets):
				<![CDATA[
					<ul>
						<li>Gson (JSON Parser): 2.8.1 -&gt; 2.8.5</li>
						<li>Spring Framework (JPA): 5.0.3.RELEASE -&gt; 5.0.8.RELEASE</li>
						<li>Hibernate ORM (JPA): 5.2.16.Final -&gt; 5.3.6.Final</li>
						<li>Hibernate Search (JPA): 5.7.1.Final -&gt; 5.10.3.Final</li>
						<li>Jetty (CLI): 9.4.8.v20171121 -&gt; 9.4.12.v20180830</li>
						<li>Commons-Codec (All): 1.10 -&gt; 1.11</li>
						<li>Commons-Lang (All): 3.7 -&gt; 3.8</li>
						<li>Commons-IO (All): 2.5 -&gt; 2.6</li>
						<li>Spring-Data (JPA): 1.11.6.RELEASE -&gt; 2.0.7.RELEASE</li>
					</ul>
				]]>
			</action>
			<action type="add">
				A new mnandatory library depdendency has been added to hapi-fhir-base, meaning that all
				applications using HAPI FHIR must import ti: commons-text. This library has been added as
				a few utility methods used by HAPI FHIR that were formerly in the commons-lang3
				project have been moved into commons-text. This library has been added as a non-optional
				dependency in the hapi-fhir-base POM, so Maven/Gradle users should not have to make
				any changes.
			</action>
			<action type="add">
				The JPA server now has a configuration item in the DaoConfig to specify which bundle types
				may be stored as-is on the /Bundle endpoint. By default the following types
				are allowed: collection, document, message.
			</action>
			<action type="add">
				CapabilityStatements generated by the server module will now include the server
				base URL in the
				<![CDATA[<code>CapabilityStatement.implementation.url</code>]]>
				field.
			</action>
			<action type="add" issue="974">
				Spring-data (used by the JPA server) has been upgraded to version 2.0.7
				(from version 1.11.6). Thanks to Roman Doboni for the pull request!
			</action>
			<action type="fix">
				A crash in the validator was fixed: Validating a Bundle that did not have Bundle.fullUrl
				populated could cause a NullPointerException.
			</action>
			<action type="add">
				AuthorizationInterceptor now examines requests more closely in order
				to block requests early that are not possibly going to return
				allowable results when compartment rules are used. For example,
				if an AuthorizationInterceptor is configured to allow only
				<![CDATA[<b>read</b>]]>
				access to compartment
				<![CDATA[<code>Patient/123</code>]]>,
				a search for
				<![CDATA[<code>Observation?subject=987</code>]]>
				will now be blocked before the method handler is called. Previously
				the search was performed and the results were examined in order to
				determine whether they were all in the appropriate compartment, but
				this incurs a performance cost, and means that this search would
				successfully return an empty Bundle if no matches were present.
				<![CDATA[<br/><br/>]]>
				A new setting on AuthorizationInterceptor called
				<![CDATA[<code>setFlags(flags)</code>]]>
				can be used to maintain the previous behaviour.
			</action>
			<action type="974">
				JPA server loading logic has been improved to enhance performance when
				loading a large number of results in a page, or when loading multiple
				search results with tags. Thanks to Frank Tao for the pull request!
				This change was introduced as a part of a collaboration between
				HAPI FHIR and the US National Institiutes for Health (NIH).
			</action>
			<action type="fix" issue="1010">
				Resource loading logic for the JPA server has been optimized to
				reduce the number of database round trips required when loading
				search results where many of the entries have a "forced ID" (an alphanumeric
				client-assigned resource ID). Thanks to Frank Tao for the pull
				request!
				This change was introduced as a part of a collaboration between
				HAPI FHIR and the US National Institiutes for Health (NIH).
			</action>
			<action type="add" issue="1000">
				LOINC uploader has been updated to support the new LOINC filename
				scheme introduced in LOINC 2.64. Thanks to Rob Hausam for the
				pull request!
			</action>
			<action type="add">
				In the JPA server, it is now possible for a custom search parameter
				to use the
				<![CDATA[<code>resolve()</code>]]> function in its path to descend into
				contained resources and index fields within them.
			</action>
			<action type="add">
				A new IValidationSupport implementation has been added, named CachingValidationSupport. This
				module wraps another implementation and provides short-term caching. This can have a dramatic
				performance improvement on servers that are validating or executing FHIRPath repeatedly
				under load. This module is used by default in the JPA server.
			</action>
			<action type="fix">
				An index in the JPA server on the HFJ_FORCED_ID table was incorrectly
				not marked as unique. This meant that under heavy load it was possible to
				create two resources with the same client-assigned ID.
			</action>
			<action type="fix">
				The JPA server
				<![CDATA[<code>$expunge</code>]]>
				operation deleted components of an individual resource record in
				separate database transactions, meaning that if an operation failed
				unexpectedly resources could be left in a weird state. This has been
				corrected.
			</action>
			<action type="fix" issue="1015">
				A bug was fixed in the JPA terminology uploader, where it was possible
				in some cases for some ValueSets and ConceptMaps to not be saved because
				of a premature short circuit during deferred uploading. Thanks to
				Joel Schneider for the pull request!
			</action>
			<action type="fix" issue="969">
				A bug in the HAPI FHIR CLI was fixed, where uploading terminology for R4
				could cause an error about the incorrect FHIR version. Thanks to
				Rob Hausam for the pull request!
			</action>
			<action type="add">
				A new method has been added to AuthorizationInterceptor that can be used to
				create rules allowing FHIR patch operations. See
				<![CDATA[<a href="http://hapifhir.io/doc_rest_server_security.html#Authorizing_Patch_Operations">Authorizing Patch Operations</a>]]>
				for more information.
			</action>
			<action type="add" issue="1018">
				A new view has been added to the JPA server, reducing the number of database
				calls required when reading resources back. This causes an improvement in performance.
				Thanks to Frank Tao for the pull request!
			</action>
			<action type="fix">
				A crash was fixed when deleting a ConceptMap resource in the
				JPA server. This crash was a regression in HAPI FHIR 3.4.0.
			</action>
			<action type="fix">
				A crash in the JPA server when performing a manual reindex of a deleted resource
				was fixed.
			</action>
			<action type="fix">
				Using the generic/fluent client, it is now possible to
				invoke the $process-message method using a standard
				client.operation() call. Previously this caused a strange
				NullPointerException.
			</action>
			<action type="fix">
				The REST Server now sanitizes URL path components and query parameter
				names to escape several reserved characters (e.g. &quot; and &lt;)
				in order to prevent HTML injection attacks via maliciously
				crafted URLs.
			</action>
			<action type="add" issue="912">
				The generic/fluent client now supports the :contains modifier on
				string search params. Thanks to Clayton Bodendein for the pull
				request!
			</action>
			<action type="fix" issue="996">
				The HAPI FHIR Server has been updated to correctly reflect the current
				FHIR specification behaviour for the Prefer header. This means that
				the server will no longer return an OperationOutcome by default, but
				that one may be requested via a Prefer header, using the newly implemented
				"Repreentation: OperationOutcome" value.
				Thanks to Ana Maria Radu for the pul request!
			</action>
			<action type="add">
				The REST Server module now allows more than one Resource Provider
				(i.e. more than one implementation of IResourceProvider) to be registered
				to the RestfulServer for the same resource type. Previous versions of
				HAPI FHIR have always limited support to a single resource provider, but
				this limitation did not serve any purpose so it has been removed.
			</action>
			<action type="add">
				The HashMapResourceProvider now supports the type and
				instance history operations. In addition, the search method
				for the
				<![CDATA[<code>_id</code>]]> search parameter now has the
				search parameter marked as "required". This means that additional
				search methods can be added in subclasses without their intended
				searches being routed to the searchById method. Also, the resource
				map now uses a LinkedHashMap, so searches return a predictable
				order for unit tests.
			</action>
			<action type="fix">
				Fixed a bug when creating a custom search parameter in the JPA
				server: if the SearchParameter resource contained an invalid
				expression, create/update operations for the given resource would
				fail with a cryptic error. SearchParameter expressions are now
				validated upon storage, and the SearchParameter will be rejected
				if the expression can not be processed.
			</action>
			<action type="add">
				The generic client history operations (history-instance, history-type,
				and history-server) now support the
				<![CDATA[<code>_at</code>]]> parameter.
			</action>
			<action type="add">
				In the plain server, many resource provider method parameters may now
				use a generic
				<![CDATA[<code>IPrimitiveType&lt;String&gt;</code>]]>
				or
				<![CDATA[<code>IPrimitiveType&lt;Date&gt;</code>]]> at the
				parameter type. This is handy if you are trying to write code
				that works across versions of FHIR.
			</action>
			<action type="add">
				Several convenience methods have been added to the fluent/generic
				client interfaces. These methods allow the adding of a sort via a
				SortSpec object, as well as specifying search parameters via a plain
				Map of Strings.
			</action>
			<action type="add">
				A new client interceptor called ThreadLocalCapturingInterceptor has been
				added. This interceptor works the same way as CapturingInterceptor in that
				it captures requests and responses for later processing, but it uses
				a ThreadLocal object to store them in order to facilitate
				use in multithreaded environments.
			</action>
			<action type="add">
				A new constructor has been added to the client BasicAuthInterceptor
				allowing credentials to be specified in the form
				"username:password" as an alternate to specifying them as two
				discrete strings.
			</action>
			<action type="add">
				SimpleBundleProvider has been modified to optionally allow calling
				code to specify a search UUID, and a field to allow the preferred
				page size to be configured.
			</action>
			<action type="add">
				The JPA server search UUID column has been reduced in length from
				40 chars to 36, in order to align with the actual length of the
				generated UUIDs.
			</action>
			<action type="add">
				Plain servers using paging may now specify an ID/name for
				individual pages being returned, avoiding the need to
				respond to arbitrary offset/index requests from the server.
				In this mode, page links in search result bundles simply
				include the ID to the next page.
			</action>
			<action type="fix" issue="965">
				An issue was fixed in BundleUtil#toListOfEntries, where sometimes
				a resource could be associated with the wrong entry in the response.
				Thanks to GitHub user @jbalbien for the pull request!
			</action>
			<action type="add">
				JPA subscription delivery queues no longer store the resource body in the
				queue (only the ID), which should reduce the memory/disk footprint of the queue
				when it grows long.
			</action>
			<action type="fix" issue="1053">
				A bug was fixed in JPA server searches: When performing a search with a _lastUpdate
				filter, the filter was applied to any _include values, which it should not have been.
				Thanks to Deepak Garg for reporting!
			</action>
			<action type="add">
				When performing a ConceptMap/$translate operation with reverse="true" in the arguments,
				the equivalency flag is now set on the response just as it is for a non-reverse lookup.
			</action>
			<action type="add">
				When executing a FHIR transaction in JPA server, if the request bundle contains
				placeholder IDs references (i.e. "urn:uuid:*" references) that can not be resolved
				anywhere else in the bundle, a user friendly error is now returned. Previously,
				a cryptic error containing only the UUID was returned. As a part of this change,
				transaction processing has now been consolidated into a single codebase for DSTU3
				/ R4 (and future) versions of FHIR. This should greatly improve maintainability
				and consistency for transaction processing.
			</action>
			<action type="add">
				ResponseHighlighterInterceptor now displays the total size of the output and
				an estimate of the transfer time at the bottom of the response.
			</action>
			<action type="add" issue="1022">
				The Prefer header is now honoured for HTTP PATCH requests. Thanks to
				Alin Leonard for the Pull Request!
			</action>
			<action type="add">
				The <![CDATA[<code>Composition</code>]]> operation <![CDATA[<code>$document</code>]]> has been
				implemented. Thanks to Patrick Werner for the Pull Request!
			</action>
			<action type="add">
				HAPI FHIR CLI commands that allow Basic Auth credentials or a Bearer Token may now use
				a value of "PROMPT" to cause the CLI to prompt the user for credentials using an
				interactive prompt.
			</action>
			<action type="remove">
				The experimental "dynamic mode" for search parameter registration has been removed. This
				mode was never published or documented and was labelled as experimental, so I am hoping it
				was never depended on by anyone. Please post on the HAPI FHIR mailing list if this
				change affects you.
			</action>
			<action type="fix">
				A crash was fixed when using the ConceptMap/$translate operation to translate a mapping
				where the equivalence was not specified.
			</action>
			<action type="add">
				The maximum length for codes in the JPA server terminology service have been increased
				to 500 in order to better accomodate code systems with very long codes.
			</action>
			<action type="fix">
				A bug in the DSTU3 validator was fixed where validation resources such as StructureDefinitions
				and Questionnaires were cached in a cache that never expired, leading to validations against
				stale versions of resources.
			</action>
			<action type="fix">
				In the REST server, if an incoming request has the Content-Encoding header, the server will
				not try to read request parameters from the content stream. This avoids an incompatibility with
				new versions of Jetty.
			</action>
			<action type="fix" issue="1050">
				Custom profile names when not matching standard FHIR profile names, are now
				handled properly by the validator. Thanks to Anthony Sute
				for the Pull Request!
			</action>
			<action type="add">
				The JPA server now performs a count query instead of a more expensive data query
				when searches using
				<![CDATA[<code>_summary=count</code>]]>.
				This means that a total will always be returned in the Bundle (this isn't always
				guaranteed otherwise, since the Search Controller can result in data being returned
				before the total number of results is known).
			</action>
			<action type="add">
				The JPA server SearchCoordinator now prefetches only a smaller and configurable number
				of results during the initial search request, and more may be requested in subsequent
				page requests. This change may have a significant improvement on performance: in
				previous versions of HAPI FHIR, even if the user only wanted the first page of 10
				results, many many more might be prefetched, consuming database resources and
				server time.
			</action>
		</release>
		<release version="3.4.0" date="2018-05-28">
			<action type="add">
				The version of a few dependencies have been bumped to the
				latest versions (dependent HAPI modules listed in brackets):
				<![CDATA[
					<ul>
						<li>Commons-Lang3 (All): 3.6 -&gt; 3.7</li>
						<li>Hibernate (JPA): 5.2.12.Final -&gt; 5.2.16.Final</li>
						<li>Javassist (JPA): 3.20.0-GA -&gt; 3.22.0-GA</li>
					</ul>
				]]>
			</action>
			<action type="add">
				Several enhancements have been made to the JPA server index
				tables. These enhancements consist of new colums that will be
				used in a future version of HAPI FHIR to significantly decrease
				the amount of space required for indexes on token and string index
				types.
				<![CDATA[<br/><br/>]]>
				These new columns are not yet used in HAPI FHIR 3.4.0 but will be
				enabled in HAPI FHIR 3.5.0. Anyone upgrading to HAPI FHIR 3.4.0 (or above)
				is recommended to invoke the following SQL statement on their
				database in order to reindex all data in a background job:
				<![CDATA[<br/>]]>
				<![CDATA[<pre>update HFJ_RESOURCE set SP_INDEX_STATUS = null;</pre>]]>
				<![CDATA[<br/>]]>
				Note that if you do this reindex now, you will not have any downtime while
				you upgrade to HAPI FHIR 3.5.0. If you need to perform the reindex at the
				time that you upgrade to HAPI FHIR 3.5.0 some indexes may not be
				available.
				<![CDATA[<br/>]]>
				In addition, the following schema changes should be made while upgrading:
				<![CDATA[<br/>]]>
				<![CDATA[<pre>update table TRM_CODESYSTEM_VER drop column RES_VERSION_ID;
alter table TRM_CODESYSTEM_VER drop constraint IDX_CSV_RESOURCEPID_AND_VER</pre>]]>
			</action>
			<action type="add">
				R4 structures have been updated to the latest definitions
				(SVN 13732)
			</action>
			<action type="fix" issue="846">
				When calling a getter on a DSTU3/R4 structure for a choice type
				(e.g. Observation#getValueString()), a NullPointerException
				was thrown if there was no value in this field, and the NPE
				had no useful error message. Now this method call will simply
				return null.
				method
			</action>
			<action type="fix">
				When performing a FHIR resource update in the JPA server
				where the update happens within a transaction, and the
				resource being updated contains placeholder IDs, and
				the resource has not actually changed, a new version was
				created even though there was not actually any change.
				This particular combination of circumstances seems very
				specific and improbable, but it is quite common for some
				types of solutions (e.g. mapping HL7v2 data) so this
				fix can prevent significant wasted space in some cases.
			</action>
			<action type="fix">
				JPA server index tables did not have a column length specified
				on the resource type column. This caused the default of 255 to
				be used, which wasted a lot of space since resource names are all
				less than 30 chars long and a single resource can have 10-100+
				index rows depending on configuration. This has now been set
				to a much more sensible 30.
			</action>
			<action type="fix">
				The LOINC uploader for the JPA Terminology Server has been
				significantly beefed up so that it now takes in the full
				set of LOINC distribution artifacts, and creates not only
				the LOINC CodeSystem but a complete set of concept properties,
				a number of LOINC ValueSets, and a number of LOINC ConceptMaps.
				This work was sponsored by the Regenstrief Institute. Thanks
				to Regenstrief for their support!
			</action>
			<action type="add">
				The DSTU2 validator has been refactored to use the same codebase
				as the DSTU3/R4 validator (which were harmonized in HAPI FHIR 3.3.0).
				This means that we now have a single codebase for all validators, which
				improves maintainability and brings a number of improvements
				to the accuracy of DSTU2 resource validation.
			</action>
			<action type="fix">
				When encoding a resource that had contained resources with user-supplied
				local IDs (e.g. resource.setId("#1")) as well as contained resources
				with no IDs (meaning HAPI should automatically assign a local ID
				for these resources) it was possible for HAPI to generate
				a local ID that already existed, making the resulting
				serialization invalid. This has been corrected.
			</action>
			<action type="add">
				The REST Generic Client now supports invoking an operation
				on a specific version of a resource instance.
			</action>
			<action type="add">
				A new operation has been added to the JPA server called
				"$expunge". This operation can be used to physically delete
				old versions of resources, logically deleted resources, or
				even all resources in the database.
			</action>
			<action type="add">
				An experimental new feature has been added to AuthorizationInterceptor which
				allows user-supplied checkers to add additional checking logic
				to determine whether a particular rule applies. This could be
				used for example to restrict an auth rule to particular
				source IPs, or to only allow operations with specific
				parameter values.
			</action>
			<action type="add">
				A new qualifier has been added to the AuthorizationInterceptor
				RuleBuilder that allows a rule on an operation to match
				<![CDATA[<code>atAnyLevel()</code>]]>, meaning that the rule
				applies to the operation by name whether it is at the
				server, type, or instance level.
			</action>
			<action type="add">
				Calling <![CDATA[<code>IdType#withVersion(String)</code>]]>
				with a null/blank parameter will now return a copy of the
				ID with the version removed. Previously this call would
				deliberately cause an IllegalArgumentException.
			</action>
			<action type="fix">
				When updating resources on the JPA server, tags did not always
				consistently follow FHIR's recommended rules for tag retention. According
				to FHIR's rules, if a tag is not explicitly present on an update but
				was present on the previous version, it should be carried forward anyhow.
				Due to a bug, this happened when more than one tag was present
				but not when only one was present. This has been corrected. In
				addition, a new request header called
				<![CDATA[<code>X-Meta-Snapshot-Mode</code>]]>
				has been added that can be used by the client to override
				this behaviour.
			</action>
			<action type="fix">
				The JPA server's resource counts query has been optimized to
				give the database a bit more flexibility to
				optimize, which should increase performance for this query.
			</action>
			<action type="add">
				The JPA server CapabilityStatement generator has been tuned
				so that resource counts are no longer calculated synchronously
				as a part of building the CapabilityStatement response. With
				this change, counts are calculated in the background and cached
				which can yield significant performance improvements on
				hevaily loaded servers.
			</action>
			<action type="fix">
				Fix a significant performance regression in 3.3.0 when validating DSTU3 content using the
				InstanceValidator. From 3.3.0 onward, StructureDefinitions are converted to FHIR R4
				content on the fly in order to reduct duplication in the codebase. These conversions
				happened upon every validation however, instead of only happening once which adversely
				affected performance. A cache has been added.
			</action>
			<action type="add" issue="903">
				Fix a bug in the DSTU2 QuestionnaireResponseValidator which prevented validation
				on groups with only one question. Thanks David Gileadi for the pull request!
			</action>
			<action type="add" issue="709">
				The <![CDATA[<code>ConceptMap</code>]]> operation <![CDATA[<code>$translate</code>]]> has been
				implemented.
			</action>
			<action type="add" issue="927">
				HAPI-FHIR_CLI now includes two new commands: one for importing and populating a
				<![CDATA[<code>ConceptMap</code>]]> resource from a CSV; and one for exporting a
				<![CDATA[<code>ConceptMap</code>]]> resource to a CSV.
			</action>
			<action type="add">
				Operation methods on a plain server may now use parameters
				of type String (i.e. plain Java strings), and any FHIR primitive
				datatype will be automatically coerced into a String.
			</action>
			<action type="add">
				The HAPI FHIR CLI now supports importing an IGPack file as an import
				to the validation process.
			</action>
			<action type="add">
				When two threads attempt to update the same resource at the same time, previously
				an unspecified error was thrown by the JPA server. An HTTP 409
				(Conflict) with an informative error message is now thrown.
			</action>
			<action type="fix">
				A bug in the JPA server's DSTU2 transaction processing routine caused it
				to occasionally consume two database connections, which could lead to deadlocks
				under heavy load. This has been fixed.
			</action>
			<action type="fix">
				AuthorizationInterceptor sometimes incorrectly identified an operation
				invocation at the type level as being at the instance level if the method
				indicated that the IdParam parameter was optional. This has been fixed.
			</action>
			<action type="add">
				StructureDefinitions for the FHIR standard extensions have been added to the
				hapi-fhir-validation-resources-XXXX modules. Thanks to Patrick Werner for the
				pull request! These have also been added to the list of definitions uploaded
				by the CLI "upload-definitions" command.
			</action>
			<action type="fix">
				A workaround for an invalid search parameter path in the R4 consent
				resource has been implemented. This path was preventing some Consent
				resources from successfully being uploaded to the JPA server. Thanks to
				Anthony Sute for identifying this.
			</action>
			<action type="fix" issue="937">
				A hard-to-understand validation message was fixed in the validator when
				validating against profiles that declare some elements as mustSupport
				but have others used but not declared as mustSupport. Thanks to Patrick
				Werner for the PR!
			</action>
			<action type="add" issue="926">
				The HAPI FHIR CLI is now available for installation on OSX using the
				(really excellent) Homebrew package manager thanks to an effort by
				John Grimes to get it added. Thanks John!
			</action>
			<action type="add" issue="953">
				When the REST Server experiences an expected error (such as a NullPointerException)
				in a resource provider class, a simple message of "Failed to call access method" is
				returned to the user. This has been enhanced to also include the message from
				the underlying exception.
			</action>
			<action type="fix" issue="836">
				A bug in the plain server was fixed that prevented some includes from
				correctly causing their targets to be included in the response bundle.
				Thanks to GitHub user @RuthAlk for the pull request!
			</action>
			<action type="add" issue="857">
				DateRangeParameter was enhanced to support convenient method chanining, and
				the parameter validation was improved to only change state after validating
				that parameters were valid. Thanks to Gaetano Gallo for the pull request!
			</action>
			<action type="fix" issue="867">
				The HumanName DSTU3+ datatype had convenience methods for testing
				whether the name has a specific given name or not, but these methods
				did not work. Thanks to Jason Owen for reporting and providing a test
				case!
			</action>
			<action type="fix" issue="874">
				An issue was corrected in the validator where Questionnaire references that
				used contained resources caused an unexpected crash. Thanks to
				Heinz-Dieter Conradi for the pull request!
			</action>
			<action type="add" issue="875">
				An issue in the narrative generator template for the CodeableConcept
				datatype was corrected. Thanks to @RuthAlk for the pull request!
			</action>
			<action type="add">
				The JPA server automatic reindexing process has been tweaked so that it no
				longer runs once per minute (this was a heavy strain on large databases)
				but will instead run once an hour unless triggered for some reason. In addition,
				the number of threads allocated to reindexing may now be adjusted via a
				setting in the DaoConfig.
			</action>
			<action type="fix">
				AuthorizationInterceptor did not correctly grant access to resources
				by compartment when the reference on the target resource that pointed
				to the compartment owner was defined using a resource object (ResourceReference#setResource)
				instead of a reference (ResourceReference#setReference).
			</action>
			<action type="add" issue="880">
				Several tests were added to ensure accurate validation of QuestionnaireResponse
				resources. Thanks to Heinz-Dieter Conradi for the pull request!
			</action>
			<action type="add" issue="886">
				A NullPointerException when validating some QuestionnaireResponse reousrces
				was fixed in the validator. Thanks to Heinz-Dieter Conradi for the pull request!
			</action>
			<action type="add" issue="892">
				QuestionnaireResponse answers of type "text" may now be validated by the
				FhirInstanceValidator. Thanks to Heinz-Dieter Conradi for the pull request!
			</action>
			<action type="fix">
				The REST server has been modified so that the
				<![CDATA[<code>Location</code>]]>
				header is no longer returned by the server on read or update responses.
				This header was returned in the past, but this header is actually
				inappropriate for any response that is not a create operation.
				The
				<![CDATA[<code>Content-Location</code>]]>
				will still be returned, and will hold the same contents.
			</action>
			<action type="fix">
				The Postgres sample JPA project was fixed to use the current version
				of HAPI FHIR (it was previously stuck on 2.2). Thanks to
				Kai Liu for the pull request!
			</action>
		</release>
		<release version="3.3.0" date="2018-03-29">
			<action type="add">
				This release corrects an inefficiency in the JPA Server, but requires a schema
				change in order to update. Prior to this version of HAPI FHIR, a CLOB column
				containing the complete resource body was stored in two
				tables: HFJ_RESOURCE and HFJ_RES_VER. Because the same content was stored in two
				places, the database consumed more space than is needed to.
				<![CDATA[<br/><br/>]]>
				In order to reduce this duplication, the
				<![CDATA[<code>RES_TEXT</code> and <code>RES_ENCODING</code>]]>
				columns have been
				<![CDATA[<b>dropped</b>]]>
				from the
				<![CDATA[<code>HFJ_RESOURCE]]>
				table, and the
				<![CDATA[<code>RES_TEXT</code> and <code>RES_ENCODING</code>]]>
				columns have been
				<![CDATA[<b>made NULLABLE</b>]]>
				on the
				<![CDATA[<code>HFJ_RES_VER]]>
				table.
				<![CDATA[<br/><br/>]]>
				The following migration script may be used to apply these changes to
				your database. Naturally you should back your database up prior to
				making this change.
				<![CDATA[
				<pre>ALTER TABLE hfj_resource DROP COLUMN res_text;
ALTER TABLE hfj_resource DROP COLUMN res_encoding;
ALTER TABLE hfj_res_ver ALTER COLUMN res_encoding DROP NOT NULL;
ALTER TABLE hfj_res_ver ALTER COLUMN res_text DROP NOT NULL;</pre>
				]]>
			</action>
			<action type="fix">
				The validation module has been refactored to use the R4 (currently maintained)
				validator even for DSTU3 validation. This is done by using an automatic
				converter which converts StructureDefinition/ValueSet/CodeSystem resources
				which are used as inputs to the validator. This change should fix a number
				of known issues with the validator, as they have been fixed in R4 but
				not in DSTU3. This also makes our validator much more maintainable
				since it is now one codebase.
			</action>
			<action type="add">
				The version of a few dependencies have been bumped to the
				latest versions (dependent HAPI modules listed in brackets):
				<![CDATA[
					<ul>
						<li>Hibernate (JPA): 5.2.10.Final -&gt; 5.2.12.Final</li>
						<li>Spring (JPA): 5.0.0 -&gt; 5.0.3</li>
						<li>Thymeleaf (Web Tespage Overlay): 3.0.7.RELEASE -&gt; 3.0.9.RELEASE</li>
					</ul>
				]]>
			</action>
			<action type="add" issue="871">
				A number of HAPI FHIR modules have been converted so that they now work
				as OSGi modules. Unlike the previous OSGi module, which was a mega-JAR
				with all of HAPI FHIR in it, this is simply the appropriate
				OSGi manifest inside the existing JARs. Thanks to John Poth
				for the Pull Request!
				<![CDATA[
				<br/><br/>
				Note that this does not cover all modules in the project. Current support includes:
				<ul>
					<li>HAPI-FHIR structures DSTU2, HL7ORGDSTU2, DSTU2.1, DSTU3, R4</li>
					<li>HAPI-FHIR Resource validation DSTU2, HL7ORGDSTU2, DSTU2.1, DSTU3, R4</li>
					<li>Apache Karaf features for all the above</li>
					<li> Integration Tests</li>
				</ul>
				Remaining work includes:
				<ul>
					<li>HAPI-FHIR Server support</li>
					<li> HAPI-FHIR narrative support. This might be tricky as Thymeleaf doesn't support OSGi.</li>
				</ul>
				]]>
			</action>
			<action type="fix">
				Fix a crash in the JSON parser when parsing extensions on repeatable
				elements (e.g. Patient.address.line) where there is an extension on the
				first repetition but not on subsequent repetitions of the
				repeatable primitive. Thanks to Igor Sirkovich for providing a
				test case!
			</action>
			<action type="fix" issue="832">
				Fix an issue where the JPA server crashed while attempting to normalize string values
				containing Korean text. Thanks to GitHub user @JoonggeonLee for reporting!
			</action>
			<action type="fix">
				An issue was solved where it was possible for server interceptors
				to have both processingCompletedNormally and handleException called
				if the stream.close() method threw an exception. Thanks to Carlos
				Eduardo Lara Augusto for investigating!
			</action>
			<action type="remove" issue="831">
				The <![CDATA[<code>@TagListParam</code>]]> annotation has been removed. This
				annotation had no use after DSTU1 but never got deleted and was misleading. Thanks
				to Angelo Kastroulis for reporting!
			</action>
			<action type="add">
				A new method overload has been added to IServerInterceptor:
				<![CDATA[
				<code>outgoingResponse(RequestDetails, ResponseDetails, HttpServletRequest, HttpServletResponse)
				]]>. This new method allows an interceptor to completely replace
				the resource being returned with a different resource instance, or
				to modify the HTTP Status Code being returned. All other "outgoingResponse"
				methods have been deprecated and are recommended to be migrated
				to the new method. This new method (with its RequestDetails and ResponseDetails
				parameters) should be flexible enough to
				accommodate future needs which means that this should be the last
				time we have to change it.
			</action>
			<action type="fix" issue="838">
				The HAPI-FHIR-CLI now explicitly includes JAXB dependencies in its combined JAR
				file. These were not neccesary prior to Java 9, but the JDK (mercifully) does
				not include JAXB in the default classpath as of Java 9. This means that
				it is possible to perform Schematron validation on Java 9. Thanks to
				John Grimes for reporting and suggesting a fix!
			</action>
			<action type="add">
				An experimental interceptor called VersionedApiConverterInterceptor has been added,
				which automaticaly converts response payloads to a client-specified version
				according to transforms built into FHIR.
			</action>
			<action type="fix" issue="822">
				Searches which were embedded in a Bundle as a transaction or batch operation did
				not respect any chained method parameters (e.g. MedicationRequest?medication.code=123).
				Thanks to @manjusampath for reporting!
			</action>
			<action type="fix">
				A few fixes went into the build which should now allow HAPI FHIR
				to build correctly on JDK 9.0. Currently building is supported on
				JDK 8.x and 9.x only.
			</action>
			<action type="fix" issue="837">
				Client requests with an
				<![CDATA[<code>Accept</code>]]>
				header value of
				<![CDATA[<code>application/json</code>]]>
				will now be served with the non-legacy content type of
				<![CDATA[<code>application/fhir+json</code>]]>
				instead of the legacy
				<![CDATA[<code>application/json+fhir</code>]]>.
				Thanks to John Grimes for reporting!
			</action>
			<action type="fix">
				Fixed a regression in server where a count parameter in the form
				<![CDATA[<code>@Count IntegerType theCount</code>]]>
				caused an exception if the client made a request with
				no count parameter included. Thanks to Viviana Sanz for reporting!
			</action>
			<action type="fix">
				A bug in the JPA server was fixed where a Subscription incorrectly created
				without a status or with invalid criteria would cause a crash during
				startup.
			</action>
			<action type="add">
				ResponseHighlightingInterceptor now properly parses _format
				parameters that include additional content (e.g.
				<![CDATA[<code>_format=html/json;fhirVersion=1.0</code>]]>)
			</action>
			<action type="add">
				Stale search deleting routine on JPA server has been adjusted
				to delete one search per transaction instead of batching 1000
				searches per transaction. This should make the deletion logic
				more tolerant of deleting very large search result sets.
			</action>
			<action type="add">
				Avoid refreshing the search parameter cache from an incoming client
				request thread, which caused unneccesary delays for clients.
			</action>
			<action type="fix">
				An occasional crash in the JPA was fixed when using unique search
				parameters and updating a resource to no longer match
				one of these search parameters.
			</action>
			<action type="fix">
				Avoid an endless loop of reindexing in JPA if a SearchParameter is
				created which indexed the SearchParameter resource itself
			</action>
			<action type="add" issue="854">
				JPA server now performs temporary/placeholder ID substitution processing on elements in
				resources which are of type "URI" in addition to the current substitution for
				elements of type "Reference". Thanks to GitHub user @t4deon for supplying
				a testcase!
			</action>
			<action type="fix">
				Deleting a resource from the testpage overlay resulted in an error page after
				clicking "delete", even though the delete succeeded.
			</action>
			<action type="remove">
				A number of info level log lines have been reduced to debug level in the JPA server, in
				order to reduce contention during heavy loads and reduce the amount of noise
				in log files overall. A typical server should now see far less logging coming
				from HAPI, at least at the INFO level.
			</action>
			<action type="fix" issue="863">
				JPA server now correctly indexes custom search parameters which
				have multiple base resource types. Previously, the indexing could
				cause resources of the wrong type to be returned in a search
				if a parameter being used also matched that type. Thanks
				to Dave Carlson for reporting!
			</action>
			<action type="add">
				A new IResourceProvider implementation called
				<![CDATA[
				<code>HashMapResourceProvider</code>
				]]>
				has been added. This is a complete resource provider
				implementation that uses a HashMap as a backing store. This class
				is probably of limited use in real production systems, but it
				cam be useful for tests or for static servers with small amounts
				of data.
			</action>
			<action type="fix" issue="872">
				An issue in the JPA server was corrected where searching using
				URI search parameters would sometimes not include the resource type in the
				criteria. This meant, for example, that a search for
				<![CDATA[<code>ValueSet?url=http://foo</code>]]> would also
				match any CodeSystem resource that happened to also have
				that URL as the value for the "url" search parameter. Thanks
				to Josh Mandel for reporting and supplying a test case!
			</action>
			<action type="add" issue="868">
				DateParam class now has equals() and hashCode() implementations. Thanks
				to Gaetano Gallo for the pull request!
			</action>
			<action type="fix" issue="814">
				Fix a bug where under certain circumstances, duplicate contained resources
				could be output by the parser's encode methods. Thanks to
				Frank Tao for supplying a test case!
			</action>
			<action type="add">
				The client LoggingInterceptor now includes the number of
				milliseconds spent performing each call that is logged.
			</action>
			<action type="add" issue="786">
				ReferenceParam has been enhanced to properly return the resource type to
				user code in a server via the ReferenceType#getResourceType() method
				if the client has specified a reference parameter with
				a resource type. Thanks to @CarthageKing for the pull request!
			</action>
			<action type="add" issue="776">
				An entry has been added to ResourceMetadataKeyEnum which allows extensions
				to be placed in the resource metadata section in DSTU2 resource (this is
				possible already in DSTU3+ resources as Meta is a normal model type, but
				the older structures worked a bit differently. Thanks to GitHub user
				sjanic for the contribution!
			</action>
			<action type="add" issue="791">
				An example project has een contributed which shows how to use the CQL
				framework in a server with HAPI FHIR JPA. Thanks to Chris Schuler
				for the pull request!
			</action>
			<action type="add" issue="798">
				A new module has been contributed called hapi-fhir-jpaserver-elasticsearch
				which adds support for Elasticsearch instead of raw Lucene for fulltext
				indexing. Testing help on this would be appreciated! Thanks to
				Jiajing Liang for the pull request!
			</action>
			<action type="fix" issue="800">
				JAX-RS server now supports R4 and DSTU2_1 FHIR versions, which were
				previously missing. Thanks to Clayton Bodendein for the pull
				request!
			</action>
			<action type="fix" issue="806">
				AuthorizationInterceptor did not correctly handle authorization against
				against a compartment where the compartment owner was specified
				as a list of IDs. Thanks to Jiajing Liang for the pull request!
			</action>
			<action type="add" issue="812">
				REST HOOK subscriptions in the JPA server now support having
				an empty/missing Subscription.channel.payload value, which
				is supported according to the FHIR specification. Thanks
				to Jeff Chung for the pull request!
			</action>
			<action type="fix">
				JPA Server Operation Interceptor create/update methods will now no
				longer be fired if the create/update operation being performed
				is a no-op (e.g. a conditional create that did not need to perform
				any action, or an update where the contents didn't actually change)
			</action>
			<action type="fix" issue="879">
				JPA server sometimes updated resources even though the client
				supplied an update with no actual changes in it, due to
				changes in the metadata section being considered content
				changes. Thanks to Kyle Meadows for the pull request!
			</action>
			<action type="add" issue="817">
				A new example project has been added called hapi-fhir-jpaserver-dynamic,
				which uses application/environment properties to configure which version
				of FHIR the server supports and other configuration. Thanks to
				Anoush Mouradian for the pull request!
			</action>
			<action type="add" issue="581">
				A new example project showing the use of JAX-RS Server Side Events has
				been added. Thanks to Jens Kristian Villadsen for the pull request!
			</action>
			<action type="remove" issue="864">
				An unneccesary reference to the Javassist library has been
				removed from the build. Thanks to Łukasz Dywicki for the
				pull request!
			</action>
			<action type="add" issue="819">
				Support has been added to the JPA server for the :not modifier. Thanks
				to Łukasz Dywicki for the pull request!
			</action>
			<action type="add" issue="877">
				Suport for the :contains string search parameter modifier has been added to
				the JPA server. Thanks to Anthony Sute for the pull request!
			</action>
			<action type="fix">
				All instances of DefaultProfileValidationSupport (i.e. one for
				each version of FHIR) have been fixed so that they explicitly
				close any InputStreams they open in order to read the built-in
				profile resources. Leaving these open caused resource starvation
				in some cases under heavy load.
			</action>
		</release>
		<release version="3.2.0" date="2018-01-13">
			<action type="add">
				Support for custom search parameters has been backported in the JPA server
				from DSTU3 back to DSTU2. As of this release of HAPI, full support for custom
				search parameters exists in all supported versions of FHIR.
			</action>
			<action type="add">
				A new set of methods have been added to
				<![CDATA[<code>IServerOperationInterceptor</code>]]>
				called
				<![CDATA[<code>resourcePreCreate</code>]]>,
				<![CDATA[<code>resourcePreUpdate</code>]]>, and
				<![CDATA[<code>resourcePreDelete</code>]]>. These
				methods are called within the database transaction
				(just as the existing methods were) but are invoked
				prior to the contents being saved to the database. This
				can be useful in order to allow interceptors to
				change payload contents being saved.
			</action>
			<action type="remove">
				A few redundant and no longer useful methods have been marked as
				deprecated in
				<![CDATA[<code>IServerInterceptor</code>]]>. If you have implemented
				custom interceptors you are recommended to migrate to the recommended
				methods.
			</action>
			<action type="add">
				A new method has been added to RequestDetails called
				<![CDATA[<code>setRequestContents()]]> which can be used
				by interceptors to modify the request body before it
				is parsed by the server.
			</action>
			<action type="fix">
				Fix a crash in JPA server when performing a recursive
				<![CDATA[<code>_include</code>]]> which doesn't actually find any matches.
			</action>
			<action type="fix" issue="796">
				When encoding URL parameter values, HAPI FHIR would incorrectly escape
				a space (" ") as a plus ("+") insetad of as "%20" as required by
				RFC 3986. This affects client calls, as well as URLs generated by
				the server (e.g. REST HOOK calls). Thanks to James Daily for reporting!
			</action>
			<action type="fix">
				Searching in JPA server using a combination of _content and _id parameters
				failed. Thanks to Jeff Weyer for reporting!
			</action>
			<action type="add">
				A new configuration option has been added to DaoConfig which allows newly created
				resources to be assigned a UUID by the server instead of a sequential ID
			</action>
			<action type="fix">
				An unneccesary column called "MYHASHCODE" was added to the
				HFJ_TAG_DEF table in the JPA server schema
			</action>
			<action type="fix">
				A few log entries emitted by the JPA server suring every search have been reduced
				from INFO to DEBUG in order to reduce log noise
			</action>
			<action type="fix" issue="810">
				Fix an issue in JPA server where updating a resource sometimes caused date search indexes to
				be incorrectly deleted. Thanks to Kyle Meadows for the pull request!
			</action>
			<action type="fix" issue="808">
				Servers did not return an ETag if the version was provided on a
				DSTU3/R4 structure in the getMeta() version field instead of in the
				getIdElement() ID. Thanks to GitHub user @Chrisjobling for reporting!
			</action>
			<action type="fix">
				A bug was fixed in the JPA server when performing a validate operation with a mode
				of DELETE on a server with referential integrity disabled, the validate operation would delete
				resource reference indexes as though the delete was actually happening, which negatively
				affected searching for the resource being validated.
			</action>
			<action type="add">
				The HAPI FHIR Server framework now has initial support for
				multitenancy. At this time the support is limited to the server
				framework (not the client, JPA, or JAX-RS frameworks). See
				<![CDATA[
				<a href="http://hapifhir.io/doc_rest_server.html">Server Documentation</a>
				]]>
				for more information.
			</action>
		</release>
		<release version="3.1.0" date="2017-11-23">
			<action type="add">
				The version of a few dependencies have been bumped to the
				latest versions (dependent HAPI modules listed in brackets):
				<![CDATA[
					<ul>
						<li>Spring (JPA): 4.3.10 -&gt; 5.0.0</li>
						<li>Jackson (JPA): 2.8.1 -&gt; 2.9.2</li>
					</ul>
				]]>
			</action>
			<action type="fix">
				The Android client module has been restored to working order, and no longer
				requires a special classifier or an XML parser to be present in order to
				work. This means that the hapi-fhir-android library is much less likely
				to cause conflicts with other libraries imported into an Android application
				via Gradle.
				<![CDATA[<br/><br/>]]>
				See the
				<![CDATA[<a href="http://hapifhir.io/doc_android.html">HAPI FHIR Android Documentation</a>]]>
				for more information. As a part of this fix, all dependencies on
				the StAX API have been removed in environments where StAX is not
				present (such as Android). The client will now detect this case, and
				explicitly request JSON payloads from servers, meaning that Android clients
				no longer need to include two parser stacks
			</action>
			<action type="add">
				A performance to the JPA server has been made which reduces the number
				of writes to index tables when updating a resource with contents that
				only make minor changes to the resource content. In many cases this can
				noticeably improve update performance.
			</action>
			<action type="fix">
				In FHIR DSTU3 the
				<![CDATA[<code>ValueSet/$expand?identifier=foo</code>]]>
				and
				<![CDATA[<code>ValueSet/$validate-code?identifier=foo</code>]]>
				parameters were changed to
				<![CDATA[<code>ValueSet/$expand?url=foo</code>]]>
				and
				<![CDATA[<code>ValueSet/$validate-code?url=foo</code>]]>
				respectively, but the JPA server had not caught up. The
				JPA DSTU3 server has been adjusted to accept either "identifier"
				or "url" (with "url" taking precedence), and the JPA R4 server
				has been changed to only accept "url".
				Thanks to Avinash Shanbhag for reporting!
			</action>
			<action type="fix" issue="744">
				Fix an error in JPA server when using Derby Database, where search queries with
				a search URL longer than 255 characters caused a mysterious failure. Thanks to
				Chris Schuler and Bryn Rhodes for all of their help in reproducing this issue.
			</action>
			<action type="add">
				JPA server now supports the use of the
				<![CDATA[<code>Cache-Control</code>]]>
				header in order to allow the client to selectively disable the
				search result cache. This directive can also be used to disable result paging
				and return results faster when only a small number of results is needed.
				See the
				<![CDATA[<a href="http://hapifhir.io/doc_jpa.html">JPA Page</a>]]>
				for more information.
			</action>
			<action type="fix">
				In certain cases in the JPA server, if multiple threads all attempted to
				update the same resource simultaneously, the optimistic lock failure caused
				a "gap" in the history numbers to occur. This would then cause a mysterious
				failure when trying to update this resource further. This has been
				resolved.
			</action>
			<action type="add">
				JPA Server search/history results now set the ID of the returned Bundle to
				the ID of the search, meaning that if a search returns results from the Query
				cache, it will reuse the ID of the previously returned Bundle
			</action>
			<action type="fix">
				Fix a NullPointerException when validating a Bundle (in DSTU3/R4) with no
				<![CDATA[<code>Bundle.type</code>]]> value
			</action>
			<action type="add">
				The JPA server transaction operation (DSTU3/R4) did not correctly process the
				If-Match header when passed in via
				<![CDATA[<code>Bundle.entry.request.ifMatch</code>]]> value
			</action>
			<action type="add">
				In Apache client, remove a log message at WARN level when the response does not
				specify a charset. This log line often showed up any time a server was not supplying
				a response, making client logs quite noisy
			</action>
			<action type="add">
				A new configuration item has been added to the JPA server DaoConfig
				called
				<![CDATA[<code>getCountSearchResultsUpTo()</code>]]>.
				This setting governs how many search results the search
				coordinator should try to find before returning an initial
				search response to the user, which has an effect on whether
				the
				<![CDATA[<code>Bundle.total</code>]]>
				field is always populated in search responses. This has now
				been set to 20000 on out public server (fhirtest.uhn.ca)
				so most search results should now include a total.
			</action>
			<action type="fix">
				Remove a bunch of exceptions in the org.hl7.fhir.exception package from the
				hapi-fhir-base module, as they were also duplicated in the
				hapi-fhir-utilities module.
			</action>
			<action type="add">
				The DSTU2 XhtmlDt type has been modified so that it no longer uses
				the StAX XMLEvent type as its internal model, and instead simply uses
				a String. New methods called "parse" and "encode" have been added
				to HAPI FHIR's XmlUtil class, which can be used to convert
				between a String and an XML representation. This should allow
				HAPI FHIR to run in environments where StAX is not available, such
				as Android phones.
			</action>
			<action type="add" issue="761">
				Restored the
				<![CDATA[<code>org.hl7.fhir.r4.model.codesystem.*</code>]]>
				classes (which are Java Enums for the various FHIR codesystems).
				These were accidentally removed in HAPI FHIR 3.0.0. Thanks to
				GitHub user @CarthageKing for reporting!
			</action>
			<action type="fix">
				The resource Profile Validator has been enhanced to not try to validate
				bound fields where the binding strength is "example", and a crash was
				resolved when validating QuestionnaireResponse answers with a type
				of "choice" where the choice was bound to a ValueSet.
			</action>
			<action type="fix">
				Remove the fake "Test" resource from DSTU2 structures. This was not
				a real resource type, and caused conflicts with the .NET client. Thanks to
				Vlad Ignatov for reporting!
			</action>
			<action type="fix" issue="720">
				Parsing a DSTU3/R4 custom structure which contained a field of
				a custom type caused a crash during parsing. Thanks to
				GitHub user @mosaic-hgw for reporting!
			</action>
			<action type="add" issue="711">
				Client logic for checking the version of the connected
				server to ensure it is for the correct version of FHIR now
				includes a check for R4 servers. Thanks to Clayton Bodendein
				for the pull request, including a number of great tests!
			</action>
			<action type="add" issue="714">
				JAX-RS client framework now supports the ability to
				register your own JAX-RS Component Classes against the client,
				as well as better documentation about thread safety. Thanks
				to SÃ©bastien RiviÃ¨re for the pull request!
			</action>
			<action type="fix" issue="717">
				Processing of the If-Modified-Since header on FHIR read operations was reversed,
				returning a 304 when the resource had been modified recently. Thanks to
				Michael Lawley for the pull request!
			</action>
			<action type="add">
				Add <![CDATA[<code>Prefer</code> and <code>Cache-Control</code>]]> to the list of headers which are declared
				as
				being acceptable for CORS requests in CorsInterceptor, CLI, and JPA Example.
				Thanks to Patrick Werner for the pull request!
			</action>
			<action type="fix" issue="725">
				DSTU2-hl7org and DSTU2.1 structures did not copy resource IDs when invoking
				copyValues(). Thanks to Clayton Bodendein for the pull request!
			</action>
			<action type="fix" issue="734">
				When encoding a Binary resource, the Binary.securityContext field
				was not encoded correctly. Thanks to Malcolm McRoberts for the pull
				request with fix and test case!
			</action>
			<action type="add">
				Bundle resources did not have their version encoded when serializing
				in FHIR resource (XML/JSON) format.
			</action>
			<action type="add">
				The Binary resource endpoint now supports the <![CDATA[<code>X-Security-Context</code>]]> header when
				reading or writing Binary contents using their native Content-Type (i.e exchanging
				the raw binary with the server, as opposed to exchanging a FHIR resource).
			</action>
			<action type="fix">
				When paging through multiple pages of search results, if the
				client had requested a subset of resources to be returned using the
				<![CDATA[<code>_elements</code>]]> parameter, the elements list
				was lost after the first page of results.
				In addition, elements will not remove elements from
				search/history Bundles (i.e. elements from the Bundle itself, as opposed
				to elements in the entry resources) unless the Bundle elements are
				explicitly listed, e.g. <![CDATA[<code>_include=Bundle.total</code>]]>.
				Thanks to @parisni for reporting!
			</action>
			<action type="add" issue="743">
				Add support for Spring Boot for initializing a number of parts of the library,
				as well as several examples.
				See the
				<![CDATA[<a href="https://github.com/jamesagnew/hapi-fhir/tree/master/hapi-fhir-spring-boot/hapi-fhir-spring-boot-samples">Spring Boot samples</a>]]>
				for examples of how this works.
				Thanks to Mathieu Ouellet for the contribution!
			</action>
			<action type="add" issue="747">
				JPA server now has lucene index support moved to separate classes from the entity
				classes in order to facilitate support for ElasticSearch. Thanks to Jiang Liang
				for the pull request!
				<![CDATA[
				Note that any existing JPA projects will need to add an additional property in their Spring config called <code>hibernate.search.model_mapping</code>. See <a href="https://github.com/jamesagnew/hapi-fhir/blob/master/hapi-fhir-jpaserver-example/src/main/java/ca/uhn/fhir/jpa/demo/FhirServerConfig.java#L84">this line</a> in the example project.
				]]>
			</action>
			<action type="add" issue="755">
				A new client interceptor has been added called
				AdditionalRequestHeadersInterceptor, which allows
				a developer to add additional custom headers to a
				client requests.
				Thanks to Clayton Bodendein for the pull request!
			</action>
			<action type="fix">
				An issue was fixed in JPA server where extensions on primitives which
				are nestedt several layers deep are lost when resources are retrieved
			</action>
			<action type="fix" issue="756">
				Conditional deletes in JPA server were incorrectly denied by AuthorizationInterceptor
				if the delete was permitted via a compartment rule. Thanks to Alvin Leonard for the
				pull request!
			</action>
			<action type="add" issue="767">
				JAX-RS server module was not able to generate server CapabilityStatement for
				some versions of FHIR (DSTU2_HL7ORG, DSTU2_1, or R4). Thanks to Clayton Bodendein for the Pull Request!
			</action>
			<action type="add" issue="769">
				When a server method throws a DataFormatException, the error will now be converted into
				an HTTP 400 instead of an HTTP 500 when returned to the client (and a stack
				trace will now be returned to the client for JAX-RS server if configured to
				do so). Thanks to Clayton Bodendein for the pull request!
			</action>
			<action type="fix" issue="770">
				JAX-RS server conformance provider in the example module passed in the
				server description, server name, and server version in the incorrect order.
				Thanks to Clayton Bodendein for the pull request!
			</action>
			<action type="fix" issue="774">
				The learn more links on the website home page had broken links. Thanks to
				James Daily for the pull request to fix this!
			</action>
			<action type="add" issue="762">
				Prevent a crash in AuthorizationInterceptor when processing transactions
				if the interceptor has rules declared which allow resources to be read/written
				by "any ID of a given type". Thanks to GitHub user @dconlan for the pull
				request!
			</action>
		</release>
		<release version="3.0.0" date="2017-09-27">
			<action type="add">
				Support for FHIR R4 (current working draft) has been <![CDATA[<b>added</b>]]>
				(in a new module called <![CDATA[<code>hapi-fhir-structures-r4</code>]]>)
				and
				support for FHIR DSTU1 (<![CDATA[<code>hapi-fhir-structures-dstu</code>]]>)
				has been <![CDATA[<b>removed</b>]]>. Removing support for the legacy
				DSTU1 FHIR version was a difficult decision, but it allows us the
				opportunitity to clean up the codebase quite a bit, and remove some
				confusing legacy parts of the API (such as the legacy Atom Bundle class).
				<![CDATA[<br/><br/>]]>
				A new redesigned table of HAPI FHIR versions to FHIR version support has been
				added to the <![CDATA[<a href="http://hapifhir.io/download.html">Download Page</a>]]>
			</action>
			<action type="add">
				HAPI FHIR's modules have been restructured for more consistency and less coupling
				between unrelated parts of the API.
				<![CDATA[<br/><br/>]]>
				A new complete list of HAPI FHIR modules has been added to the
				<![CDATA[<a href="http://hapifhir.io/download.html">Download Page</a>]]>. Key changes
				include:
				<![CDATA[
				<ul>
					<li>
						HAPI FHIR's <b>client</b> codebase has been moved out of <code>hapi-fhir-base</code>
						and in to a new module called <code>hapi-fhir-client</code>. Client users now need
						to explicitly add this JAR to their project (and non-client users now no longer
						need to depend on it)
					</li>
					<li>
						HAPI FHIR's <b>server</b> codebase has been moved out of <code>hapi-fhir-base</code>
						and in to a new module called <code>hapi-fhir-server</code>. Server users now need
						to explicitly add this JAR to their project (and non-server users now no longer
						need to depend on it)
					</li>
					<li>
						As a result of the client and server changes above, we no longer need to produce
						a special Android JAR which contains the client, server (which added space but was
						not used) and structures. There is now a normal module called <code>hapi-fhir-android</code>
						which is added to your Android Gradle file along with whatever structures JARs you
						wish to add. See the
						<a href="https://github.com/hapifhir/hapi-fhir-android-integration-test">Android Integration Test</a>
						to see a sample project using HAPI FHIR 3.0.0. <b>Note that this has been reported to
						work by some people but others are having issues with it!</b> In order to avoid delaying
						this release any further we are releasing now despite these issues. If you are an Android
						guru and want to help iron things out please get in touch. If not, it might be a good
						idea to stay on HAPI FHIR 2.5 until the next point release of the 3.x series.
					</li>
					<li>
						A new JAR containing FHIR utilities called <code>hapi-fhir-utilities</code> has been
						added. This JAR reflects the ongoing harmonization between HAPI FHIR and the FHIR
						RI codebases and is generally required in order to use HAPI at this point (if you
						are using a dependency manager such as Maven or Gradle it will be brought in to your
						project automatically as a dependency)
					</li>
				</ul>
				]]>
			</action>
			<action type="add">
				In order to allow the reoganizations and decoupling above to happen, a number of important classes
				and interfaces have been moved to new packages. A sample list of these changes is listed
				below. When upgrading to 3.0.0 your project may well show a number of compile errors
				related to missing classes. In most cases this can be resolved by simply removing the HAPI
				imports from your classes and asking your IDE to "Organize Imports" once again. This is an
				annoying change we do realize, but it is neccesary in order to allow the project to
				continue to grow.
				<![CDATA[
				<ul>
					<li>IGenericClient moved from package ca.uhn.fhir.rest.client to package ca.uhn.fhir.rest.client.api</li>
					<li>IRestfulClient moved from package ca.uhn.fhir.rest.client to package ca.uhn.fhir.rest.client.api</li>
					<li>AddProfileTagEnum moved from package ca.uhn.fhir.rest.server to package ca.uhn.fhir.context.api</li>
					<li>IVersionSpecificBundleFactory moved from package ca.uhn.fhir.rest.server to package ca.uhn.fhir.context.api</li>
					<li>BundleInclusionRule moved from package ca.uhn.fhir.rest.server to package ca.uhn.fhir.context.api</li>
					<li>RestSearchParameterTypeEnum moved from package ca.uhn.fhir.rest.server to package ca.uhn.fhir.rest.api</li>
					<li>EncodingEnum moved from package ca.uhn.fhir.rest.server to package ca.uhn.fhir.rest.api</li>
					<li>Constants moved from package ca.uhn.fhir.rest.server to package ca.uhn.fhir.rest.api</li>
					<li>IClientInterceptor moved from package ca.uhn.fhir.rest.client to package ca.uhn.fhir.rest.client.api</li>
					<li>ITestingUiClientFactory moved from package ca.uhn.fhir.util to package ca.uhn.fhir.rest.server.util</li>
				</ul>
				]]>
			</action>
			<action type="add">
				Because the Atom-based DSTU1 Bundle class has been removed from the library, users of the
				HAPI FHIR client must now always include a Bundle return type in search calls. For example,
				the following call would have worked previously:
				<![CDATA[
				<pre>
Bundle bundle = client.search().forResource(Patient.class)
	.where(new TokenClientParam("gender").exactly().code("unknown"))
   .prettyPrint()
   .execute();
				</pre>
				]]>
				This now needs an explicit returnBundle statement, as follows:
				<![CDATA[
				<pre>
Bundle bundle = client.search().forResource(Patient.class)
	.where(new TokenClientParam("gender").exactly().code("unknown"))
   .prettyPrint()
   .returnBundle(Bundle.class)
   .execute();
				</pre>
				]]>
			</action>
			<action type="add">
				The version of a few dependencies have been bumped to the
				latest versions (dependent HAPI modules listed in brackets):
				<![CDATA[
					<ul>
						<li>Gson (JSON Parser): 2.8.0 -&gt; 2.8.1</li>
						<li>Commons-lang3 (Everywhere): 3.5 -&gt; 3.6</li>
						<!--<li>Saxon-HE (Validator): 9.5.1-5 -&gt; 9.8.0-3</li>-->
						<li>Apache HttpClient (FHIR Client): 4.5.2 -&gt; 4.5.3</li>
						<li>Apache HttpCore (FHIR Client): 4.4.5 -&gt; 4.4.6</li>
						<li>Phloc Commons (Schematron Validator): 4.4.6 -&gt; 4.4.11</li>
						<li>Hibernate (JPA): 5.2.9 -&gt; 5.2.10</li>
						<li>Hibernate Search (JPA): 5.7.0 -&gt; 5.7.1</li>
						<li>Spring (JPA): 4.3.7 -&gt; 4.3.10</li>
						<li>Spring Data JPA (JPA): 1.10.4 -&gt; 1.11.6</li>
						<li>Guava (JPA): 22.0 -&gt; 23.0</li>
						<li>Thymeleaf (Testpage Overlay): 3.0.2 -&gt; 3.0.7</li>
						<li>OkHttp (Android): 3.4.1 -&gt; 3.8.1</li>
					</ul>
				]]>
			</action>
			<action type="add">
				JPA Subscription support has been refactored. A design contributed
				by Jeff Chung for the REST Hook subscription module has been ported
				so that Websocket subscriptions use it too. This design uses an
				interceptor to scan resources as they are processed to test whether
				they should be delivered to subscriptions, instead of using a
				polling design.
				<![CDATA[<br/><br/>]]>
				In addition, this scanning has been reworked to happen in a separate
				thread from the main storage thread, which should improve
				performance and scalability of systems with multiple
				subscriptions. Thanks to Jeff for all of his work on this!
			</action>
			<action type="fix">
				hapi-fhir-client-okhttp project POM had dependencies on both
				hapi-fhir-structures-dstu2 and hapi-fhir-structures-dstu3, which
				meant that any project using ookhttp would import both structures
				JARs. This has been removed.
			</action>
			<action type="add">
				JPA server is now able to handle placeholder IDs (e.g. urn:uuid:00....000)
				being used in Bundle.entry.request.url as a part of the conditional URL
				within transactions.
			</action>
			<action type="fix">
				Schematron validator now applies invariants to resources within a Bundle, not
				just to the outer Bundle resource itself
			</action>
			<action type="fix">
				Server and Client both still included Category header for resource tags even though
				this feature was only present in FHIR DSTU1 and was removed from the specification in
				FHIR DSTU2. The presence of these headers sometimes caused parsed resource instances
				to contain duplicate tags
			</action>
			<action type="fix" issue="667">
				When using the AuthorizationInterceptor with the JPA server, when a client is updating a resource
				from A to B, the user now needs to have write permission for both A and B. This is particularly
				important for cases where (for example) an Observation is being updated from having a subject of
				Patient/A to Patient/B. If the user has write permission for Patient/B's compartment, this would
				previously have been allowed even if the user did not have access to write to Patient/A's compartment.
				Thanks to Eeva Turkka for reporting!
			</action>
			<action type="add">
				IServerOperationInterceptor now has a new method
				<![CDATA[<code>resourceUpdated(RequestDetails, IBaseResource, IBaseResource)</code>]]>
				which replaces the previous
				<![CDATA[<code>resourceUpdated(RequestDetails, IBaseResource)</code>]]>. This allows
				interceptors to be notified of resource updates, but also see what the resource
				looked like before the update. This change was made to support the change above, but
				seems like a useful feature all around.
			</action>
			<action type="fix" issue="604">
				Allow DateParam (used in servers) to handle values with MINUTE precision. Thanks to
				Christian Ohr for the pull request!
			</action>
			<action type="fix">
				Fix HTTP 500 error in JPA server if a numeric search parameter was supplied with no value, e.g.
				<![CDATA[<code>GET /Observation?value-quantity=</code>]]>
			</action>
			<action type="add">
				JPA server transaction processing now honours the Prefer header and includes
				created and updated resource bodies in the response bundle if it is set
				appropriately.
			</action>
			<action type="add">
				Optimize queries in JPA server remove a few redundant select columns when performing
				searches. This provides a slight speed increase in some cases.
			</action>
			<action type="add">
				Add configuration to JPA server DaoConfig that allows a maximum
				number of search results to be specified. Queries will never return
				more than this number, which can be good for avoiding accidental
				performance problems in situations where large queries should not be
				needed
			</action>
			<action type="fix" issue="674">
				Prevent duplicates in $everything query response in JPA server. Thanks to @vlad-ignatov
				for reporting!
			</action>
			<action type="fix">
				Fix issue in calling JPA server transactions programmatically where resources
				are linked by object reference and not by ID where indexes were not correctly
				generated. This should not affect most users.
			</action>
			<action type="fix" issue="678">
				Fix issue in SubscriptionInterceptor that caused interceptor to only
				actually notify listeners of the first 10 subscriptions. Thanks to Jeff Chung
				for the pull request!
			</action>
			<action type="fix" issue="693">
				Fix potential ConcurrentModificationException when adding subscriptions while
				running under heavy load. Thanks to Jeff Chung for the pull request!
			</action>
			<action type="add">
				JPA search now uses hibernate ScrollableResults instead of plain JPA List. This
				should improve performance over large search results.
			</action>
			<action type="add">
				JPA servers with no paging provider configured, or with a paging provider other than
				DatabaseBackedPagingProvider will load all results in a single pass and keep them
				in memory. Using this setup is not a good idea unless you know for sure that you
				will never have very large queries since it means that all results will be loaded into
				memory, but there are valid reasons to need this and it will perform better than
				paging to the database in that case. This fix also resolves a NullPointerException
				when performing an $everything search. Thanks to Kamal Othman for reporting!
			</action>
			<action type="fix">
				Correct an issue in JPA server on Postgres where searches with a long search URL
				were not able to be automatically purged from the database after they were scheduled
				for deletion. Thanks to Ravi Kuchi for reporting!
			</action>
			<action type="add">
				Add an optional and configurable hard limit on the total number of meta items
				(tags, profiles, and security labels) on an individual resource. The default
				is 1000.
			</action>
			<action type="add">
				When executing a search (HTTP GET) as a nested operation in in a transaction or
				batch operation, the search now returns a normal page of results with a link to
				the next page, like any other search would. Previously the search would return
				a small number of results with no paging performed, so this change brings transaction
				and batch processing in line with other types of search.
			</action>
			<action type="add">
				JPA server no longer returns an OperationOutcome resource as the first resource
				in the Bundle for a response to a batch operation. This behaviour was previously
				present, but was not specified in the FHIR specification so it caused confusion and
				was inconsistent with behaviour in other servers.
			</action>
			<action type="fix">
				Fix a regression in HAPI FHIR 2.5 JPA server where executing a search in a
				transaction or batch operation caused an exception. Thanks to Ravi Kuchi for
				reporting!
			</action>
			<action type="fix">
				Correct an issue when processing transactions in JPA server where updates and
				creates to resources with tags caused the tags to be created twice in the
				database. These duplicates were utomatically filtered upon read so this issue
				was not user-visible, but it coule occasionally lead to performance issues
				if a resource containing multiple tags was updated many times via
				transactions.
			</action>
			<action type="fix">
				JPA server should not allow creation of resources that have a reference to
				a resource ID that previously existed but is now deleted. Thanks to Artem
				Sopin for reporting!
			</action>
			<action type="add">
				JpaConformanceProvider now has a configuration setting to enable and
				disable adding resource counts to the server metadata.
			</action>
			<action type="fix">
				Avoid a deadlock in JPA server when the RequestValidatingInterceptor is being
				used and a large number of resources are being created by clients at
				the same time.
			</action>
			<action type="fix">
				Testpage Overlay's transaction method did not work if the response
				Bundle contained any entries that did not contain a resource (which
				is often the case in more recent versions of HAPI). Thanks to Sujay R
				for reporting!
			</action>
			<action type="fix">
				When the server was returning a multi-page search result where the
				client did not explicitly request an encoding via the _format
				parameter, a _format parameter was incorrectly added to the paging
				links in the response Bundle. This would often explicitly request
				XML encoding because of the browser Accept header even though
				this was not what the client wanted.
			</action>
			<action type="add" issue="651">
				Enhancement to ResponseHighlighterInterceptor where links in the resource
				body are now converted to actual clickable hyperlinks. Thanks to Eugene Lubarsky
				for the pull request!
			</action>
			<action type="add">
				BanUnsupportedHttpMethodsInterceptor has been modified so that it now allows
				HTTP PATCH to proceed.
			</action>
			<action type="add" issue="651">
				Enhancement to ResponseHighlighterInterceptor so that it now can be configured
				to display the request headers and response headers, and individual lines
				may be highlighted.
			</action>
			<action type="fix">
				AuthorizationInterceptor did not permit PATCH operations to proceed even
				if the user had write access for the resource being patched.
			</action>
			<action type="fix" issue="682">
				Fix an issue in HapiWorkerContext where structure definitions are
				not able to be retrieved if they are referred to by their
				relative or logical ID. This affects profile tooling such as
				StructureMapUtilities. Thanks to Travis Lukach for reporting and
				providing a test case!
			</action>
			<action type="fix" issue="679">
				Add link to DSTU3 JavaDocs from documentation index. Thanks
				to Vadim Peretokin for the pull request!
			</action>
			<action type="fix" issue="680">
				Fix a typo in the documentation. Thanks to Saren Currie
				for the pull request!
			</action>
			<action type="add" issue="689">
				Add a command line flag to the CLI tool to allow configuration of the
				server search result cache timeout period. Thanks to Eugene Lubarsky
				for the pull request!
			</action>
			<action type="fix" issue="683">
				Correct an issue with the model classes for STU3 where any classes
				containing the @ChildOrder annotation (basically the conformance
				resources) will not correctly set the order if any of the
				elements are a choice type (i.e. named "foo[x]"). Thanks to
				GitHub user @CarthageKing for the pull request!
			</action>
			<action type="fix">
				Fix potential deadlock in stale search deleting task in JPA server, as well
				as potential deadlock when executing transactions containing nested
				searches when operating under extremely heavy load.
			</action>
			<action type="add">
				JPA server transaction operations now put OperationOutcome resources resulting
				from actions in
				<![CDATA[<code>Bundle.entry.response.outcome</code>]]>
				instead of the previous
				<![CDATA[<code>Bundle.entry.resource</code>]]>
			</action>
			<action type="fix" issue="696">
				An issue was corrected where search parameters containing negative numbers
				were sometimes treated as positive numbers when processing the search. Thanks
				to Keith Boone for reporting and suggesting a fix!
			</action>
			<action type="fix" issue="699">
				Fix an unfortunate typo in the custom structures documentation. Thanks to
				Jason Owen for the PR!
			</action>
			<action type="fix" issue="686">
				Correct an issue in the validator (DSTU3/R4) where elements were not always
				correctly validated if the element contained only a profiled extension. Thanks
				to SÃ©bastien RiviÃ¨re for the pull request!
			</action>
			<action type="add" issue="701">
				Testing UI now has a dropdown for modifiers on token search. Thanks
				to GitHub user @dconlan for the pull request!
			</action>
			<action type="add" issue="688">
				When parsing an incomplete ID with the form <![CDATA[<code>http://my.org/Foo</code>]]> into
				IdDt and IdType objects, the Foo portion will now be treated as the resource type.
				Previously my.org was treated as the resource type and Foo was treated as the ID. Thanks
				to GitHub user @CarthageKing for the pull request!
			</action>
			<action type="fix" issue="695">
				Extensions on ID datatypes were not parsed or serialized correctly. Thanks to
				Stephen RiviÃ¨re for the pull request!
			</action>
			<action type="fix" issue="710">
				Fix a bug in REST Hook Subscription interceptors which prevented subscriptions
				from being activated. Thanks to Jeff Chung for the pull request!
			</action>
			<action type="fix" issue="708">
				Fix broken links in usage pattern diagram on website. Thanks to
				Pascal Brandt for the pull request!
			</action>
			<action type="fix" issue="706">
				Fix incorrect FHIR Version Strings that were being outputted and verified in the
				client for some versions of FHIR. Thanks to Clayton Bodendein for the
				pull request!
			</action>
			<action type="add">
				Add a new constructor to SimpleRequestHeaderInterceptor which allows a complete header
				to be passed in (including name and value in one string)
			</action>
			<action type="add">
				REST Hook subscriptions now honour the Subscription.channel.header field
			</action>
			<action type="add">
				DSTU2 validator has been enhanced to do a better job handling
				ValueSets with expansions pointing to other ValueSets
			</action>
			<action type="fix">
				REST HOOK subscriptions now use HTTP PUT if there is a payload type
				specified, regardless of whether the source event was a create or an
				update
			</action>
			<action type="add" issue="712">
				Add appropriate import statements for logging to JPA demo code. Thanks to
				Rob Hausam for the pull request!
			</action>
			<action type="add" issue="700">
				Add some browser performance logging to ResponseHighlightingInterceptor. Thanks
				to Eugene Lubarsky for the pull request, and for convincing James not to
				optimize something that did not need optimizing!
			</action>
			<action type="add">
				A new config property has been added to the JPA seerver DaoConfig called
				"setAutoCreatePlaceholderReferenceTargets".
				This property causes references to unknown resources in created/updated resources to have a placeholder
				target resource automatically created.
			</action>
			<action type="add">
				The server LoggingInterceptor has had a variable called
				<![CDATA[<code>processingTimeMillis</code>]]> which logs the number
				of milliseconds the server took to process a given request since
				HAPI FHIR 2.5, but this was not documented. This variable has now been
				documented as a part of the available features.
			</action>
			<action type="add">
				A new experimental feature has been added to the JPA server which allows
				you to define certain search parameter combinations as being resource keys,
				so that a database constraint will prevent more than one resource from
				having a matching pair
			</action>
			<action type="add">
				When using the client LoggingInterceptor in non-verbose mode, the
				log line showing the server's response HTTP status will now also include
				the returned
				<![CDATA[<code>Location</code>]]> header value as well
			</action>
			<action type="add">
				A new flag has been add to the CLI upload-definitions command
				"-e" which allows skipping particular resources
			</action>
			<action type="add">
				An issue in JPA server has been corrected where if a CodeSystem
				resource was deleted, it was not possible to create a new resource
				with the same URI as the previous one
			</action>
			<action type="fix">
				When uploading a Bundle resource to the server (as a collection or
				document, not as a transaction) the ID was incorrectly stripped from
				resources being saved within the Bundle. This has been corrected.
			</action>
			<action type="add">
				Subscriptions in JPA server now support "email" delivery type through the
				use of a new interceptor which handles that type
			</action>
			<action type="add">
				JPA server can now be configured to not support
				<![CDATA[<code>:missing</code>]]> modifiers, which
				increases write performance since fewer indexes are written
			</action>
			<action type="add">
				A new JPA configuration option has been added to the DaoConfig which allows
				support for the <![CDATA[<code>:missing</code>]]> search parameter modifier
				to be enabled or disabled, and sets the default to DISABLED.
				<![CDATA[<br/><br/>]]>
				Support for this parameter causes many more index rows to be inserted in the database,
				which has a significant impact on write performance. A future HAPI update may allow these
				rows to be written asynchronously in order to improve this.
			</action>
		</release>
		<release version="2.5" date="2017-06-08">
			<action type="fix">
				<![CDATA[
				This release includes significant performance enhancements for the
				JPA server. Most importantly, the way that searches are performed
				has been re-written to allow the server to perform better when
				the database has a large number of results in it. The following
				enhancements have been made:
				<br/><br/>
				<ul>
					<li>
						Searches with multiple search parameters of different 
						datatypes (e.g. find patients by name and date of birth) 
						were previously joined in Java code, now the join is 
						performed by the database which is faster
					</li>
					<li>
						Searches which returned lots of results previously has all 
						results streamed into memory before anything was returned to 
						the client. This is particularly slow if you do a search for
						(say) "get me all patients" since potentially thousands or 
						even millions of patients' IDs were loaded into memory 
						before anything gets returned to the client. HAPI FHIR 
						now has a multithreaded search coordinator which returns 
						results to the client as soon as they are available
					</li>
					<li>
						Search results will be cached and reused (so that if a client
						does two searches for "get me all patients matching FOO"
						with the same FOO in short succession, we won't query the DB
						again but will instead reuse the cached results). Note that
						this can improve performance, but does mean that searches can
						return slightly out of date results. Essentially what this means
						is that the latest version of individual resources will always
						be returned despite this cacheing, but newly created resources
						that should match may not be returned until the cache
						expires. By default this cache has been set to one minute, 
						which should be acceptable for most real-world usage, but
						this can be changed or disabled entirely.
					</li>
					<li>
						Updates which do not actually change the contents of the resource
						can optionally be prevented from creating a new version
						of the resource in the database
					</li>
				</ul>
				<br/><br/>
				Existing users should delete the 
				<code>HFJ_SEARCH</code>, 
				<code>HFJ_SEARCH_INCLUDE</code>,
				and 
				<code>HFJ_SEARCH_RESULT</code>
				tables from your database before upgrading, as the structure of these tables
				has changed and old search results can not be reused.
				]]>
			</action>
			<action type="fix" issue="590">
				AuthorizationInterceptor did not correctly handle paging requests
				(e.g. requests for the second page of results for a search operation).
				Thanks to Eeva Turkka for reporting!
			</action>
			<action type="add">
				Add configuration property to DSTU3 FhirInstanceValidator to
				allow client code to change unknown extension handling behaviour.
			</action>
			<action type="fix" issue="630">
				Fix concurrency issues in FhirContext that were causing issues when
				starting a context up on Android. Thanks to GitHub issue @Jaypeg85 for
				the pull request!
			</action>
			<action type="fix">
				Fix an issue in the JPA server if a resource has been previously
				saved containing vocabulary that is no longer valid. This only really
				happened if you were using a non-final version of FHIR (e.g. using DSTU3
				before it was finalized) but if you were in this situation, upgrading HAPI
				could cause you to have old codes that no longer exist in your database. This
				fix prevents these from blocking you from accesing those resources.
			</action>
			<action type="add">
				CLI now defaults to DSTU3 mode if no FHIR version is specified
			</action>
			<action type="add">
				Server and annotation-client @History annotation now allows DSTU3+ resource
				types in the type= property
			</action>
			<action type="fix" issue="563">
				JSON Parser gave a very unhelpful error message (Unknown attribute 'value' found during parse)
				when a scalar value was found in a spot where an object is expected. This has been corrected to
				include much more information. Thanks to GitHub user @jasminas for reporting!
			</action>
			<action type="add">
				DaoConfig#setInterceptors() has been un-deprecated. It was previously deprecated as
				we thought it was not useful, but uses have been identified so it turns out this method
				will live after all. Interceptors registered to this method will now be treated
				appropriately if they implement IServerOperationInterceptor too.
			</action>
			<action type="fix">
				JPA server did not correctly support searching on a custom search parameter whose
				path pointed to an extension, where the client used a chained value.
			</action>
			<action type="fix">
				Fix issue where the JSON parser sometimes did not encode DSTU3 extensions on the root of a
				resource which have a value of type reference.
			</action>
			<action type="add">
				Server now respects the If-Modified-Since header and will return an HTTP 304 if appropriate
				for read operations.
			</action>
			<action type="fix">
				JPA server did not correctly process :missing qualifier on date parameters
			</action>
			<action type="fix" issue="633">
				AppacheHttpClient did not always respect the charset in the response
				Content-Type header. Thanks to Gijsbert van den Brink for the pull request!
			</action>
			<action type="fix" issue="636">
				Fix XhtmlParser to correctly handle hexadecimal escaped literals. Thanks to
				Gijsbert van den Brink for the Pull Request!
			</action>
			<action type="add">
				JPA server now has configurable properties that allow referential integrity
				to be disabled for both writes and deletes. This is useful in some cases
				where data integrity is not wanted or not possible. It can also be useful
				if you want to delete large amounts of interconnected data quickly.
				<![CDATA[<br/><br/>]]>
				A corresponding flag has been added to the CLI tool as well.
			</action>
			<action type="fix">
				JPA server did not correctly support searching on a custom search parameter whose
				path pointed to an extension, where the client used a chained value.
			</action>
			<action type="fix">
				Fix dependency on commons-codec 1.4 in hapi-fhir-structures-dstu3, which was
				preventing this library from being used on Android because Android includes
				an older version of commons-codec.
			</action>
			<action type="fix">
				JPA server failed to index search parameters on paths containing a decimal
				data type
			</action>
			<action type="fix">
				Validator incorrectly rejected references where only an identifier was populated
			</action>
			<action type="fix" issue="649">
				Make error handler in the client more tolerant of errors where no response has
				been received by the client when the error happens. Thanks to GitHub
				user maclema for the pull request!
			</action>
			<action type="add">
				Add a check in JPA server that prevents completely blank tags, profiles, and security labels
				from being saved to the database. These were filtered out anyhow when the
				result was returned back to the client but they were persisted which
				just wasted space.
			</action>
			<action type="fix" issue="664">
				Loading the build-in profile structures (StructureDefinition, ValueSet, etc) is now done in
				a synchronized block in order to prevent multiple loads happening if the server processes
				multiple validations in parallel threads right after startup. Previously a heavy load could
				cause the server to run out of memory and lock up. Thanks to Karl M Davis
				for analysis and help fixing this!
			</action>
			<action type="fix" issue="652">
				Fix bad ValueSet URL in DeviceRequest profile definition for STU3 which
				was preventing the CLI from uploading definitions correctly. Thanks to
				Joel Schneider for the Pull Request!
			</action>
			<action type="add" issue="656">
				Improve handling in JPA server when doing code:above and code:below
				searches to use a disjunction of AND and IN in order to avoid failures
				under certain conditions. Thanks to Michael Lawley for the pul request!
			</action>
			<action type="fix" issue="660">
				Fix an error where the JPA server sometimes failed occasional requests
				with a weird NullPointerException when running under very large concurrent
				loads. Thanks to Karl M. Davis for reporting, investigating, and ultimately
				finding a solution!
			</action>
		</release>
		<release version="2.4" date="2017-04-19">
			<action type="add">
				This release brings the DSTU3 structures up to FHIR R3 (FHIR 3.0.1) definitions. Note that
				there are very few changes between the DSTU3 structures in HAPI FHIR 2.3 and
				the ones in HAPI FHIR 2.4 since the basis for the DSTU3 structures in HAPI FHIR
				2.3 was the R3 QA FHIR version (1.9.0) but this is the first release of
				HAPI FHIR to support the final/complete R3 release.
			</action>
			<action type="add">
				Bump the version of a few dependencies to the
				latest versions (dependent HAPI modules listed in brackets):
				<![CDATA[
					<ul>
						<li>Hibernate (JPA): 5.2.7 -&gt; 5.2.9</li>
						<li>Hibernate Search (JPA): 5.5.7.CR1 -&gt; 5.2.7.Final</li>
						<li>Hibernate Validator (JPA): 5.3.4 -&gt; 5.4.1</li>
						<li>Spring (JPA): 4.3.6 -&gt; 4.3.7</li>
						<li>Gson (Core): 2.7 -&gt; 2.8.0</li>
						<li>Guava (JPA): 19.0 -&gt; 21.0</li>
						<li>SLF4j (Core): 1.7.21 -&gt; 1.7.25</li>
						<li>Logback (Core): 1.1.7 -&gt; 1.2.2</li>
					</ul>
				]]>
			</action>
			<action type="add" issue="602">
				hapi-fhir-jpaserver-example now includes the
				<![CDATA[<code>Prefer</code>]]> header in the list of
				CORS headers. Thanks to GitHub user @elnin0815 for
				the pull request!
			</action>
			<action type="add">
				AuthorizationInterceptor can now allow make read or write
				authorization decisions on a resource by instance ID
			</action>
			<action type="fix" issue="208">
				Remove SupportingDocumentation resource from DSTU2 structures. This isn't
				actually a resource in FHIR DSTU2 and its inclusion causes errors on clients
				that don't understand what it is. Thanks to Travis Cummings and Michele Mottini for pointing this out.
			</action>
			<action type="fix" issue="607">
				Web testing UI displayed an error when a transaction was pasted into the UI
				for a DSTU2 server. Thanks to Suresh Kumar for reporting!
			</action>
			<action type="add">
				DaoConfig#setAllowInlineMatchUrlReferences() now defaults to
				<![CDATA[<code>true</code>]]> since inline conditional references
				are now a part of the FHIR specification. Thanks to Jan DÄdek for
				pointing this out!
			</action>
			<action type="add" issue="609">
				hapi-fhir-jpaserver-base now exposes a
				<![CDATA[<code>FhirInstanceValidator</code> bean named <code>"myInstanceValidatorDstu2"</code>]]>
				for DSTU2. A similar bean for DSTU3 was previously implemented.
			</action>
			<action type="add" issue="453">
				hapi-fhir-jpaserver-example project now defaults to STU3 mode instead of
				the previous DSTU2. Thanks to Joel Schneider for the pull request!
			</action>
			<action type="add" issue="534">
				JPA server now has a setting on the DaoConfig to force it to treat
				certain reference URLs or reference URL patterns as logical URLs instead
				of literal ones, meaning that the server will not try to resolve these
				URLs. Thanks to Eeva Turkka for the suggestion!
			</action>
			<action type="add">
				Add a utility method to JPA server:
				<![CDATA[<code>IFhirResourceDao#removeTag(IIdType, TagTypeEnum, String, String)</code>]]>. This allows
				client code to remove tags
				from a resource without having a servlet request object in context.
			</action>
			<action type="fix">
				JPA server was unable to process custom search parameters where
				the path pointed to an extension containing a reference. Thanks
				to Ravi Kuchi for reporting!
			</action>
			<action type="fix" issue="623">
				Servers in DSTU2.1 mode were incorrectly using the legacy mimetypes instead
				of the new STU3 ones. Thanks to Michael Lawley for the pull request!
			</action>
			<action type="add" issue="624">
				Add an option to ParserOptions that specifies that when parsing a bundle, the
				ID found in the Bundle.entry.fullUrl should not override the ID found
				in the Resource.id field. Technically these fields must always supply the
				same ID in order for a server to be considered conformant, but this option allows
				you to deal with servers which are behaving badly. Thanks to
				GitHub user CarthageKing for the pul request!
			</action>
			<action type="fix" issue="617">
				Remove unneccesary whitespace in the text areas on the testing
				web UI. Thanks to GitHub user @elnin0815 for the pull request!
			</action>
			<action type="add" issue="613">
				In JAX-RS server it is now possible to change the server exception handler
				at runtime without a server restart.
				Thanks to Sebastien Riviere for the
				pull request!
			</action>
			<action type="fix" issue="610">
				Fix a potential race condition when the FhirContext is being accessed by many threads
				at the same time right as it is initializing. Thanks to Ben Spencer for the
				pull request!
			</action>
		</release>
		<release version="2.3" date="2017-03-18">
			<action type="add">
				Bump the version of a few dependencies to the
				latest versions (dependent HAPI modules listed in brackets):
				<![CDATA[
					<ul>
						<li>Hibernate (JPA): 5.1.0 -&gt; 5.2.7</li>
						<li>Hibernate Search (JPA): 5.5.4 -&gtp; 5.7.0.CR1</li>
						<li>Hibernate Validator (JPA): 5.2.4 -&gtp; 5.3.4</li>
						<li>Spring (JPA): 4.3.1 -&gt; 4.3.6</li>
					</ul>
				]]>
			</action>
			<action type="add">
				The JPA server now supports custom search parameters in DSTU3
				mode. This allows users to create search parameters which contain
				custom paths, or even override and disable existing search
				parameters.
			</action>
			<action type="fix">
				CLI example uploader couldn't find STU3 examples after CI server
				was moved to build.fhir.org
			</action>
			<action type="fix">
				Fix issue in JPA subscription module that prevented purging stale
				subscriptions when many were present on Postgres
			</action>
			<action type="fix" issue="532">
				Server interceptor methods were being called twice unnecessarily
				by the JPA server, and the DaoConfig interceptor registration
				framework was not actually useful. Thanks to GitHub user
				@mattiuusitalo for reporting!
			</action>
			<action type="fix" issue="503">
				AuthorizationInterceptor on JPA server did not correctly
				apply rules on deleting resources in a specific compartment
				because the resource metadata was stripped by the JPA server
				before the interceptor could see it. Thanks to
				Eeva Turkka for reporting!
			</action>
			<action type="fix" issue="519">
				JPA server exported CapabilityStatement includes
				double entries for the _id parameter and uses the
				wrong type (string instead of token). Thanks to
				Robert Lichtenberger for reporting!
			</action>
			<action type="add" issue="504">
				Custom resource types which extend Binary must not
				have declared extensions since this is invalid in
				FHIR (and HAPI would just ignore them anyhow). Thanks
				to Thomas S Berg for reporting!
			</action>
			<action type="add">
				Standard HAPI zip/tar distributions did not include the project
				sources and JavaDoc JARs. Thanks to Keith Boone for pointing
				this out!
			</action>
			<action type="fix">
				Server AuthorizationInterceptor always rejects history operation
				at the type level even if rules should allow it.
			</action>
			<action type="fix">
				JPA server terminology service was not correctly validating or expanding codes
				in SNOMED CT or LOINC code systems. Thanks to David Hay for reporting!
			</action>
			<action type="fix" issue="539">
				Attempting to search for an invalid resource type (e.g. GET base/FooResource) should
				return an HTTP 404 and not a 400, per the HTTP spec. Thanks to
				GitHub user @CarthageKing for the pull request!
			</action>
			<action type="fix" issue="544">
				When parsing a Bundle containing placeholder fullUrls and references
				(e.g. "urn:uuid:0000-0000") the resource reference targets did not get
				populated with the given resources. Note that as a part of this
				change, <![CDATA[<code>IdType</code> and <code>IdDt</code>]]> have been modified
				so that when parsing a placeholder ID, the complete placeholder including the
				"urn:uuid:" or "urn:oid:" prefix will be placed into the ID part. Previously,
				the prefix was treated as the base URL, which led to strange behaviour
				like the placeholder being treated as a real IDs. Thanks to GitHub
				user @jodue for reporting!
			</action>
			<action type="add">
				Declared extensions with multiple type() options listed in the @Child
				annotation caused a crash on startup. Now this is supported.
			</action>
			<action type="add">
				STU3 XHTML parser for narrative choked if the narrative contained
				an <![CDATA[<code>&amp;rsquot;</code>]]> entity string.
			</action>
			<action type="fix" issue="538">
				When parsing a quantity parameter on the server with a
				value and units but no system (e.g.
				<![CDATA[<code>GET [base]/Observation?value=5.4||mg</code>]]>)
				the unit was incorrectly treated as the system. Thanks to
				@CarthageKing for the pull request!
			</action>
			<action type="533">
				Correct a typo in the JPA ValueSet ResourceProvider which prevented
				successful operation under Spring 4.3. Thanks to
				Robbert van Waveren for the pull request!
			</action>
			<action type="remove">
				Deprecate the method
				<![CDATA[<code>ICompositeElement#getAllPopulatedChildElementsOfType(Class)</code>]]>
				as it is no longer used by HAPI and is just an annoying step
				in creating custom structures. Thanks to Allan Bro Hansen
				for pointing this out.
			</action>
			<action type="fix" issue="547">
				CapturingInterceptor did not buffer the response meaning
				that in many circumstances it did not actually capture
				the response. Thanks to Jenny Syed of Cerner for
				the pull request and contribution!
			</action>
			<action type="fix" issue="548">
				Clean up dependencies and remove Eclipse project files from git. Thanks to
				@sekaijin for the pull request!
			</action>
			<action type="fix">
				When performing a conditional create in a transaction in JPA server,
				if a resource already existed matching the conditional expression, the
				server did not change the version of the resource but did update the body
				with the passed in body. Thanks to Artem Sopin for reporting and providing a test
				case for this!
			</action>
			<action type="fix">
				Client revincludes did not include the :recurse modifier. Thanks to
				Jenny Meinsma for pointing this out on Zulip!
			</action>
			<action type="add">
				JPA server did not return an OperationOutcome in the response for
				a normal delete operation.
			</action>
			<action type="fix">
				Fix an issue in JPA server where _history results were kept in memory instead
				of being spooled to the database as they should be. Note that as a part of this fix
				a new method was added to
				<![CDATA[<code>IBundleProvider</code> called <code>getUuid()</code>]]>. This
				method may return <![CDATA[<code>null</code>]]> in any current cases.
			</action>
			<action type="fix">
				Expanding a ValueSet in JPA server did not correctly apply
				<![CDATA[<code>?filter=</code>]]> parameter when the ValueSet
				being expanded had codes included explicitly (i.e. not by
				is-a relationship). Thanks to David Hay for reporting!
			</action>
			<action type="fix">
				JPA validator incorrectly returned an HTTP 400 instead of an HTTP 422 when
				the resource ID was not present and required, or vice versa. Thanks to
				Brian Postlethwaite for reporting!
			</action>
			<action type="fix">
				When using an annotation based client, a ClassCastException would
				occur under certain circumstances when the response contained
				contained resources
			</action>
			<action type="fix">
				JPA server interceptor methods for create/update/delete provided
				the wrong version ID to the interceptors
			</action>
			<action type="add">
				A post-processing hook for subclasses of BaseValidatingInterceptor is now available.
			</action>
			<action type="add" issue="585">
				AuthorizationInterceptor can now authorize (allow/deny) extended operations
				on instances and types by wildcard (on any type, or on any instance)
			</action>
			<action type="add" issue="595">
				When RequestValidatingInterceptor is used, the validation results
				are now populated into the OperationOutcome produced by
				create and update operations
			</action>
			<action type="add" issue="542">
				Add support for the $process-message operation to fluent client.
				Thanks to Hugo Soares for the pull request!
			</action>
			<action type="add" issue="543">
				Parser can now be configured when encoding to use a specific
				base URL for extensions. Thanks to Sebastien Riviere for the
				pull request!
			</action>
			<action type="fix" issue="568">
				Correct the resource paths for the DSTU2.1 validation resources,
				allowing the validator to correctly work against those structures.
				Thanks to Michael Lawley for the pull request!
			</action>
			<action type="fix" issue="551">
				XML Parser failed to parse large field values (greater than 512 Kb)
				on certain platforms where the StAX parser was overridden. Thanks to
				GitHub user @Jodue for the pull request!
			</action>
			<action type="add" issue="575">
				Remove an unneccesary database flush when saving large code systems to
				the JPA database, improving performance of this operation. Thanks to
				Joel Schneider for the pull request and analysis!
			</action>
			<action type="add">
				A new post-processing hook for subclasses of BaseValidatingInterceptor is now
				available. The hook exposes the request details on validation failure prior to throwing an
				UnprocessableEntityException.
			</action>
		</release>
		<release version="2.2" date="2016-12-20">
			<action type="add">
				Bump the version of a few dependencies to the
				latest versions (dependent HAPI modules listed in brackets):
				<![CDATA[
					<ul>
						<!--<li>spring (JPA): 4.3.1 -&gt; 4.3.4</li>-->
						<li>Derby (CLI): 10.12.1.1 -&gt; 10.13.1.1</li>
						<li>Jetty (CLI): 9.3.10.v20160621 -&gt; 9.3.14.v20161028</li>
						<li>JAnsi (CLI): 1.13 -&gt; 1.14</li>
						<li>Phloc Commons (SCH Validator): 4.4.5 -&gt; 4.4.6</li>
					</ul>
				]]>
			</action>
			<action type="fix">
				Fix issue in AuthorizationIntetceptor where
				transactions are blocked even when they
				should not be
			</action>
			<action type="fix">
				Fix regression in HAPI FHIR 2.1 JPA
				server where some search parameters on
				metadata resources did not appear
				(e.g. "StructureDefinition.url"). Thanks
				to David Hay for reporting!
			</action>
			<action type="add">
				Add ability to JPA server for disabling stale search
				expiry. This is useful if you are deploying the server
				to a cluster.
			</action>
			<action type="fix" issue="495">
				RestfulServer with no explicitly set FhirContext
				fails to detect the presents of DSTU3 structures. Thanks
				to GitHub user @vijayt27 for reporting!
			</action>
			<action type="add">
				As the
				<![CDATA[<a href="https://github.com/eBay/cors-filter">eBay CORS interceptor</a>]]>
				project
				has gone dormant, we have introduced a new
				HAPI server interceptor which can be used to implement CORS support
				instead of using the previously recommended Servlet Filter. All server
				examples as well as the CLI have been switched to use this new interceptor.
				See the
				<![CDATA[<a href="./doc_cors.html">CORS Documentation</a>]]>
				for more information.
			</action>
			<action type="fix" issue="480">
				Make the parser configurable so that when
				parsing an invalid empty value (e.g.
				<![CDATA[<code>{"status":""}</code>]]>) the
				parser will either throw a meaningful exception
				or log a warning depending on the configured
				error handler.
			</action>
			<action type="fix" issue="276">
				Fix issue when serializing resources that have
				contained resources which are referred to
				from multiple places. Sometimes when serializing
				these resources the contained resource section
				would contain duplicates. Thanks to Hugo Soares
				and Stefan Evinance for reporting and providing
				a test case!
			</action>
			<action type="add" issue="518">
				Allow client to gracefully handle running in DSTU3 mode
				but with a structures JAR that does not contain a
				CapabilityStatement resource. Thanks to Michael Lawley
				for the pull request!
			</action>
			<action type="fix">
				Fix a crash in JPA server when searching using an _include if _include targets are
				external references (and therefore can't be loaded
				by the server). Thanks to Hannes Ulrich for reporting!
			</action>
			<action type="fix">
				HAPI FHIR CLI failed to delete a file when uploading
				example resources while running under Windows.
			</action>
			<action type="fix" issue="521">
				Server should reject update if the resource body
				does not contain an ID, or the ID does not match
				the request URL. Thanks to Jim Steel for reporting!
			</action>
			<action type="fix" issue="500">
				Web Testing UI's next and previous buttons for paging
				through paged results did not work after the migration
				to using Thymeleaf 3. Thanks to GitHub user @gsureshkumar
				for reporting!
			</action>
			<action type="add" issue="525">
				When parsing invalid enum values in STU3,
				report errors through the parserErrorHandler,
				not by throwing an exception. Thanks to
				Michael Lawley for the pull request!
			</action>
			<action type="add" issue="516">
				When parsing DSTU3 resources with enumerated
				types that contain invalid values, the parser will now
				invoke the parserErrorHandler. For example, when parsing
				<![CDATA[
				<code>{"resourceType":"Patient", "gender":"foo"}</code>
				]]>
				the previous behaviour was to throw an InvalidArgumentException.
				Now, the parserErrorHandler is invoked. In addition, thw
				LenientErrorHandler has been modified so that this one case
				will result in a DataFormatException. This has the effect
				that servers which receive an invalid enum velue will return
				an HTTP 400 instead of an HTTP 500. Thanks to Jim
				Steel for reporting!
			</action>
			<action type="add" issue="520">
				DSTU3 context now pulls the FHIR version from the actual
				model classes. Thanks to Michael Lawley for the pull request!
			</action>
			<action type="add">
				Enhancements to the tinder-plugin's generic template features
				of the <![CDATA[<i>generate-multi-files</i> and <i>generate-single-file</i>
				Maven goals as well as the Ant <i>hapi-tinder</i> task.
				<ul>
					<li>Provides the full Tinder data model by adding composites, valuesets, and profiles to resourcesw.</li>
					<li>Supports generating files for resources, composites, valuesets, and profiles</li>
					<li>Supports Velocimacro files outside the tinder-plugin JAR</li>
					<li>Provides filename prefix as well as suffix properties</li>
					<li>Can specify any of the Velocity configuration parameters such as
					<i>macro.provide.scope.control</i> which allows safe macro recursion</li>
					<li>Templates can now drill down into the referenced children for a ResourceBlockCopy</li>
					<li>Normalization of properties across all three generic tasks</li>
				</ul>
			    ]]>
			</action>
			<action type="fix" issue="523">
				Fix ordering of validator property handling when an element
				has a name that is similar to a shorter name[x] style name.
				Thanks to CarthageKing for the pull request!
			</action>
			<action type="add" issue="510">
				Add a docker configuration to the hapi-fhir-jpaservr-example
				module. Thanks to Gijsbert van den Brink for the pull request!
			</action>
			<action type="add" issue="507">
				Add utility constructors to MoneyDt. Thanks to James Ren for the
				contribution!
			</action>
			<action type="fix" issue="528">
				AuthorizationInterceptor was failing to allow read requests to pass
				when a rule authorized those resources by compartment. Thanks to
				GitHub user @mattiuusitalo for reporting and supplying
				a test case!
			</action>
			<action type="fix">
				Correct a typo in client
				<![CDATA[<code>IHttpRequest</code>]]> class: "bufferEntitity" should be "bufferEntity".
			</action>
			<action type="add">
				ErrorHandler is now called (resulting in a warning by default, but can also be an exception) when arsing
				JSON if
				the resource ID is not a JSON string, or an object is found where an array is expected (e.g. repeating
				field). Thanks
				to Jenni Syed of Cerner for providing a test case!
			</action>
			<action type="fix">
				Fix Web Testing UI to be able to handle STU3 servers which
				return CapabilityStatement instead of the previously used
				"Conformance" resource
			</action>
			<action type="fix">
				CLI example uploader couldn't find STU3 examples after CI server
				was moved to build.fhir.org
			</action>
			<action type="fix">
				Fix issue in JPA subscription module that prevented purging stale
				subscriptions when many were present on Postgres
			</action>
			<action type="fix" issue="532">
				Server interceptor methods were being called twice unnecessarily
				by the JPA server, and the DaoConfig interceptor registration
				framework was not actually useful. Thanks to GitHub user
				@mattiuusitalo for reporting!
			</action>
			<action type="fix" issue="503">
				AuthorizationInterceptor on JPA server did not correctly
				apply rules on deleting resources in a specific compartment
				because the resource metadata was stripped by the JPA server
				before the interceptor could see it. Thanks to
				Eeva Turkka for reporting!
			</action>
			<action type="fix" issue="519">
				JPA server exported CapabilityStatement includes
				double entries for the _id parameter and uses the
				wrong type (string instead of token). Thanks to
				Robert Lichtenberger for reporting!
			</action>
			<action type="add" issue="504">
				Custom resource types which extend Binary must not
				have declared extensions since this is invalid in
				FHIR (and HAPI would just ignore them anyhow). Thanks
				to Thomas S Berg for reporting!
			</action>
			<action type="add">
				Standard HAPI zip/tar distributions did not include the project
				sources and JavaDoc JARs. Thanks to Keith Boone for pointing
				this out!
			</action>
			<action type="fix">
				Server AuthorizationInterceptor always rejects history operation
				at the type level even if rules should allow it.
			</action>
			<action type="fix">
				JPA server terminology service was not correctly validating or expanding codes
				in SNOMED CT or LOINC code systems. Thanks to David Hay for reporting!
			</action>
			<action type="fix" issue="539">
				Attempting to search for an invalid resource type (e.g. GET base/FooResource) should
				return an HTTP 404 and not a 400, per the HTTP spec. Thanks to
				GitHub user @CarthageKing for the pull request!
			</action>
			<action type="fix" issue="544">
				When parsing a Bundle containing placeholder fullUrls and references
				(e.g. "urn:uuid:0000-0000") the resource reference targets did not get
				populated with the given resources. Note that as a part of this
				change, <![CDATA[<code>IdType</code> and <code>IdDt</code>]]> have been modified
				so that when parsing a placeholder ID, the complete placeholder including the
				"urn:uuid:" or "urn:oid:" prefix will be placed into the ID part. Previously,
				the prefix was treated as the base URL, which led to strange behaviour
				like the placeholder being treated as a real IDs. Thanks to GitHub
				user @jodue for reporting!
			</action>
			<action type="add">
				Declared extensions with multiple type() options listed in the @Child
				annotation caused a crash on startup. Now this is supported.
			</action>
			<action type="add">
				STU3 XHTML parser for narrative choked if the narrative contained
				an <![CDATA[<code>&amp;rsquot;</code>]]> entity string.
			</action>
			<action type="fix" issue="538">
				When parsing a quantity parameter on the server with a
				value and units but no system (e.g.
				<![CDATA[<code>GET [base]/Observation?value=5.4||mg</code>]]>)
				the unit was incorrectly treated as the system. Thanks to
				@CarthageKing for the pull request!
			</action>
			<action type="533">
				Correct a typo in the JPA ValueSet ResourceProvider which prevented
				successful operation under Spring 4.3. Thanks to
				Robbert van Waveren for the pull request!
			</action>
			<action type="remove">
				Deprecate the method
				<![CDATA[<code>ICompositeElement#getAllPopulatedChildElementsOfType(Class)</code>]]>
				as it is no longer used by HAPI and is just an annoying step
				in creating custom structures. Thanks to Allan Bro Hansen
				for pointing this out.
			</action>
			<action type="fix" issue="547">
				CapturingInterceptor did not buffer the response meaning
				that in many circumstances it did not actually capture
				the response. Thanks to Jenny Syed of Cerner for
				the pull request and contribution!
			</action>
		</release>
		<release version="2.1" date="2016-11-11">
			<action type="add">
				STU3 structure definitions have been updated to the
				STU3 latest definitions (1.7.0 - SVN 10129). In
				particular, this version supports the new CapabilityStatement
				resource which replaces the previous Conformance
				resource (in order to reduce upgrade pain, both resource
				types are included in this version of HAPI)
			</action>
			<action type="add">
				Bump the version of a few dependencies to the
				latest versions (dependent HAPI modules listed in brackets):
				<![CDATA[
					<ul>
						<li>spring-data-orm (JPA): 1.10.2 -&gt; 1.10.4</li>
					</ul>
				]]>
			</action>
			<action type="fix">
				Fix a fairly significant issue in JPA Server when using the
				<![CDATA[<code>DatabaseBackedPagingProvider</code>]]>: When paging over the results
				of a search / $everything operation, under certain circumstances resources may be missing from the last page
				of results
				that is returned. Thanks to David Hay for reporting!
			</action>
			<action type="add">
				Client, Server, and JPA server now support experimental support
				for
				<![CDATA[HTTP PATCH]]>
				using the XML Patch and JSON Patch syntax as explored during the
				September 2016 Baltimore Connectathon. See
				<![CDATA[<a href="http://wiki.hl7.org/index.php?title=201609_PATCH_Connectathon_Track_Proposal">this wiki page</a>]]>
				for a description of the syntax.
				<![CDATA[<br/>]]>
				Thanks to Pater Girard for all of his help during the connectathon
				in implementing this feature!
			</action>
			<action type="add">
				Android library now uses OkHttp client by default instead
				of Apache HttpClient. This should lead to much simpler
				support for Android in the future.
			</action>
			<action type="add">
				Both client and server now use the new STU3 mime types by default
				if running in STU3 mode (in other words, using an STU3
				FhirContext).
			</action>
			<action type="fix">
				In server, when returning a list of resources, the server sometimes failed to add
				<![CDATA[<code>_include</code>]]> resources to the response bundle if they were
				referred to by a contained reosurce. Thanks to Neal Acharya for reporting!
			</action>
			<action type="fix">
				Fix regression in web testing UI where "prev" and "next" buttons don't work
				when showing a result bundle
			</action>
			<action type="fix">
				JPA server should not attempt to resolve built-in FHIR StructureDefinitions from the
				database (this causes a significant performance hit when validating)
			</action>
			<action type="fix">
				BanUnsupportedHttpMethodsInterceptor was erroring out when a client
				attempts HTTP HEAD requests
			</action>
			<action type="fix">
				Conditional URLs in JPA server (e.g. for delete or update) did not support the
				<![CDATA[<code>_has</code>]]> parameter
			</action>
			<action type="add" issue="440">
				Remove Maven dependency on Saxon library, as it is not actually used. Thanks
				to Lem Edmondson for the suggestion!
			</action>
			<action type="fix" issue="444">
				Times before 1970 with fractional milliseconds were parsed incorrectly. Thanks
				to GitHub user @CarthageKing for reporting!
			</action>
			<action type="fix" issue="448">
				Prevent crash in parser when parsing resource
				with multiple profile declarations when
				default type for profile is used. Thanks to
				Filip Domazet for the pull request!
			</action>
			<action type="fix" issue="445">
				STU3 servers were adding the old MimeType
				strings to the
				<![CDATA[<code>Conformance.format</code>]]>
				part of the generated server conformance
				statement
			</action>
			<action type="fix" issue="446">
				When performing an update using the client on a resource that
				contains other resources (e.g. Bundle update), all child resources in the
				parent bundle were incorrectly given the ID of the parent. Thanks
				to Filip Domazet for reporting!
			</action>
			<action type="add">
				STU clients now use an Accept header which
				indicates support for both the old MimeTypes
				(e.g. <![CDATA[<code>application/xml+fhir</code>]]>)
				and the new MimeTypes
				(e.g. <![CDATA[<code>application/fhir+xml</code>]]>)
			</action>
			<action type="fix">
				JPA server now sends correct
				<![CDATA[<code>HTTP 409 Version Conflict</code>]]>
				when a
				DELETE fails because of constraint issues, instead of
				<![CDATA[<code>HTTP 400 Invalid Request</code>]]>
			</action>
			<action type="fix">
				Server history operation did not populate the Bundle.entry.request.url
				field, which is required in order for the bundle to pass validation.
				Thanks to Richard Ettema for spotting this!
			</action>
			<action type="add">
				Add a new method to the server interceptor framework which will be
				called after all other processing is complete (useful for performance
				tracking). The server LoggingInterceptor has been switched to using this
				method which means that log lines will be created when processing is finished,
				instead of when it started.
			</action>
			<action type="fix">
				STU3 clients were not sending the new mimetype values in the
				<![CDATA[<code>Content-Type</code>]]> header. Thanks to
				Claude Nanjo for pointing this out!
			</action>
			<action type="fix">
				JAX-RS server was not able to handle the new mime types defined
				in STU3
			</action>
			<action type="fix">
				JPA server did not handle custom types when being called
				programatically (I.e. not through HTTP interface). Thanks to
				Anthony Mei for pointing this out!
			</action>
			<action type="fix">
				CLI was not correctly able to upload DSTU2 examples to any server
			</action>
			<action type="fix">
				STU3 validator has been upgrated to include fixes made since the
				1.6.0 ballot
			</action>
			<action type="fix">
				Prevent JPA server from creating a bunch of
				FhirContext objects for versions of FHIR that
				aren't actually being used
			</action>
			<action type="fix" issue="443">
				XhtmlNode.equalsDeep() contained a bug which caused resources
				containing a narrative to always return
				<![CDATA[<code>false</code>]]> for STU3
				<![CDATA[<code>Resource#equalsDeep()</code>]]>. Thanks to
				GitHub user @XcrigX for reporting!
			</action>
			<action type="fix" issue="441">
				JPA server did not correctly process searches for chained parameters
				where the chain passed across a field that was a choice between a
				reference and a non-reference type (e.g.
				<![CDATA[<code>MedicationAdministration.medication[x]</code>]]>.
				Thanks to GitHub user @Crudelus for reporting!
			</action>
			<action type="fix" issue="414">
				Handle parsing an extension without a URL more gracefully. In HAPI FHIR 2.0 this caused
				a NullPointerException to be thrown. Now it will trigger a warning, or throw a
				DataFormatException if the StrictErrorHandler is configured on the parser.
			</action>
			<action type="fix">
				Calling a HAPI server URL with a chain on a parameter that shouldn't accept
				chains (e.g.
				<![CDATA[<code>GET [base]/Patient?name.foo=smith</code>]]>)
				did not return an error and instead just ignored the chained part
				and treated the parameter as though it did not have the chain. This
				led to confusing and potentially unsafe behaviour. This has been
				corrected to return an error to the client. Thanks to
				Kevin Tallevi for finding this!
			</action>
			<action type="fix" issue="411">
				Fix #411 - Searching by <![CDATA[<code>POST [base]/_search</code>]]> with urlencoded parameters doesn't work
				correctly if
				interceptors are accessing the parameters and there is are also
				parameters on the URL. Thanks to Jim Steel for reporting!
			</action>
			<action type="add">
				Fluent client can now return types other than Parameters
				when invoking operations.
			</action>
			<action type="fix">
				JPA server shouldn't report a totalCount in Bundle of "-1" when
				there are no results
			</action>
			<action type="fix" issue="454">
				JPA server was not correctly normalizing strings with non-latin characters
				(e.g. Chinese chars). Thanks to GitHub user @YinAqu for reporting and providing
				some great analysis of the issue!
			</action>
			<action type="add">
				Add a new method to ReferenceClientParam which allows you to
				pass in a number of IDs by a collection of Strings. Thanks to
				Thomas Andersen for the pul request!
			</action>
			<action type="fix" issue="327">
				When encoding a resource in JSON where the resource has
				an extension with a value where the value is a reference to a
				contained resource, the reference value (e.g. "#1") did not
				get serialized. Thanks to GitHub user @fw060 for reporting!
			</action>
			<action type="fix" issue="464">
				ResponseHighlighterInterceptor now pretty-prints responses
				by default unless the user has explicitly requested
				a non-pretty-printed response (ie.
				using <![CDATA[<code>?_pretty=false</code>]]>. Thanks to
				Allan Brohansen and Jens Villadsen for the suggestion!
			</action>
			<action type="add" issue="469">
				Add a new JSON library abstraction layer to the JSON parser.
				This contribution shouldn't have any end-user impact but does
				make it easier to use the JSON parser to generate custom structures
				for other purposes, and should allow us to support RDF more
				easily at some point. Thanks to Bill Denton for the pull
				request and the contribution!
			</action>
			<action type="add" issue="455">
				DSTU1 Bundle encoder did not include the Bundle entry author in
				the generated bundle. Thanks to Hannes Venter for the pull
				request and contribution!
			</action>
			<action type="fix">
				Remove unused field (myIsContained) from ResourceTable
				in JPA server.
			</action>
			<action type="add">
				AuthorizationInterceptor is now a bit more aggressive
				at blocking read operations, stopping them on the
				way in if there is no way they will be accepted
				to the resource check on the way out. In addition
				it can now be configured to allow/deny operation
				invocations at the instance level on any
				instance of a given type
			</action>
			<action type="fix" issue="472">
				STU3 servers were incorrectly returning the
				<![CDATA[<code>Content-Location</code>]]>
				header instead of the
				<![CDATA[<code>Content</code>]]>
				header. The former has been removed from the
				FHIR specification in STU3, but the
				latter got removed in HAPI's code base.
				Thanks to Jim Steel for reporting!
			</action>
			<action type="fix">
				Correct several documentation issues. Thanks to Vadim Peretokin
				for the pull requests!
			</action>
			<action type="add">
				Remove an unneccesary database flush
				from JPA persistence operations
			</action>
			<action type="add" issue="470">
				Add method to fluent client to allow OR search across several
				profiles. Thanks to Thomas Andersen for the pull request!
			</action>
		</release>
		<release version="2.0" date="2016-08-30">
			<action type="fix">
				JSON parsing in HAPI FHIR has been switched from using JSR353 (javax.json) to
				using Google Gson. For this reason we are bumping the major release number to
				2.0. Theoretically this should not affect projects in any major way, but Gson
				does have subtle differences. Two differences which popped up a fair bit in
				our own testing:
				<![CDATA[
				<ul>
					<ul>
						A space is placed after the : in keys, e.g. what was previously
						encoded as <code>"resourceType":"Patient"</code> is now encoded
						as <code>"resourceType": "Patient"</code> (this broke a number of
						our unit tests with hardcoded resource definitions)
					</ul>
					<ul>
						Trailing content after a valid json resource is rejected by
						Gson (it was ignored by the Glassfish parser we were previously
						using even though it was invalid)
					</ul>
				</ul>
				]]>
			</action>
			<action type="add">
				STU3 structure definitions have been updated to the
				STU3 ballot candidate versions (1.6.0 - SVN 9663)
			</action>
			<action type="add">
				Both client and server now support the new Content Types decided in
				<![CDATA[<a href="http://gforge.hl7.org/gf/project/fhir/tracker/?action=TrackerItemEdit&tracker_id=677&tracker_item_id=10199">FHIR #10199</a>]]>
				.
				<![CDATA[<br/><br/>]]>
				This means that the server now supports
				<![CDATA[<code>application/fhir+xml</code> and <code>application/fhir+json</code>]]>
				in addition to the older style
				<![CDATA[<code>application/xml+fhir</code> and <code>application/json+fhir</code>]]>.
				In order to facilitate migration by implementors, the old style remains the default
				for now, but the server will respond using the new style if the request contains it. The
				client now uses an <![CDATA[<code>Accept</code>]]> header value which requests both
				styles with a preference given to the new style when running in DSTU3 mode.
				<![CDATA[<br/><br/>]]>
				As a part of this change, the server has also been enhanced so that if a request
				contains a Content-Type header but no Accept header, the response will prefer the
				encoding specified by the Content-Type header.
			</action>
			<action type="add">
				Bump the version of a few dependencies to the
				latest versions (dependent HAPI modules listed in brackets):
				<![CDATA[
					<ul>
						<li>Logback (used in sample projects): 1.1.5 -&gt; 1.1.7</li>
						<li>Phloc Commons (used by schematron validator): 4.4.4 -&gt; 4.4.5</li>
						<li>Commons-IO: 2.4 -&gt; 2.5</li>
						<li>Apache HTTPClient: 4.5.1 -&gt; 4.5.2</li>
						<li>Apache HTTPCore: 4.4.4 -&gt; 4.4.5</li>
						<li>Jersey (JAX-RS tests): 2.22.2 -&gt; 2.23.1</li>
						<li>Spring (JPA, Web Tester): 4.3.0 -&gt; 4.3.1</li>
						<!--<li>Hibernate ORM (JPA): 5.1.0 -&gt; 5.2.1</li>-->
						<li>Hibernate Search (JPA): 5.5.2 -&gt; 5.5.4</li>
						<li>Thymeleaf (Narrative Generator / Web Tester): 2.1.4 -&gt;3.0.1</li> 
					</ul>
				]]>
			</action>

			<action type="fix">
				Fix issue in DSTU1 Bundle parsing where unexpected elements in the bundle resulted in a failure
				to parse.
			</action>
			<action type="fix">
				DSTU2 QuestionnaireResponse validator failed with an exception if the
				QuestionnaireResponse contained certain groups with no content
			</action>
			<action type="add" issue="150">
				Fluent client should ignore parameter values which are null instead of including
				them as <![CDATA[<code>?foo=null</code>]]>
			</action>
			<action type="fix">
				When using <![CDATA[<code>_elements</code>]]> parameter on server, the server was not
				automatically adding the <![CDATA[<code>SUBSETTED</code>]]> tag as it should
			</action>
			<action type="fix">
				JPA server should now automatically detect
				if Hibernate Search (Lucene) is configured to be
				disabled and will not attempt to use it. This
				prevents a crash for some operations.
			</action>
			<action type="add">
				A new server interceptor "BanUnsupprtedHttpMethodsInterceptor" has been added
				which causes the server to return an HTTP 405 if an unsupported HTTP
				verb is received from the client
			</action>
			<action type="fix" issue="404">
				Fix an issue where resource IDs were not correctly set when using
				DSTU2 HL7org structures with the JAX-RS module. Thanks to Carlo Mion
				for the pull request!
			</action>
			<action type="fix">
				hapi-fhir-testpage-overlay project contained an unneccesary
				dependency on hapi-fhir-jpaserver-base module, which resulted in
				projects using the overlay having a large number of unnneded
				JARs included
			</action>
			<action type="add" issue="403">
				It is not possible to configure both the parser and the context to
				preserve versions in resource references (default behaviour is to
				strip versions from references). Thanks to GitHub user @cknaap
				for the suggestion!
			</action>
			<action type="fix" issue="409">
				<![CDATA[<code>Tag#setCode(String)</code>]]> did not actually set the code it was supposed to
				set. Thanks to Tim Tschampel for reporting!
			</action>
			<action type="fix" issue="401">
				JPA server's <![CDATA[<code>/Bundle</code>]]> endpoint cleared
				the <![CDATA[<code>Bundle.entry.fullUrl</code>]]> field on stored
				bundles, resulting in invalid content being saved. Thanks to Mirjam
				Baltus for reporting!
			</action>
			<action type="fix">
				JPA server now returns HTTP 200 instead of HTTP 404 for
				conditional deletes which did not find any matches,
				per FHIR-I decision.
			</action>
			<action type="fix">
				Client that declares explicitly that it is searching/reading/etc for
				a custom type did not automatically parse into that type.
			</action>
			<action type="add" issue="406">
				Allow servers to specify the authentication realm of their choosing when
				throwing an AuthenticationException. Thanks to GitHub user @allanbrohansen
				for the suggestion!
			</action>
			<action type="add" issue="416">
				Add a new client implementation which uses the
				<![CDATA[<a href="http://square.github.io/okhttp/">OkHttp</a>]]>
				library as the HTTP client implementation (instead of Apache HttpClient).
				This is particularly useful for Android (where HttpClient is a pain) but
				could also be useful in other places too.
				Thanks to Matt Clarke of Orion Health for the contribution!
			</action>
			<action type="fix">
				Fix a regression when parsing resources that have contained
				resources, where the reference in the outer resource which
				links to the contained resource sometimes did does not get
				populated with the actual target resource instance. Thanks to
				Neal Acharya for reporting!
			</action>
			<action type="add">
				hapi-fhir-cli upload-terminology command now has an argument
				"-b FOO" that lets you add an authorization header in the form
				<![CDATA[<code>Authorization: Bearer FOO</code>]]>
			</action>
			<action type="fix" issue="423">
				Parser failed to successfully encode a custom resource
				if it contained custom fields that also used custom
				types. Thanks to GitHub user @sjanic for reporting!
			</action>
			<action type="add">
				Inprove handling of _text and _content searches in JPA server to do better
				matching on partial strings
			</action>
			<action type="add">
				Servers in STU3 mode will now ignore any ID or VersionID found in the
				resource body provided by the client when processing FHIR
				<![CDATA[<code>update</code>]]> operations. This change has been made
				because the FHIR specification now requires servers to ignore
				these values. Note that as a result of this change, resources passed
				to <![CDATA[<code>@Update</code>]]> methods will always have
				<![CDATA[<code>null</code>]]> ID
			</action>
			<action type="add">
				Add new methods to
				<![CDATA[<code>AuthorizationInterceptor</code>]]>
				which allow user code to declare support for conditional
				create, update, and delete.
			</action>
			<action type="fix">
				When encoding a resource with a reference to another resource
				that has a placeholder ID (e.g. urn:uuid:foo), the urn prefix
				was incorrectly stripped from the reference.
			</action>
			<action type="fix">
				Servers for STU3 (or newer) will no longer include a
				<![CDATA[<code>Location:</code>]]> header on responses for
				<![CDATA[<code>read</code>]]> operations. This header was
				required in earlier versions of FHIR but has been removed
				from the specification.
			</action>
			<action type="fix" issue="428">
				Fix NullPointerException when encoding an extension containing CodeableConcept
				with log level set to TRACE. Thanks to Bill Denton for the report!
			</action>
			<action type="add">
				Add two new methods to the parser error handler that let users trap
				invalid contained resources with no ID, as well as references to contained
				resource that do not exist.
			</action>
			<action type="add">
				Improve performance when parsing resources containing contained resources
				by eliminating a step where references were woven twice
			</action>
			<action type="fix" issue="426">
				Parser failed to parse resources containing an extension with a value type of
				"id". Thanks to Raphael MÃ¤der for reporting!
			</action>
			<action type="fix">
				When committing a transaction in JPA server
				where the transaction contained placeholder IDs
				for references between bundles, the placeholder
				IDs were not substituted with viewing
				resources using the _history operation
			</action>
			<action type="add">
				HAPI root pom shouldn't include animal-sniffer plugin,
				since that causes any projects which extend this to
				be held to Java 6 compliance.
			</action>
		</release>
		<release version="1.6" date="2016-07-07">
			<action type="fix">
				Performance has been improved for the initial FhirContext
				object creation by avoiding a lot of unnecessary reflection. HAPI FHIR
				1.5 had a regression compared to previous releases
				and this has been corrected, but other improvements have been
				made so that this release is faster than previous releases too.
				<![CDATA[<br/><br/>]]>
				In addition, a new "deferred scan" mode has been implemented for
				even faster initialization on slower environments (e.g. Android).
				See the <![CDATA[<a href="./doc_rest_client_http_config.html#performance">performance documentation</a>]]>
				for more information.
				<![CDATA[<br/><br/>]]>
				The following shows our benchmarks for context initialization across several
				versions of HAPI:
				<![CDATA[
					<ul>
						<li>Version 1.4: <b>560ms</b></li>
						<li>Version 1.5: <b>800ms</b></li>
						<li>Version 1.6: <b>340ms</b></li>
						<li>Version 1.6 (deferred mode): <b>240ms</b></li>
					</ul>
				]]>
			</action>
			<action type="add">
				Bump the version of a few dependencies to the
				latest versions (dependent HAPI modules listed in brackets):
				<![CDATA[
					<ul>
						<li>Spring (JPA, Web Tester): 4.2.5 -&gt; 4.3.0</li>
						<li>Spring-Data (JPA): 1.9.2 -&gt; 1.10.1</li>
						<!--<li>Hibernate ORM (JPA): 5.1.0 -&gt; 5.2.0</li>-->
						<li>Hibernate Search (JPA): 5.5.2 -&gt; 5.5.3</li>
						<li>Jetty (CLI): 9.3.9 -&gt; 9.3.10</li>
					</ul>
				]]>
			</action>
			<action type="remove">
				Remove some clases that were deprecated over a year ago and have
				suitable replacements:
				<![CDATA[
					<ul>
						<li>QualifiedDateParam has been removed, but DateParam may be used instead</li>
						<li>PathSpecification has been removedm but Include may be used instead</li>
					</ul>
				]]>
			</action>
			<action type="fix" issue="345">
				ResponseValidatingInterceptor threw an InternalErrorException (HTTP 500) for operations
				that do not return any content (e.g. delete). Thanks to Mohammad Jafari for reporting!
			</action>
			<action type="fix" issue="342">
				REST server now throws an HTTP 400 instead of an HTTP 500 if an operation which takes
				a FHIR resource in the request body (e.g. create, update) contains invalid content that
				the parser is unable to parse. Thanks to Jim Steel for the suggestion!
			</action>
			<action type="add">
				Deprecate fluent client search operations without an explicit declaration of the
				bundle type being used. This also means that in a client
				<![CDATA[<code>.search()</code>]]>
				operation, the
				<![CDATA[<code>.returnBundle(Bundle.class)</code>]]>
				needs to be the last statement before
				<![CDATA[<code>.execute()</code>]]>
			</action>
			<action type="add" issue="346">
				Server now respects the parameter <![CDATA[<code>_format=application/xml+fhir"</code>]]>
				which is technically invalid since the + should be escaped, but is likely to be used. Also,
				a parameter of <![CDATA[<code>_format=html</code>]]> can now be used, which
				forces SyntaxHighlightingInterceptor to use HTML even
				if the headers wouldn't otherwise trigger it.
				Thanks to Jim Steel for reporting!
			</action>
			<action type="fix">
				Improve performance when parsing large bundles by fixing a loop over all of the
				entries inthe bundle to stitch together cross-references, which was happening once
				per entry instead of once overall. Thanks to Erick on the HAPI FHIR Google Group for
				noticing that this was an issue!
			</action>
			<action type="remove">
				JSON parser no longer allows the resource ID to be specified in an element called "_id"
				(the correct one is "id"). Previously _id was allowed because some early FHIR examples
				used that form, but this was never actually valid so it is now being removed.
			</action>
			<action type="add">
				JPA server now allows "forced IDs" (ids containing non-numeric, client assigned IDs)
				to use the same logical ID part on different resource types. E.g. A server may now have
				both Patient/foo and Obervation/foo on the same server.<![CDATA[<br/><br/>]]>
				Note that existing databases will need to modify index "IDX_FORCEDID" as
				it is no longer unique, and perform a reindexing pass.
			</action>
			<action type="fix" issue="350">
				When serializing/encoding custom types which replace exsting choice fields by
				fixing the choice to a single type, the parser would forget that the
				field was a choice and would use the wrong name (e.g. "abatement" instead of
				"abatementDateType"). Thanks to Yaroslav Kovbas for reporting and
				providing a unit test!
			</action>
			<action type="fix">
				JPA server transactions sometimes created an incorrect resource reference
				if a resource being saved contained references that had a display value but
				not an actual reference. Thanks to David Hay for reporting!
			</action>
			<action type="add" issue="352">
				When performing a REST Client create or update with
				<![CDATA[<code>Prefer: return=representation</code>]]> set,
				if the server does not honour the Prefer header, the client
				will automatically fetch the resource before returning. Thanks
				to Ewout Kramer for the idea!
			</action>
			<action type="add" issue="354">
				DSTU3 structures now have
				<![CDATA[<code>setFoo(List)</code>]]>
				and
				<![CDATA[<code>setGetFooFirstRep()</code>]]>
				methods, bringing them back to parity with the HAPI
				DSTU2 structures. Thanks to Rahul Somasunderam and
				Claude Nanjo for the suggestions!
			</action>
			<action type="add">
				JPA server has now been refactored to use the
				new FluentPath search parameter definitions
				for DSTU3 resources.
			</action>
			<action type="add">
				RequestValidatingInterceptor and ResponseValidatingInterceptor
				both have new method <![CDATA[<code>setIgnoreValidatorExceptions</code>]]>
				which causes validator exceptions to be ignored, rather than causing
				processing to be aborted.
			</action>
			<action type="add">
				LoggingInterceptor on server has a new parameter
				<![CDATA[<code>${requestBodyFhir}</code>]]> which logs the entire request body.
			</action>
			<action type="add" issue="355">
				JAX-RS server module now supports DSTU3 resources (previously it only supported DSTU2). Thanks
				to Phillip Warner for implementing this, and providing a pull request!
			</action>
			<action type="fix" issue="356">
				Generated conformance statements for DSTU3 servers did not properly reference their
				OperationDefinitions. Thanks
				to Phillip Warner for implementing this, and providing a pull request!
			</action>
			<action type="fix" issue="359">
				Properly handle null arrays when parsing JSON resources. Thanks to Subhro for
				fixing this and providing a pull request!
			</action>
			<action type="fix">
				STU3 validator failed to validate codes where the
				code was a child code within the code system that contained it
				(i.e. not a top level code). Thanks to Jon
				Zammit for reporting!
			</action>
			<action type="fix" issue="361">
				Restore the setType method in the DSTU1 Bundle
				class, as it was accidentally commented out. Thanks
				to GitHub user @Virdulys for the pull request!
			</action>
			<action type="add">
				JPA server now supports composite search parameters
				where the type of the composite parameter is
				a quantity (e.g. Observation:component-code-component-value-quantity)
			</action>
			<action type="remove">
				Remove the Remittance resource from DSTU2
				structures, as it is not a real resource and
				was causing issues with interoperability
				with the .NET client.
			</action>
			<action type="fix">
				CLI tool cache feature (-c) for upload-example task sometimes failed
				to write cache file and exited with an exception.
			</action>
			<action type="fix">
				Fix error message in web testing UI when loading pages in a search
				result for STU3 endpoints.
			</action>
			<action type="fix">
				When encoding JSON resource, the parser will now always
				ensure that XHTML narrative content has an
				XHTML namespace declaration on the first
				DIV tag. This was preventing validation for
				some resources using the official validator
				rules.
			</action>
			<action type="fix">
				Server failed to invoke operations when the name
				was escaped (%24execute instead of $execute).
				Thanks to Michael Lawley for reporting!
			</action>
			<action type="fix">
				JPA server transactions containing a bundle that has multiple entries
				trying to delete the same resource caused a 500 internal error
			</action>
			<action type="fix">
				JPA module failed to index search parameters that mapped to a Timing datatype,
				e.g. CarePlan:activitydate
			</action>
			<action type="add">
				Add a new option to the CLI run-server command called <![CDATA[<code>--lowmem</code>]]>.
				This option disables some features (e.g. fulltext search) in order to allow the
				server to start in memory-constrained environments (e.g Raspberry Pi)
			</action>
			<action type="add">
				When updating a resource via an update operation on the server, if the ID of the
				resource is not present in the resource body but is present on the URL, this will
				now be treated as a warning instead of as a failure in order to be a bit more
				tolerant of errors. If the ID is present in the body but does not agree with the
				ID in the URL this remains an error.
			</action>
			<action type="fix">
				Server / JPA server date range search params (e.g. Encounter:date) now treat
				a single date with no comparator (or the eq comparator) as requiring that the
				value be completely contained by the range specified. Thanks to Chris Moesel
				for the suggestion.
			</action>
			<action type="fix">
				In server, if a parameter was annotated with the <![CDATA[@Count]]> annotation, the
				count would not appear in the self/prev/next links and would not actually be applied
				to the search results by the server. Thanks to Jim Steele for letting us know!
			</action>
			<action type="fix">
				Conditional update on server failed to process if the conditional URL did not have any
				search parameters that did not start with an underscore. E.g. "Patient?_id=1" failed
				even though this is a valid conditional reference.
			</action>
			<action type="add" issue="363">
				JPA server can now be configured to allow external references (i.e. references that
				point to resources on other servers). See
				<![CDATA[<a href="./doc_jpa.html">JPA Documentation</a>]]> for information on
				how to use this. Thanks to Naminder Soorma for the suggestion!
			</action>
			<action type="fix" issue="366">
				When posting a resource to a server that contains an invalid value in a boolean field
				(e.g. Patient with an active value of "1") the server should return an HTTP 400, not
				an HTTP 500. Thanks to Jim Steel for reporting!
			</action>
			<action type="fix" issue="364">
				Enable parsers to parse and serialize custom resources that contain custom datatypes.
				An example has been added which shows how to do this
				<![CDATA[<a href="./doc_custom_structures.html">here</a>]]>
			</action>
			<action type="fix">
				JSON parser was incorrectly encoding resource language attribute in JSON as an
				array instead of a string. Thanks to David Hay for reporting!
			</action>
			<action type="add" issue="367">
				SÃ©bastien RiviÃ¨re contributed an excellent pull request which adds a
				number of enhancements to JAX-RS module:
				<![CDATA[
				<ul>
				<li>Enable the conditional update and delete</li>
				<li>Creation of a bundle provider, and support of the @Transaction</li>
				<li>Bug fix on the exceptions handling as some exceptions throw outside bean context were not intercept.</li>
				<li>Add the possibility to have the stacktrace in the jaxrsException</li>
				</ul>
				]]>
			</action>
			<action type="fix" issue="369">
				FhirTerser.cloneInto method failed to clone correctly if the source
				had any extensions. Thanks to GitHub user @Virdulys for submitting and
				providing a test case!
			</action>
			<action type="add">
				Update DSTU2 InstanceValidator to latest version from upstream
			</action>
			<action type="fix">
				Web Testing UI was not able to correctly post an STU3 transaction
			</action>
			<action type="fix">
				DateTime parser incorrectly parsed times where more than 3 digits of
				precision were provided on the seconds after the decimal point
			</action>
			<action type="add">
				Improve error messages when the $validate operation is called but no resource
				is actually supplied to validate
			</action>
			<action type="remove">
				DSTU2+ servers no longer return the Category header, as this has been
				removed from the FHIR specification (and tags are now available in the
				resource body so the header was duplication/wasted bandwidth)
			</action>
			<action type="fix" issue="374">
				Create and Update operations in server did not
				include ETag or Last-Modified headers even though
				the spec says they should. Thanks to Jim Steel for
				reporting!
			</action>
			<action type="fix" issue="371">
				Update STU3 client and server to use the new sort parameter style (param1,-param2,param). Thanks to GitHub
				user @euz1e4r for
				reporting!
			</action>
			<action type="fix">
				QuantityClientParam#withUnit(String) put the unit into the system part of the
				parameter value
			</action>
			<action type="fix">
				Fluent client searches with date parameters were not correctly using
				new prefix style (e.g. gt) instead of old one (e.g. &gt;)
			</action>
			<action type="fix" issue="370">
				Some built-in v3 code systems for STU3 resources were missing
				certain codes, which caused false failures when validating
				resources. Thanks to GitHub user @Xoude for reporting!
			</action>
			<action type="fix" issue="365">
				Some methods on DSTU2 model structures have JavaDocs that
				incorrectly claim that the method will not return null when
				in fact it can. Thanks to Rick Riemer for reporting!
			</action>
			<action type="add">
				ResponseHighlightingInterceptor has been modified based on consensus
				on Zulip with Grahame that requests that have a parameter of
				<![CDATA[<code>_format=json</code>]]> or
				<![CDATA[<code>_format=xml</code>]]> will output raw FHIR content
				instead of HTML highlighting the content as they previously did.
				HTML content can now be forced via the (previously existing)
				<![CDATA[<code>_format=html</code>]]> or via the two newly added
				values
				<![CDATA[<code>_format=html/json</code>]]> and
				<![CDATA[<code>_format=html/xml</code>]]>. Because of this
				change, the custom
				<![CDATA[<code>_raw=true</code>]]> mode has been deprecated and
				will be removed at some point.
			</action>
			<action type="fix" issue="267">
				Operation definitions (e.g. for $everything operation) in the generated
				server conformance statement should not include the $ prefix in the operation
				name or code. Thanks to Dion McMurtrie for reporting!
			</action>
			<action type="fix" issue="378">
				Server generated OperationDefinition resources did not validate
				due to some missing elements (kind, status, etc.).
				Thanks to
				Michael Lawley for reporting!
			</action>
			<action type="fix" issue="379">
				Operations that are defined on multiple resource provider types with
				the same name (e.g. "$everything") are now automatically exposed by the server
				as separate OperationDefinition resources per resource type. Thanks to
				Michael Lawley for reporting!
			</action>
			<action type="fix" issue="380">
				OperationDefinition resources generated automatically by the server for operations
				that are defined within resource/plain providers incorrectly stated that
				the maximum cardinality was "*" for non-collection types with no explicit
				maximum stated, which is not the behaviour that the JavaDoc on the
				<![CDATA[@OperationParam]]> annotation describes. Thanks to Michael Lawley
				for reporting!
			</action>
			<action type="fix">
				Server parameters annotated with
				<![CDATA[<code>@Since</code>]]>
				or
				<![CDATA[<code>@Count</code>]]>
				which are of a FHIR type such as IntegerDt or DateTimeType will
				now be set to null if the client's URL does not
				contain this parameter. Previously they would be populated
				with an empty instance of the FHIR type, which was inconsistent with
				the way other server parameters worked.
			</action>
			<action type="add">
				Server now supports the _at parameter (including multiple repetitions)
				for history operation
			</action>
			<!--
			This one actually doesn't seem possible without using a deprecated servlet API
			<action type="fix">
				When throwing UnclassifiedServerException in server methods, the HTTP response
				status line contained the response code specified in the exception, but not the
				response message
			</action>
			-->
			<action type="add">
				AuthorizationInterceptor can now allow or deny requests to extended
				operations (e.g. $everything)
			</action>
			<action type="fix">
				DecimalType used BigDecimal constructor instead of valueOf method to
				create a BigDecimal from a double, resulting in weird floating point
				conversions. Thanks to Craig McClendon for reporting!
			</action>
			<action type="fix" issue="394">
				Remove the depdendency on a method from commons-lang3 3.3 which was
				causing issues on some Android phones which come with an older version
				of this library bundled. Thanks to Paolo Perliti for reporting!
			</action>
			<action type="fix">
				Parser is now better able to handle encoding fields which have been
				populated with a class that extends the expected class
			</action>
			<action type="fix">
				When declaring a child with
				<![CDATA[<code>order=Child.REPLACE_PARENT</code>]]>
				the serialized form still put the element at the
				end of the resource instead of in the correct
				order
			</action>
			<action type="fix">
				Fix STU3 JPA resource providers to allow validate operation
				at instance level
			</action>
		</release>
		<release version="1.5" date="2016-04-20">
			<action type="fix" issue="339">
				Security Fix: XML parser was vulnerable to XXE (XML External Entity)
				processing, which could result in local files on disk being disclosed.
				See <![CDATA[<a href="https://www.owasp.org/index.php/XML_External_Entity_(XXE)_Processing">this page</a>]]>
				for more information.
				Thanks to Jim Steel for reporting!
			</action>
			<action type="add">
				Bump the version of a few dependencies to the
				latest versions (dependent HAPI modules listed in brackets):
				<![CDATA[
					<ul>
						<li>Hibernate (JPA, Web Tester): 5.0.7 -&gt; 5.1.0</li>
						<li>Spring (JPA, Web Tester): 4.2.4 -&gt; 4.2.5</li>
						<li>SLF4j (All): 1.7.14 -&gt; 1.7.21</li>
					</ul>
				]]>
			</action>
			<action type="add">
				Support comments when parsing and encoding both JSON and XML. Comments are retrieved
				and added to the newly created methods
				IBase#getFormatCommentsPre() and
				IBase#getFormatCommentsPost()
			</action>
			<action type="add" issue="293">
				Added options to the CLI upload-examples command which allow it to cache
				the downloaded content file, or use an arbitrary one. Thanks to Adam Carbone
				for the pull request!
			</action>
			<action type="fix">
				REST search parameters with a prefix/comparator had not been updated to use
				the DSTU2 style prefixes (gt2011-01-10) instead of the DSTU1 style prefixes
				(&gt;2011-01-01). The client has been updated so that it uses the new prefixes
				if the client has a DSTU2+ context. The server has been updated so that it now
				supports both styles.
				<![CDATA[<br/><br/>]]>
				As a part of this change, a new enum called
				<![CDATA[<a href="./apidocs/ca/uhn/fhir/rest/param/ParamPrefixEnum.html">ParamPrefixEnum</a>]]>
				has been introduced. This enum replaces the old
				<![CDATA[<a href="./apidocs/ca/uhn/fhir/model/dstu/valueset/QuantityCompararatorEnum.html">QuantityCompararatorEnum</a>]]>
				which has a typo in its name and can not represent several new prefixes added since
				DSTU1.
			</action>
			<action type="add">
				JPA server number and quantity search params now follow the rules for the
				use of precision in search terms outlined in the
				<![CDATA[<a href="https://www.hl7.org/fhir/search.html">search page</a>]]> of the
				FHIR specification. For example, previously a 1% tolerance was applied for
				all searches (10% for approximate search). Now, a tolerance which respects the
				precision of the search term is used (but still 10% for approximate search).
			</action>
			<action type="fix" issue="291">
				Fix a failure starting the REST server if a method returns an untyped List, which
				among other things prevented resource provider added to the server
				as CDI beans in a JBoss enviroment. Thanks to GitHub user fw060 (Fei) for
				reporting and figuring out exactly why this wasn't working!
			</action>
			<action type="add">
				JPA server now supports :above and :below qualifiers on URI search params
			</action>
			<action type="add">
				Add optional support (disabled by default for now) to JPA server to support
				inline references containing search URLs. These URLs will be resolved when
				a resource is being created/updated and replaced with the single matching
				resource. This is being used as a part of the May 2016 Connectathon for
				a testing scenario.
			</action>
			<action type="add">
				The server no longer adds a
				<![CDATA[<code>WWW-Authenticate</code>]]>
				header to the response if any resource provider code throws an
				<![CDATA[<code>AuthenticationException</code>]]>. This header is
				used for interactive authentication, which isn't generally
				appropriate for FHIR. We added code to add this header a long time
				ago for testing purposes and it never got removed. Please let us
				know if you need the ability to add this header automatically. Thanks
				to Lars Kristian Roland for pointing this out.
			</action>
			<action type="fix">
				In the client, the create/update operations on a Binary resource
				(which use the raw binary's content type as opposed to the FHIR
				content type) were not including any request headers (Content-Type,
				User-Agent, etc.) Thanks to Peter Van Houte of Agfa Healthcare for
				reporting!
			</action>
			<action type="fix">
				Handling of Binary resources containing embedded FHIR resources for
				create/update/etc operations has been corrected per the FHIR rules
				outlined at
				<![CDATA[<a href="http://hl7.org/fhir/binary.html">Binary Resource</a>]]>
				in both the client and server.
				<![CDATA[<br/><br/>]]>
				Essentially, if the Binary contains something
				that isn't FHIR (e.g. an image with an image content-type) the
				client will send the raw data with the image content type to the server. The
				server will place the content type and raw data into a Binary resource instance
				and pass those to the resource provider. This part was already correct previous
				to 1.5.
				<![CDATA[<br/><br/>]]>
				On the other hand, if the Binary contains a FHIR content type, the Binary
				is now sent by the client to the server as a Binary resource with a FHIR content-type,
				and the embedded FHIR content is contained in the appropriate fields. The server
				will pass this &quot;outer&quot; Binary resource to the resource provider code.
			</action>
			<action type="add">
				The RequestDetails and ActionRequestDetails objects which are passed to
				server interceptor methods and may also be used as server provider method
				arguments now has a new method
				<![CDATA[
				<code>Map&lt;String, String&gt; getUserData()</code>
				]]>
				which can be used to pass data and objects between interceptor methods to
				to providers. This can be useful, for instance, if an authorization
				interceptor wants to pass the logged in user's details to other parts
				of the server.
			</action>
			<action type="fix" issue="297">
				<![CDATA[When <code>IServerInterceptor#incomingRequestPreHandled()</code> is called 
				for a <code>@Validate</code> method, the resource was not populated in the
				<code>ActionRequestDetails</code> argument. Thanks to Ravi Kuchi for reporting!	
				]]>
			</action>
			<action type="fix" issue="298">
				<![CDATA[
					Request to server at <code>[baseUrl]/metadata</code> with an HTTP method
					other than GET (e.g. POST, PUT) should result in an HTTP 405. Thanks to 
					Michael Lawley for reporting! 
				]]>
			</action>
			<action type="fix" issue="302">
				Fix a server exception when trying to automatically add the profile tag
				to a resource which already has one or more profiles set. Thanks to
				Magnus Vinther for reporting!
			</action>
			<action type="fix" issue="296">
				QuantityParam parameters being used in the RESTful server were ignoring
				the
				<![CDATA[<code>:missing</code>]]>
				qualifier. Thanks to Alexander Takacs for reporting!
			</action>
			<action type="fix" issue="299">
				Annotation client failed with an exception if the response contained
				extensions on fields in the resonse Bundle (e.g. Bundle.entry.search).
				Thanks to GitHub user am202 for reporting!
			</action>
			<action type="fix" issue="274">
				Primitive elements with no value but an extension were sometimes not
				encoded correctly in XML, and sometimes not parsed correctly in JSON.
				Thanks to Bill de Beaubien for reporting!
			</action>
			<action type="fix" issue="280">
				The Web Testing UI has long had an issue where if you click on a button which
				navigates to a new page (e.g. search, read, etc) and then click the back button
				to return to the original page, the button you clicked remains disabled and can't
				be clicked again (on Firefox and Safari). This is now fixed. Unfortunately the fix means that the
				buttom will no longer show a "loading" spinner, but there doesn't seem to
				be another way of fixing this. Thanks to Mark Scrimshire for reporting!
			</action>
			<action type="fix">
				Extensions found while parsing an object that doesn't support extensions are now
				reported using the IParserErrorHandler framework in the same way that
				other similar errors are handled. This allows the parser to be more lenient
				when needed.
			</action>
			<action type="add" issue="304">
				Improve error message if incorrect type is placed in a list field in the data model. Java
				uses generics to prevent this at compile time, but if someone is in an environment without
				generics this helps improve the error message at runtime. Thanks to Hugo Soares for
				suggesting.
			</action>
			<action type="fix" issue="308">
				Prevent an unneeded warning when parsing a resource containing
				a declared extension. Thanks to Matt Blanchette for reporting!
			</action>
			<action type="fix">
				Web Tester UI did not invoke VRead even if a version ID was specified. Thanks
				to Poseidon for reporting!
			</action>
			<action type="add">
				Per discussion on the FHIR implementer chat, the JPA server no
				longer includes _revinclude matches in the Bundle.total count, or the
				page size limit.
			</action>
			<action type="add">
				JPA server now persists search results to the database in a new table where they
				can be temporaily preserved. This makes the JPA server much more scalable, since it
				no longer needs to store large lists of pages in memory between search invocations.
				<![CDATA[<br/><br/>]]>
				Old searches are deleted after an hour by default, but this can be changed
				via a setting in the DaoConfig.
			</action>
			<action type="add">
				JPA servers' resource version history mechanism
				has been adjusted so that the history table
				keeps a record of all versions including the
				current version. This has the very helpful
				side effect that history no longer needs to be
				paged into memory as a complete set. Previously
				history had a hard limit of only being able to
				page the most recent 20000 entries. Now it has
				no limit.
			</action>
			<action type="fix">
				JPA server returned the wrong Bundle.type value (COLLECTION, should be SEARCHSET)
				for $everything operation responses. Thanks to Sonali Somase for reporting!
			</action>
			<action type="fix" issue="305">
				REST and JPA server should reject update requests where the resource body does not
				contain an ID, or contains an ID which does not match the URL. Previously these
				were accepted (the URL ID was trusted) which is incorrect according to the
				FHIR specification. Thanks to GitHub user ametke for reporting!
				<![CDATA[<br/><br/>]]>
				As a part of this change, server error messages were also improved for
				requests where the URL does not contain an ID but needs to (e.g. for
				an update) or contains an ID but shouldn't (e.g. for a create)
			</action>
			<action type="fix">
				When fields of type BoundCodeDt (e.g. Patient.gender)
				are serialized and deserialized using Java's native
				object serialization, the enum binder was not
				serialized too. This meant that values for the
				field in the deserialized object could not be
				modified. Thanks to Thomas Andersen for reporting!
			</action>
			<action type="fix" issue="313">
				REST Server responded to HTTP OPTIONS requests with
				any URI as being a request for the server's
				Conformance statement. This is incorrect, as only
				a request for <![CDATA[<code>OPTIONS [base url]</code>]]> should be treated as such. Thanks to Michael
				Lawley for reporting!
			</action>
			<action type="fix">
				REST annotation style client was not able to handle extended operations
				($foo) where the response from the server was a raw resource instead
				of a Parameters resource. Thanks to Andrew Michael Martin for reporting!
			</action>
			<action type="add">
				JPA server applies _lastUpdated filter inline with other searches wherever possible
				instead of applying this filter as a second query against the results of the
				first query. This should improve performance when searching against large
				datasets.
			</action>
			<action type="add">
				Parsers have new method
				<![CDATA[<code>setDontEncodeElements</code>]]>
				which can be used to force the parser to not encode certain elements
				in a resource when serializing. For example this can be used to omit
				sensitive data or skip the resource metadata.
			</action>
			<action type="add">
				JPA server database design has been adjusted
				so that different tables use different sequences
				to generate their indexes, resulting in more sequential
				resource IDs being assigned by the server
			</action>
			<action type="fix">
				Server now correctly serves up Binary resources
				using their native content type (instead of as a
				FHIR resource) if the request contains an accept
				header containing "application/xml" as some browsers
				do.
			</action>
			<action type="add">
				DSTU2 resources now have a
				<![CDATA[<code>getMeta()</code>]]> method which returns a
				modifiable view of the resource metadata for convenience. This
				matches the equivalent method in the DSTU3 structures.
			</action>
			<action type="add" issue="315">
				Add a new method to FhirContext called
				<![CDATA[
				<code><a href="./apidocs/ca/uhn/fhir/context/FhirContext.html#setDefaultTypeForProfile-java.lang.String-java.lang.Class-">setDefaultTypeForProfile</a></code>
				]]>
				which can be used to specify that when recources are received which declare
				support for specific profiles, a specific custom structures should be used
				instead of the default. For example, if you have created a custom Observation
				class for a specific profile, you could use this method to cause your custom
				type to be used by the parser for resources in a search bundle you receive.
				<![CDATA[
				<br/><br/>
				See the documentation page on
				<a href="./doc_extensions.html">Profiles and Extensions</a>
				for more information.
				]]>
			</action>
			<action type="fix" issue="315">
				Parsing/Encoding a custom resource type which extends a
				base type sometimes caused the FhirContext to treat all future
				parses of the same resource as using the custom type even when
				this was not wanted.
				<![CDATA[<br/><br/>]]>
				Custom structures may now be explicitly declared by profile
				using the
				<![CDATA[
				<code><a href="./apidocs/ca/uhn/fhir/context/FhirContext.html#setDefaultTypeForProfile-java.lang.String-java.lang.Class-">setDefaultTypeForProfile</a></code>
				]]>
				method.
				<![CDATA[<br/><br/>]]>
				This issue was discovered and fixed as a part of the implementation of issue #315.
			</action>
			<action type="add" issue="321">
				Set up the tinder plugin to work as an ant task
				as well as a Maven plugin, and to use external
				sources. Thanks to Bill Denton for the pull
				request!
			</action>
			<action type="fix">
				JPA server now allows searching by token
				parameter using a system only and no code,
				giving a search for any tokens which match
				the given token with any code. Previously the
				expected behaviour for this search
				was not clear in the spec and HAPI had different
				behaviour from the other reference servers.
			</action>
			<action type="add">
				Introduce a JAX-RS client provider which can be used instead of the
				default Apache HTTP Client provider to provide low level HTTP
				services to HAPI's REST client. See
				<![CDATA[<a href="./doc_rest_client_alternate_provider.html">JAX-RS &amp; Alternate HTTP Client Providers</a>]]>
				for more information.
				<![CDATA[<br/><br/>]]>
				This is useful in cases where you have other non-FHIR REST clients
				using a JAX-RS provider and want to take advantage of the
				rest of the framework.
				<![CDATA[<br/><br/>]]>
				Thanks to Peter Van Houte from Agfa for the amazing work!
			</action>
			<action type="fix" issue="312">
				Parser failed with a NPE while encoding resources if the
				resource contained a null extension. Thanks to
				steve1medix for reporting!
			</action>
			<action type="fix" issue="320">
				In generated model classes (DSTU1/2) don't
				use BoundCodeDt and BoundCodeableConceptDt for
				coded fields which use example bindings. Thanks
				to GitHub user Ricq for reporting!
			</action>
			<action type="add">
				<![CDATA[
				Operations methods defined using 
				<code>@Operation</code> will now infer the maximum number of repetitions
				of their parameters by the type of the parameter. Previously if
				a default <code>max()</code> value was not specified in the
				<code>@OperationParam</code> annotation on a parameter, the maximum
				was assumed to be 1. Now, if a max value is not explicitly specified 
				and the type of the parameter is a basic type (e.g. <code>StringDt</code>) the
				max will be 1. If the parameter is a collection type (e.g. <code>List&lt;StringDt&gt;</code>)
				the max will be *
				]]>
			</action>
			<action type="add" issue="317">
				<![CDATA[
				Operation methods defined using
				<code>@Operation</code>
				may now use search parameter types, such as 
				<code>TokenParam</code> and
				<code>TokenAndListParam</code> as values. Thanks to 
				Christian Ohr for reporting!
				]]>
			</action>
			<action type="add">
				Add databases indexes to JPA module search index tables
				for the RES_ID column on each. This should help
				performance when searching over large datasets.
				Thanks to Emmanuel Duviviers for the suggestion!
			</action>
			<action type="fix">
				DateTimeType should fail to parse 1974-12-25+10:00 as this is not
				a valid time in FHIR. Thanks to Grahame Grieve for reporting!
			</action>
			<action type="fix">
				When parsing a Bundle resource, if the Bundle.entry.request.url contains a UUID
				but the resource body has no ID, the Resource.id will be populated with the ID from the
				Bundle.entry.request.url. This is helpful when round tripping Bundles containing
				UUIDs.
			</action>
			<action type="fix">
				When parsing a DSTU3 bundle, references between resources did not have
				the actual resource instance populated into the reference if the
				IDs matched as they did in DSTU1/2.
			</action>
			<action type="fix" issue="326">
				Contained resource references on DSTU3
				resources were not serialized correctly when
				using the Json Parser. Thanks to GitHub user
				@fw060 for reporting and supplying a patch
				which corrects the issue!
			</action>
			<action type="fix" issue="325">
				DSTU3 model classes equalsShallow and equalsDeep both did not work
				correctly if a field was null in one object, but contained an empty
				object in the other (e.g. a StringType with no actual value in it). These
				two should be considered equal, since they would produce the exact same
				wire format.<![CDATA[<br/><br/>]]>
				Thanks to GitHub user @ipropper for reporting and providing
				a test case!
			</action>
			<action type="add">
				JPA server now supports searching for <![CDATA[<code>_tag:not=[tag]</code>]]>
				which enables finding resources that to not have a given tag/profile/security tag.
				Thanks to Lars Kristian Roland for the suggestion!
			</action>
			<action type="fix">
				Extensions containing resource references did not get encoded correctly
				some of the time. Thanks to Poseidon for reporting!
			</action>
			<action type="fix">
				Parsers (both XML and JSON) encoded the first few elements of DSTU3 structures in the wrong order:
				Extensions were placed before any other content, which is incorrect (several
				elements come first: meta, text, etc.)
			</action>
			<action type="fix">
				In server implementations, the Bundle.entry.fullUrl was not getting correctly
				populated on Hl7OrgDstu2 servers. Thanks to Christian Ohr for reporting!
			</action>
			<action type="fix" issue="335">
				Ensure that element IDs within resources (i.e. IDs on elements other than the
				resource itself) get serialized and parsed correctly. Previously, these didn't get
				serialized in a bunch of circumstances. Thanks to Vadim Peretokin for reporting
				and providing test cases!
			</action>
			<action type="add">
				Improve CLI error message if the tool can't bind to the requested port. Thanks
				to Claude Nanjo for the suggestion!
			</action>
			<action type="fix">
				Server param of <![CDATA[<code>_summary=text</code>]]> did not
				include mandatory elements in return as well as
				the text element, even though the FHIR specification
				required it.
			</action>
			<action type="fix">
				Remove invalid resource type "Documentation" from DSTU2
				structures.
			</action>
			<action type="fix">
				JPA server did not respect target types for search parameters. E.g. Appointment:patient has
				a path of "Appointment.participant.actor" and a target type of "Patient". The search path
				was being correctly handled, but the target type was being ignored.
			</action>
			<action type="add">
				RestfulServer now manually parses URL parameters instead of relying on the container's
				parsed parameters. This is useful because many Java servlet containers (e.g. Tomcat, Glassfish)
				default to ISO-8859-1 encoding for URLs insetad of the UTF-8 encoding specified by
				FHIR.
			</action>
			<action type="add">
				ResponseHighlightingInterceptor now doesn't highlight if the request
				has an Origin header, since this probably denotes an AJAX request.
			</action>
		</release>
		<release version="1.4" date="2016-02-04">
			<action type="add">
				Bump the version of a few dependencies to the
				latest versions (dependent HAPI modules listed in brackets):
				<![CDATA[
					<ul>
						<li>Hibernate (JPA, Web Tester): 5.0.3 -&gt; 5.0.7</li>
						<li>Springframework (JPA, Web Tester): 4.2.2 -&gt; 4.2.4</li>
						<li>Phloc-Commons (Schematron Validator): 4.3.6 -&gt; 4.4.4</li>
						<li>Apache httpclient (Client): 4.4 -&gt; 4.5.1</li>
						<li>Apache httpcore (Client): 4.4 -&gt; 4.4.4</li>
						<li>SLF4j (All): 1.7.13 -&gt; 1.7.14</li>
					</ul>
				]]>
			</action>
			<action type="fix">
				Remove a dependency on a Java 1.7 class
				(ReflectiveOperationException) in several spots in the
				codebase. This dependency was accidentally introduced in
				1.3, and animal-sniffer-plugin failed to detect it (sigh).
			</action>
			<action type="add">
				Add two new server interceptors:
				<![CDATA[
				<a href="./apidocs/ca/uhn/fhir/rest/server/interceptor/RequestValidatingInterceptor.html">RequestValidatingInterceptor</a> 
				and 
				<a href="./apidocs/ca/uhn/fhir/rest/server/interceptor/ResponseValidatingInterceptor.html">ResponseValidatingInterceptor</a>
				]]>
				which can be used to validate incoming requests or outgoing responses using the standard FHIR validation
				tools. See the
				<![CDATA[
				<a href="./doc_rest_server_interceptor.html#RequestResponse_Validation">Server Validation Page</a>
				]]>
				for examples of how to use these interceptors. These intereptors have both
				been enabled on the
				<![CDATA[
				<a href="http://fhirtest.uhn.ca">public test page</a>.
				]]>
			</action>
			<action type="fix" issue="259">
				Make IBoundCodeableConcept and IValueSetEnumBinder serializable,
				fixing an issue when trying to serialize model classes containing
				bound codes. Thanks to Nick Peterson for the Pull Request!
			</action>
			<action type="add" issue="251">
				Introduce a JAX-RS version of the REST server, which can be used
				to deploy the same resource provider implementations which work
				on the existing REST server into a JAX-RS (e.g. Jersey) environment.
				Thanks to Peter Van Houte from Agfa for the amazing work!
			</action>
			<action type="add">
				CLI now supports writing to file:// URL for 'upload-examples' command
			</action>
			<action type="add">
				GZipped content is now supported for client-to-server uploads (create, update, transaction, etc.).
				The server will not automatically detect compressed incoming content and decompress it (this can be
				disabled using a RestfulServer configuration setting). A new client interceptor has been added
				which compresses outgoing content from the client.
			</action>
			<action type="fix">
				JPA server transaction attempted to validate resources twice each,
				with one of these times being before anything had been committed to the
				database. This meant that if a transaction contained both a Questionnaire
				and a QuestionnaireResponse, it would fail because the QuestionnaireResponse
				validator wouldn't be able to find the questionnaire. This is now corrected.
			</action>
			<action type="add">
				Add a new method to the generic/fluent client for searching:
				<![CDATA[<code>.count(int)</code><br/>]]>
				This replaces the existing ".limitTo(int)" method which has
				now been deprocated because it was badly named and undocumented.
			</action>
			<action type="add">
				Profile validator has been configured to allow extensions even if they
				aren't explicitly declared in the profile.
			</action>
			<action type="add" issue="265">
				Add a constraint that the Maven build will only run in JDK 8+. HAPI
				remains committed to supporting JDK 6+ in the compiled library, but these
				days it can only be built using JDK 8. Thanks to joelsch for the PR!
			</action>
			<action type="fix">
				When serializing a value[x] field, if the value type was a profiled type (e.g. markdown is a
				profile of string) HAPI 1.3 would use the base type in the element name, e.g.
				valueString instead of valueMarkdown. After discussion with Grahame, this appears to
				be incorrect behaviour so it has been fixed.
			</action>
			<action type="add" issue="240">
				Support target parameter type in _include / _revinclude values, e.g.
				_include=Patient:careProvider:Organization. Thanks to Joe Portner
				for reporting!
			</action>
			<action type="add">
				Use ResponseHighlighterInterceptor in the hapi-fhir-jpaserver-example
				project to provide nice syntax highlighting. Thanks to Rob Hausam for
				noting that this wasn't there.
			</action>
			<action type="add">
				Introduce custom @CoverageIgnore annotation to hapi-fhir-base in order to
				remove dependency on cobertura during build and in runtime.
			</action>
			<action type="fix">
				Server-generated conformance statements incorrectly used /Profile/ instead
				of /StructureDefinition/ in URL links to structures.
			</action>
			<action type="add">
				JsonParser has been changed so that when serializing numbers it will use
				plain format (0.001) instead of scientific format (1e-3). The latter is
				valid JSON, and the parser will still correctly parse either format (all
				clients should be prepared to) but this change makes serialized
				resources appear more consistent between XML and JSON. As a result of this
				change, trailing zeros will now be preserved when serializing as well.
			</action>
			<action type="add" issue="278">
				Add DSTU3 example to hapi-fhir-jpaserver-example. Thanks to Karl
				Davis for the Pull Request!
			</action>
			<action type="add">
				RestfulServer#setUseBrowserFriendlyContentTypes has been deprecated and its
				functionality removed. The intention of this feature was that if it
				detected a request coming in from a browser, it would serve up JSON/XML
				using content types that caused the browsers to pretty print. But
				each browser has different rules for when to pretty print, and
				after we wrote that feature both Chrome and FF changed their rules to break it anyhow.
				ResponseHighlightingInterceptor provides a better implementation of
				this functionality and should be used instead.
			</action>
			<action type="remove">
				Narrative generator framework has removed the
				ability to generate resource titles. This
				functionality was only useful for DSTU1
				implementations and wasn't compatible
				with coming changes to that API.
			</action>
			<action type="fix" issue="283">
				Remove dependency on Servlet-API 3.0+ by using methods available in 2.5 where possible.
				Note that we continue to use Servlet-API 3.0+ features in some parts of the JPA API, so
				running in an old serlvet container should be tested well before use. Thanks to Bill Denton
				for reporting!
			</action>
			<action type="add" issue="288">
				Add new methods to RestfulClientFactory allowing you to configure the size of the
				client pool used by Apache HttpClient. Thanks to Matt Blanchette for the pull
				request!
			</action>
			<action type="add">
				Add support for new modifier types on Token search params in Server and
				annotation client.
			</action>
			<action type="fix" issue="286">
				Server conformance statement should include search parameter chains if the
				chains are explicitly defined via @Search(whitelist={....}). Thanks to lcamilo15
				for reporting!
			</action>
			<action type="fix">
				Remove afterPropertiesSet() call in Java config for JPA
				server's EntityManagerFactory. This doesn't need to be called
				manually, the the manual call led to a warning about
				the EntityManager being created twice.
			</action>
			<action type="add" issue="289">
				Allow server to correctly figure out it's own address even if the container provides
				a Servlet Context Path which does not include the root. Thanks to Petro Mykhaylyshyn
				for the pull request!
			</action>
		</release>
		<release version="1.3" date="2015-11-14">
			<action type="add">
				Bump the version of a few dependencies to the
				latest versions (dependent HAPI modules listed in brackets):
				<![CDATA[
					<ul>
						<li>Commons-lang3 (Core): 3.3.2 -&gt; 3.4</li>
						<li>Logback (Core): 1.1.2 -&gt; 1.1.3</li>
						<li>SLF4j (Core): 1.7.102 -&gt; 1.7.12</li>
						<li>Springframework (JPA, Web Tester): 4.1.5 -&gt; 4.2.2</li>
						<li>Hibernate (JPA, Web Tester): 4.2.17 -&gt; 5."</li>
						<li>Hibernate Validator (JPA, Web Tester): 5.2.1 -&gt; 5.2.2</li>
						<li>Derby (JPA, CLI, Public Server): 10.11.1.1 -&gt; 10.12.1.1 </li>
						<li>Jetty (JPA, CLI, Public Server): 9.2.6.v20141205 -&gt; 9.3.4.v20151007 </li>
					</ul>
				]]>
			</action>
			<action type="add">
				JPA and Tester Overlay now use Spring Java config files instead
				of the older XML config files. All example projects have been updated.
			</action>
			<action type="add">
				JPA server removes duplicate resource index entries before storing them
				(e.g. if a patient has the same name twice, only one index entry is created
				for that name)
			</action>
			<action type="fix">
				JPA server did not correctly index search parameters of type "reference" where the
				path had multiple entries (i.e. "Resource.path1 | Resource.path2")
			</action>
			<action type="fix">
				JPA server _history operations (server, type, instance) not correctly set the
				Bundle.entry.request.method to POST or PUT for create and updates of the resource.
			</action>
			<action type="add" issue="225">
				Support AND/OR on _id search parameter in JPA
			</action>
			<action type="fix">
				Constructor for DateRanfeParam which dates in two DateParam instances was ignoring
				comparators on the DateParam.
			</action>
			<action type="fix">
				In JSON parsing, finding an object where an array was expected led to an unhelpful
				error message. Thanks to Avinash Shanbhag for reporting!
			</action>
			<action type="add">
				JPA server gave an unhelpful error message if $meta-add or $meta-delete were called
				with no meta elements in the input Parameters
			</action>
			<action type="fix">
				Narrative generator did not include OperationOutcome.issue.diagnostics in the
				generated narrative.
			</action>
			<action type="add" issue="250">
				Clients (generic and annotation) did not populate the Accept header on outgoing
				requests. This is now populated to indicate that the client supports both XML and
				JSON unless the user has explicitly requested one or the other (in which case the
				appropriate type only will be send in the accept header). Thanks to
				Avinash Shanbhag for reporting!
			</action>
			<action type="add">
				QuestionnaireResponse validator now allows responses to questions of
				type OPENCHOICE to be of type 'string'
			</action>
			<action type="fix" issue="227">
				JPA server should reject resources with a reference that points to an incorrectly typed
				resource (e.g. points to Patient/123 but resource 123 is actually an Observation) or points
				to a resource that is not valid in the location it is found in (e.g. points to Patient/123 but
				the field supposed to reference an Organization). Thanks to Bill de Beaubien for reporting!
			</action>
			<action type="fix">
				In server, if a client request is received and it has an Accept header indicating
				that it supports both XML and JSON with equal weight, the server's default is used instead of the first
				entry in the list.
			</action>
			<action type="add">
				JPA server now supports searching with sort by token, quantity,
				number, Uri, and _lastUpdated (previously only string, date, and _id
				were supported)
			</action>
			<action type="fix">
				Fix issue in JPA where a search with a _lastUpdated filter which matches no results
				would crash if the search also had a _sort
			</action>
			<action type="fix">
				Fix several cases where invalid requests would cause an HTTP 500 instead of
				a more appropriate 400/404 in the JPA server (vread on invalid version,
				delete with no ID, etc.)
			</action>
			<action type="fix">
				Fix narrative generation for DSTU2 Medication resource
			</action>
			<action type="fix">
				Profile validator now works for valuesets which use
				v2 tables
			</action>
			<action type="add">
				JPA server Patient/[id]/$everything operation now supports
				_lastUpdated filtering and _sort'ing of results.
			</action>
			<action type="fix" issue="233">
				Fix parser issue where profiled choice element datatypes (e.g. value[x] where one allowable
				type is Duration, which is a profile of Quantity) get incorrectly encoded using the
				profiled datatype name instead of the base datatype name as required by the FHIR
				spec. Thanks to Nehashri Puttu Lokesh for reporting!
			</action>
			<action type="fix">
				Some generated Enum types in DSTU2 HAPI structures
				did not have latest valueset definitions applied. Thanks
				to Bill de Beaubien for reporting!
			</action>
			<action type="fix">
				JPA server can now successfully search for tokens pointing at code values
				(values with no explicit system but an implied one, such as Patient.gender)
				even if the system is supplied in the query.
			</action>
			<action type="fix" issue="235">
				Correct issues with Android library. Thanks to
				Thomas Andersen for the submission!
			</action>
			<action type="fix">
				JPA server incorrectly rejected match URLs
				if they did not contain a question mark. Thanks
				to Bill de Beaubien for reporting!
			</action>
			<action type="fix" issue="234">
				Remove invalid entries in OSGi Manifest. Thanks
				to Alexander Kley for the fix!
			</action>
			<action type="add">
				JPA server now supports $everything on Patient and Encounter types (patient and encounter instance was
				already supported)
			</action>
			<action type="add">
				Generic client operation invocations now
				have an additional inline method for generating the input
				Parameters using chained method calls instead
				of by passing a Parameters resource in
			</action>
			<action type="fix">
				Parsing an XML resource where the XHTML
				namespace was declared before the beginning
				of the narrative section caused an invalid
				re-encoding when encoding to JSON.
			</action>
			<action type="fix">
				Conditional deletes in JPA did not correctly
				process if the condition had a chain or a
				qualifier, e.g. "Patient?organization.name" or
				"Patient.identifier:missing"
			</action>
			<action type="add">
				Generic/fluent client search can now be
				performed using a complete URL supplied
				by user code. Thanks to Simone Heckmann
				pointing out that this was needed!
			</action>
			<action type="add">
				Refactor JPA $everything operations so that
				they perform better
			</action>
			<action type="add">
				Server operation methods can now declare the
				ID optional, via
				@IdParam(optional=true)
				meaning that the same operation can also be invoked
				at the type level.
			</action>
			<action type="add">
				Make JPA search queries with _lastUpdated parameter a bit more efficient
			</action>
			<action type="add" issue="239">
				Clean up Android project to make it more lightweight and remove a
				number of unneeded dependencies. Thanks to Thomas Andersen
				for the pull request!
			</action>
			<action type="fix">
				Fix a crash when encoding a Binary resource in JSON encoding
				if the resource has no content-type
			</action>
			<action type="fix">
				JPA server now supports read/history/search in transaction entries
				by calling the actual implementing method in the server (previously
				the call was simulated, which meant that many features did not work)
			</action>
			<action type="fix">
				ResourceReferenceDt#loadResource(IRestfulClient) did not
				use the client's read functionality, so it did not
				handle JSON responses or use interceptors. Thanks to
				JT for reporting!
			</action>
			<action type="add">
				JPA server maximumn length for a URI search parameter has been reduced from
				256 to 255 in order to accomodate MySQL's indexing requirements
			</action>
			<action type="fix" issue="242">
				Server failed to respond correctly to compartment search operations
				if the same provider also contained a read operation. Thanks to GitHub user
				@am202 for reporting!
			</action>
			<action type="fix" issue="245">
				Fix issue in testpage-overlay's new Java configuration where only the first
				configured server actually gets used.
			</action>
			<action type="add">
				Introduce
				<![CDATA[<a href="./apidocs-jpaserver/ca/uhn/fhir/jpa/dao/IJpaServerInterceptor.html">IJpaServerInterceptor</a>]]>
				interceptors for JPA server which can be used for more fine grained operations.
			</action>
			<action type="fix" issue="241">
				Parser (XML and JSON) shouldn't encode an ID tag in resources
				which are part of a bundle when the resource has a UUID/OID
				ID.
			</action>
			<action type="add">
				Add ability for a server REST resource provider @Search method
				to declare that it should allow even parameters it doesn't
				understand.
			</action>
			<action type="fix" issue="247">
				Correctly set the Bundle.type value on all pages of a search result in
				the server, and correcltly set the same value in JPA server $everything
				results.
			</action>
			<action type="add">
				JPA $everything operations now support new parameters _content
				and _text, which work the same way as the same parameters on a
				search. This is experimental, since it is not a part of the core
				FHIR specification.
			</action>
			<action type="add" issue="250">
				Process "Accept: text/xml" and "Accept: text/json" headers was
				wanting the equivalent FHIR encoding styles. These are not
				correct, but the intention is clear so we will honour them
				just to be helpful.
			</action>
			<action type="fix">
				Generated Enum types for some ValueSets did not include all
				codes (specifically, ValueSets which defined concepts containing
				child concepts did not result in Enum values for the child concepts)
			</action>
			<action type="fix" issue="253">
				In the JPA server, order of transaction processing should be
				DELETE, POST, PUT, GET, and the order should not matter
				within entries with the same verb. Thanks to Bill de Beaubien
				for reporting!
			</action>
			<action type="add" issue="254">
				Add the ability to wire JPA conformance providers
				using Spring (basically, add default constructors
				and setters to the conformance providers). Thanks
				to C. Mike Bylund for the pull request!
			</action>
		</release>
		<release version="1.2" date="2015-09-18">
			<action type="add">
				JPA server now validates QuestionnaireAnswers for conformance to their respective Questionnaire
				if one is declared.
			</action>
			<action type="add">
				SyntaxHighlightingInterceptor now also highlights OperationOutcome responses for errors/exceptions.
			</action>
			<action type="fix" issue="126">
				Model classes do not use BoundCodeableConcept for example bindings that do not
				actually point to any codes (e.g. Observation.interpretation). Thanks
				to GitHub user @steve1medix for reporting!
			</action>
			<action type="add">
				Server now exports operations as separate resources instead of as contained resources
				within Conformance
			</action>
			<action type="add">
				Add new operation $get-resource-counts which will replace the resource
				count extensions exported in the Conformance statement by the JPA
				server.
			</action>
			<action type="fix" issue="198">
				JPA server sorting often returned unexpected orders when multiple
				indexes of the same type were found on the same resource (e.g. multiple string indexed fields). Thanks to
				Travis Cummings for reporting!
			</action>
			<action type="add">
				Add another method to IServerInterceptor which converts an exception generated on the server
				into a BaseServerResponseException. This is useful so that servers using ResponseHighlighterInterceptor
				will highlight exceptions even if they aren't created with an OperationOutcome.
			</action>
			<action type="fix" issue="158">
				XmlParser and JsonParser in DSTU2 mode should not encode empty
				tags in resource. Thanks to Bill De Beaubien for reporting!
			</action>
			<action>
				OperationDefinitions generated by server did not properly document
				their return parameters or the type of their input parameters.
			</action>
			<action>
				Operations in server generated conformance statement should only
				appear once per name, since the name needs to be unique.
			</action>
			<action>
				Resources and datatypes are now serializable. This is an
				experimental feature which hasn't yet been extensively tested. Please test and give us your feedback!
			</action>
			<action type="add">
				Switch REST server to using HttpServletRequest#getContextPath() to get
				the servlet's context path. This means that the server should behave more
				predictably, and should work in servlet 2.4 environments. Thanks to
				Ken Zeisset for the suggestion!
			</action>
			<action type="add" issue="200">
				Vagrant environment now has an apt recipt to ensure that
				package lists are up to date. Thanks to GitHub user
				Brian S. Corbin (@corbinbs) for thr contribution!
			</action>
			<action type="add">
				JPA server and generic client now both support the _tag search parameter
			</action>
			<action type="add">
				Add support for BATCH mode to JPA server transaction operation
			</action>
			<action type="fix" issue="192">
				Server was not correctly unescaping URL parameter values with
				a trailing comma or an escaped backslash. Thanks to GitHub user
				@SherryH for all of her help in diagnosing this issue!
			</action>
			<action type="fix">
				Avoid crash when parsing if an invalid child element is found in
				a resource reference.
			</action>
			<action type="add">
				Create new android specialty libraries for DSTU1 and DSTU2
			</action>
			<action type="fix">
				Throwing a server exception (e.g. AuthenticationException) in a server interceptor's
				incomingRequestPreProcessed method resulted in the server returning an HTTP 500 instead
				of the appropriate error code for the exception being thrown. Thanks to Nagesh Bashyam
				for reporting!
			</action>
			<action type="fix" issue="207">
				Fix issue in JSON parser where invalid contained resources (missing
				a resourceType element) fail to parse with a confusing NullPointerException.
				Thanks to GitHub user @hugosoares for reporting!
			</action>
			<action type="add">
				JPA server now implements the $validate-code operation
			</action>
			<action type="add" issue="125">
				HAPI-FHIR now has support for _summary and _elements parameters, in server, client,
				and JPA server.
			</action>
			<action type="fix" issue="209">
				_revinclude results from JPA server should have a Bundle.entry.search.mode of
				"include" and not "match". Thanks to Josh Mandel for reporting!
			</action>
			<action type="add">
				Resource references using resource instance objects instead of resource IDs
				will correctly qualify the IDs with the resource type if they aren't already qualified
			</action>
			<action type="add" issue="211">
				Testpage Overlay project now properly allows a custom client
				factory to be used (e.g. for custom authentication, etc.) Thanks
				to Chin Huang (@pukkaone) for the pull request!
			</action>
			<action type="fix" issue="212">
				JPA server should reject IDs containing invalid characters (e.g. "abc:123")
				but should allow client assigned IDs that contain text but do not start with
				text. Thanks to Josh Mandel for reporting!
			</action>
			<action type="fix">
				:text modifier on server and JPA server did not work correctly. Thanks to
				Josh Mandel for reporting!
			</action>
			<action type="fix">
				Fix issue in client where parameter values containing a comma were
				sometimes double escaped.
			</action>
			<action type="add">
				_include parameters now support the new <![CDATA[<code>_include:recurse=FOO</code>]]>
				syntax that has been introduced in DSTU2 in the Client, Server, and JPA Server modules.
				Non-recursive behaviour is now the default (previously it was recursive) and :recurse
				needs to be explicitly stated in order to support recursion.
			</action>
			<action type="add">
				New operations added to JPA server to force re-indexing of all
				resources (really only useful after indexes change or bugs are
				fixed)
			</action>
			<action type="fix">
				JPA server did not correctly index search parameters
				of type "URI". Thanks to David Hay for reporting! Note that if you are using the JPA server, this change
				means that
				there are two new tables added to the database schema. Updating existing resources in the database may fail
				unless you
				set default values for the resource
				table by issuing a SQL command similar to the following (false may be 0 or something else, depending on the
				database platform in use)
				<![CDATA[<br/><code>update hfj_resource set sp_coords_present = false;<br/>
				update hfj_resource set sp_uri_present = false;</code>]]>
			</action>
			<action type="fix">
				FIx issue in JPA server where profile declarations, tags, and
				security labels were not always properly removed by an update that
				was trying to remove them. Also don't store duplicates.
			</action>
			<action type="fix">
				Instance $meta operations on JPA server did not previously return the
				resource version and lastUpdated time
			</action>
			<action type="fix">
				Server responses populate Bundle.entry.fullUrl if possible. Thanks
				to Bill de Beaubien for reporting!
			</action>
			<action type="fix">
				XML parser failed to initialize in environments where a very old Woodstox
				library is in use (earlier than 4.0). Thanks to Bill de Beaubien for
				reporting!
			</action>
			<action type="fix" issue="216">
				Invalid/unexpected attributes found when parsing composite elements
				should be logged or reported to the parser error handler
			</action>
			<action type="add">
				JPA server can now store Conformance resources, per a request
				from David Hay
			</action>
			<action type="add">
				ResponseHighlightingInterceptor now skips handling responses if it
				finds a URL parameter of <![CDATA[<code>_raw=true</code>]]> (in other
				words, if this parameter is found, the response won't be returned as
				HTML even if the request is detected as coming from a browser.
			</action>
			<action type="add">
				RestfulServer now supports dynamically adding and removing resource providers
				at runtime. Thanks to Bill Denton for adding this.
			</action>
			<action type="add">
				JPA server now correctly suppresses contents of deleted resources
				in history
			</action>
			<action type="fix" issue="222">
				JPA server returned deleted resources in search results when using the _tag, _id, _profile, or _security
				search parameters
			</action>
			<action type="fix" issue="223">
				Fix issue with build on Windows. Thanks to Bryce van Dyk for the pull request!
			</action>
			<action type="add">
				JPA server now supports $validate operation completely, including delete mode
				and profile validation using the RI InstanceValidator
			</action>
		</release>
		<release version="1.1" date="2015-07-13">
			<action type="add">
				Add support for reference implementation structures.
			</action>
			<action type="fix">
				Parsers did not encode the resource meta element if the resource
				had tags but no other meta elements. Thanks to Bill de Beaubien and
				Claude Nanjo for finding this.
			</action>
			<action type="fix" issue="164">
				Correct performance issue with :missing=true search requests where the parameter is a resource link. Thanks
				to wanghaisheng for all his help in testing this.
			</action>
			<action type="fix" issue="149">
				The self link in the Bundle returned by searches on the server does not respect the
				server's address strategy (which resulted in an internal IP being shown on fhirtest.uhn.ca)
			</action>
			<action type="add">
				Introduce ResponseHighlighterInterceptor, which provides syntax highlighting on RESTful server responses
				if the server detects that the request is coming from a browser. This interceptor has been added
				to fhirtest.uhn.ca responses.
			</action>
			<action type="fix">
				Performing a create operation in a client used an incorrect URL if the
				resource had an ID set. ID should be ignored for creates. Thanks to
				Peter Girard for reporting!
			</action>
			<action type="add" issue="170">
				Add better addXXX() methods to structures, which take the datatype being added as a parameter. Thanks to
				Claude Nanjo for the
				suggestion!
			</action>
			<action type="add" issue="152">
				Add a new parser validation mechanism (see the
				<![CDATA[<a href="./doc_validation.html">validation page</a>]]> for info) which can be
				used to validate resources as they are being parsed, and optionally fail if invalid/unexpected
				elements are found in resource bodies during parsing.
			</action>
			<action type="fix">
				IParser#parseResource(Class, String) method, which is used to parse a resource into the given
				structure will now throw a DataFormatException if the structure is for the wrong type of
				resource for the one actually found in the input String (or Reader). For example, if a Patient
				resource is being parsed into Organization.class this will now cause an error. Previously,
				the XML parser would ignore the type and the JSON parser would fail. This also caused
				operations to not parse correctly if they returned a resource type other than
				parameters with JSON encoding (e.g. the $everything operation on UHN's test server).
				Thanks to Avinash Shanbhag for reporting!
			</action>
			<action type="add">
				Web tester UI now supports _revinclude
			</action>
			<action type="fix" issue="178">
				Support link elements in Bundle.entry when parsing in DSTU2 mode
				using the old (non-resource) Bundle class. Thanks to GitHub user
				@joedai for reporting!
			</action>
			<action type="add">
				LoggingInterceptor for server now supports logging DSTU2 extended operations by name
			</action>
			<action type="fix">
				Woodstox XML parser has a default setting to limit the maximum
				length of an attribute to 512kb. This caused issues handling
				large attachments, so this setting has been increased to 100Mb.
				Thanks to Nikos Kyriakoulakos for reporting!
			</action>
			<action type="fix" issue="175">
				Some HTML entities were not correctly converted during parsing. Thanks to
				Nick Kitto for reporting!
			</action>
			<action type="fix">
				In the JPA Server:
				Transactions creating resources with temporary/placeholder resource IDs
				and other resources with references to those placeholder IDs previously
				did not work if the reference did not contain the resource type
				(e.g. Patient/urn:oid:0.1.2.3 instead of urn:oid:0.1.2.3). The
				latter is actually the correct way of specifying a reference to a
				placeholder, but the former was the only way that worked. Both forms
				now work, in order to be lenient. Thanks to Bill De Beaubien for
				reporting!
			</action>
			<action type="fix">
				When parsing Bundles, if Bundle.entry.base is set to "cid:" (for DSTU1)
				or "urn:uuid:" / "urn:oid:" (for DSTU2) this is now correctly passed as
				the base in resource.getId(). Conversely, when
				encoding bundles, if a resource ID has a base defined,
				and Bundle.entry.base is empty, it will now be
				automatically set by the parser.
			</action>
			<action type="add" issue="179">
				Add fluent client method for validate operation, and support the
				new DSTU2 style extended operation for $validate if the client is
				in DSTU2 mode. Thanks to Eric from the FHIR Skype Implementers chat for
				reporting.
			</action>
			<action type="add">
				Server now supports complete Accept header content negotiation, including
				q values specifying order of preference. Previously the q value was ignored.
			</action>
			<action type="add">
				Server in DSTU2 mode now indicates that whether it has support for Transaction operation or not. Thanks to
				Kevin Paschke for pointing out that this wasn't working!
			</action>
			<action type="add" issue="166">
				Questionnaire.title now gets correctly indexed in JPA server (it has no path, so it is a special case)
			</action>
			<action type="add">
				JPA server now supports ifNoneMatch in GET within a transaction request.
			</action>
			<action type="add">
				DateRangeParam now supports null values in the constructor for lower or upper bounds (but
				still not both)
			</action>
			<action type="add">
				Generic/fluent client and JPA server now both support _lastUpdated search parameter
				which was added in DSTU2
			</action>
			<action type="fix" issue="188">
				JPA server now supports sorting on reference parameters. Thanks to
				Vishal Kachroo for reporting that this wasn't working!
			</action>
			<action type="fix">
				Prevent Last-Updated header in responses coming back to the client from
				overwriting the 'lastUpdated' value in the meta element in DSTU2
				resources. This is important because 'lastUpdated' can have more
				precision than the equivalent header, but the client previously
				gave the header priority.
			</action>
			<action type="fix">
				JPA server supports _count parameter in transaction containing search URL (nested search)
			</action>
			<action type="fix">
				DSTU2 servers now indicate support for conditional create/update/delete in their
				conformance statement.
			</action>
			<action type="fix">
				Support for the Prefer header has been added to the server, client, and
				JPA modules.
			</action>
			<action type="fix" issue="196">
				JPA server failed to search for deep chained parameters across multiple references,
				e.g. "Location.partof.partof.organization". Thanks to Ismael Sarmento Jr for
				reporting!
			</action>
			<action type="fix">
				Prevent crash when encoding resources with contained resources
				if the contained resources contained a circular reference to each other
			</action>
			<action type="add">
				Add $meta, $meta-add, and $meta-delete operations to generic client
			</action>
		</release>
		<release version="1.0" date="2015-04-08">
			<action type="add">
				Bump the version of a few dependencies to the
				latest versions:
				<![CDATA[
					<ul>
						<li>Phloc-commons (for schematron validation) 4.3.5 -> 4.3.6</li>
						<li>Apache HttpClient 4.3.6 -> 4.4</li>
						<li>Woodstox 4.4.0 -> 4.4.1</li>
						<li>SLF4j 1.7.9 -> 1.7.10</li>
						<li>Spring (used in hapi-fhir-jpaserver-base module) 4.1.3.RELEASE -> 4.1.5.RELEASE</li>
					</ul>
				]]>
			</action>
			<action type="add">
				Add support for "profile" and "tag" elements in the resource Meta block
				when parsing DSTU2 structures.
			</action>
			<action type="fix" issue="113">
				When a user manually creates the list of contained resources in a resource,
				the encoder fails to encode any resources that don't have a '#' at the
				start of their ID. This is unintuitive, so we now assume that '123' means '#123'.
				Thanks to myungchoi for reporting and providing a test case!
			</action>
			<action type="add">
				Add methods for setting the default encoding (XML/JSON) and
				oretty print behaviour in the Fluent Client. Thanks to Stackoverflow
				user ewall for the idea.
			</action>
			<action type="fix" issue="129">
				JPA Server did not mark a resource as "no longer deleted" if it
				was updated after being deleted. Thanks to Elliott Lavy and Lloyd
				McKenzie for reporting!
			</action>
			<action type="fix" issue="128">
				Fix regression in 0.9 - Server responds with an HTTP 500 and a NullPointerException instead of an HTTP 400
				and a useful error message if the client requests an unknown resource type
			</action>
			<action type="add">
				Add support for
				<![CDATA[<code>_revinclude</code>]]>
				parameter in client, server, and JPA.
			</action>
			<action type="add">
				Include constants on resources (such as
				<![CDATA[<code>Observation.INCLUDE_VALUE_STRING</code>]]>)
				have been switched in the DSTU2 structures to use
				the new syntax required in DSTU2: [resource name]:[search param NAME]
				insead of the DSTU1 style [resource name].[search param PATH]
			</action>
			<action type="add" issue="124">
				When encoding resources, the parser will now convert any resource
				references to versionless references automatically (i.e. it will
				omit the version part automatically if one is present in the reference)
				since references between resources must be versionless. Additionally,
				references in server responses will omit the server base URL part of the
				reference if the base matches the base for the server giving
				the response.
			</action>
			<action type="fix" issue="130">
				Narrative generator incorrectly sets the Resource.text.status to 'generated' even if the
				given resource type does not have a template (and therefore no narrative is actually generated).
				Thanks to Bill de Beaubien for reporting!
			</action>
			<action type="fix">
				Searching in JPA server with no search parameter returns deleted resources when it should exclude them.
			</action>
			<action type="add" issue="135">
				Remove Eclipse and IntelliJ artifacts (.project, *.iml, etc) from version control. Thanks
				to Doug Martin for the suggestion!
			</action>
			<action type="add">
				REST server methods may now have a parameter of
				type NarrativeModeEnum which will be populated with
				the value of the _narrative URL parameter
				if one was supplied. Annotation client methods
				may also include a parameter of this type, and it
				will be used to populate this parameter on the request
				URL if it is not null. Thanks to Neal Acharya for the
				idea!
			</action>
			<action type="add">
				Android JAR now includes servlet-API classes, as the project will not
				work without them. Thanks
			</action>
			<action type="fix" issue="116">
				Requested _include values are preserved across paging links when the
				server returns multiple pages. Thanks to Bill de Beaubien for
				reporting!
			</action>
			<action type="add" issue="138" dev="wdebeau1">
				Add new server address strategy "ApacheProxyAddressStrategy" which uses
				headers "x-forwarded-host" and "x-forwarded-proto" to determine the
				server's address. This is useful if you are deploying a HAPI FHIR
				server behind an Apache proxy (e.g. for load balancing or other reasons).
				Thanks to Bill de Beaubien for contributing!
			</action>
			<action type="fix" issue="143">
				Resource references between separate resources found in a single
				bundle did not get populated with the actual resource when parsing a
				DSTU2 style bundle. Thanks to Nick Peterson for reporting and figuring
				out why none of our unit tests were actually catching the problem!
			</action>
			<action type="fix" issue="146">
				JSON encoder did not encode contained resources when encoding
				a DSTU2 style bundle. Thanks to Mohammad Jafari and baopingle
				for all of their help in tracking this issue down and developing
				useful unit tests to demonstrate it.
			</action>
			<action type="add">
				Client now supports invoking transcation using a DSTU2-style
				Bundle resource as the input.
			</action>
			<action type="fix" issue="147">
				JPA Server $everything operation could sometimes include a duplicate copy of
				the main focus resource if it was referred to in a deep chain. Thanks
				to David Hay for reporting!
			</action>
			<action type="add" issue="148">
				JPA Server $everything operation now allows a _count parameter
			</action>
			<action type="fix" issue="139">
				JPA server failed to index resources containing ContactPointDt elements with
				populated values (e.g. Patient.telecom). Thanks to Mohammad Jafari for reporting!
			</action>
			<action type="add">
				Add a new configuration method on the parsers,
				<![CDATA[<code>setStripVersionsFromReferences(boolean)</code>]]> which
				configures the parser to preserve versions in resource reference links when
				encoding. By default, these are removed.
			</action>
			<action type="fix" issue="155" dev="wdebeau1">
				Terser's IModelVisitor now supplies to the path to the element. This is
				an API change, but I don't think there are many users of the IModelVisitor yet.
				Please let us know if this is a big hardship and we can find an alternate way
				of making this change.
			</action>
			<action type="fix">
				Prevent server from returning a Content-Location header for search
				response when using the DSTU2 bundle format
			</action>
			<action type="fix">
				JPA server (uhnfhirtest.uhn.ca) sometimes included an empty
				"text" element in Bundles being returned.
			</action>
			<action type="add" issue="162">
				Add a framework for the Web Tester UI to allow its internal FHIR client to
				be configured (e.g. to add an authorization interceptor so that it adds
				credentials to client requests it makes). Thanks to Harsha Kumara for
				the suggestion!
			</action>
			<action type="fix" issue="163">
				Fix regression in early 1.0 builds where resource type sometimes does not get
				populated in a resource ID when the resource is parsed. Thanks to
				Nick Peterson for reporting, and for providing a test case!
			</action>
			<action type="add">
				Allow fluent/generic client users to execute a transaction using a raw string (containing a bundle resource)
				as input instead of a Bundle resource class instance.
			</action>
			<action type="fix">
				Disable date validation in the web tester UI, so that it is possible to
				enter partial dates, or dates without times, or even test out invalid date
				options.
			</action>
			<action type="fix" issue="36">
				Make BaseElement#getUndeclaredExtensions() and BaseElement#getUndeclaredExtensions() return
				a mutable list so that it is possible to delete extensions from a resource instance.
			</action>
			<action type="fix" issue="168">
				Server conformance statement check in clients (this is the check
				where the first time a given FhirContext is used to access a given server
				base URL, it will first check the server's Conformance statement to ensure
				that it supports the correct version of FHIR) now uses any
				registered client interceptors. In addition, IGenericClient now has a method
				"forceConformanceCheck()" which manually triggers this check. Thanks to
				Doug Martin for reporting and suggesting!
			</action>
			<action type="add" issue="167">
				Rename the Spring Bean definition for the JPA server EntityManager from
				"myEntityManagerFactory" to just "entityManagerFactory" as this is the
				default bean name expected in other parts of the Spring framework.
				Thanks to Mohammad Jafari for the suggestion!
			</action>
			<action type="add" issue="164">
				Improve error message when a user tries to perform a create/update with an invalid
				or missing Content-Type header. Thanks to wanghaisheng for reporting! (This was
				actually a three part bug, so the following two fixes also reference this
				bug number)
			</action>
			<action type="add" issue="164">
				Add support for :missing qualifier in generic/fluent client.
			</action>
			<action type="add" issue="164">
				Add support for :missing qualifier in JPA server.
			</action>
			<action type="add">
				Add a new configuration method on the parsers,
				<![CDATA[<code>setStripVersionsFromReferences(boolean)</code>]]> which
				configures the parser to preserve versions in resource reference links when
				encoding. By default, these are removed.
			</action>
			<action type="add" due-to="joel-costigliola" issue="171">
				Add an exception for RESTful clients/servers to represent the
				HTTP 403 Forbidden status code. Thanks to Joel Costigliola for
				the patch!
			</action>
			<action type="fix">
				Transaction server operations incorrectly used the "Accept" header instead of the "Content-Type" header to
				determine the
				POST request encoding. Thanks to Rene Spronk for providing a test case!
			</action>
		</release>
		<release version="0.9" date="2015-03-14">
			<action type="add">
				Support for DSTU2 features introduced: New resource definitions, Bundle resource,
				encoding changes (ID in resource bodt, meta tag)
			</action>
			<action type="fix" issue="65">
				Fix an issue encoding extensions on primitive types in JSON. Previously the "_value" object
				would be an array even if the field it was extending was not repeatable. This is not correct
				according to the specification, nor can HAPI's parser parse this correctly. The encoder
				has been corrected, and the parser has been adjusted to be able to handle resources with
				extensions encoded in this way. Thanks to Mohammad Jafari for reporting!
			</action>
			<action type="add">
				Library now checks if custom resource types can be instantiated on startup
				(e.g. because they don't have a no-argument constructor) in order to
				avoid failing later
			</action>
			<action type="add">
				Bump a few dependency JARs to the latest versions in Maven POM:
				<![CDATA[
					<ul>
						<li>SLF4j (in base module) - Bumped to 1.7.9</li>
						<li>Apache HTTPClient (in base module) - Bumped to 4.3.6</li>
						<li>Hibernate (in JPA module) - Bumped to 4.3.7</li>
					</ul>
				]]>
			</action>
			<action type="fix" issue="67">
				IdDt failed to recognize local identifiers containing fragments that look like
				real identifiers as being local identifiers even though they started with '#'.
				For example, a local resource reference of "#aa/_history/aa" would be incorrectly
				parsed as a non-local reference.
				Thanks to Mohammad Jafari for reporting!
			</action>
			<action type="fix">
				<![CDATA[<code>Last-Modified</code>]]>
				header in server was incorrectly using FHIR date format instead
				of RFC-1123 format.
			</action>
			<action type="fix">
				Server create and update methods failed with an IllegalArgumentException if
				the method type was a custom resource definition type (instead of a built-in
				HAPI type). Thanks to Neal Acharya for the analysis.
			</action>
			<action type="add" issue="79">
				JPA server module now supports
				<![CDATA[<code>_include</code>]]>
				value of
				<![CDATA[<code>*</code>]]>. Thanks to Bill de Beaubien for reporting!
			</action>
			<action type="fix">
				IdDt method
				<![CDATA[withServerBase]]>
				returned String (unlike all of the other "withFoo" methods on that class),
				and did not work correctly if the IdDt already had a server base. This
				has been corrected. Note that the return type for this method has been
				changed, so code may need to be updated.
			</action>
			<action type="fix" issue="84" due-to="mochaholic">
				In previous versions of HAPI, the XML parser encoded multiple contained
				resources in a single
				<![CDATA[<code>&lt;contained&gt;&lt;/contained&gt;</code>]]>
				tag, even though the FHIR specification rerquires a separate
				<![CDATA[<code>&lt;contained&gt;&lt;/contained&gt;</code>]]>
				tag for each resource. This has been corrected. Note that the parser will
				correctly parse either form (this has always been the case) so this
				change should not cause any breakage in HAPI based trading partners, but
				may cause issues if other applications have been coded to depend on the
				incorrect behaviour. Thanks to Mochaholic for reporting!
			</action>
			<action type="fix" issue="91" due-to="andyhuang91">
				Custom/user defined resource definitions which contained more than one
				child with no order defined failed to initialize properly. Thanks to
				Andy Huang for reporting and figuring out where the
				problem was!
			</action>
			<action type="add">
				RESTful Client now queries the server (only once per server base URL) to ensure that
				the given server corresponds to the correct version of the FHIR specification, as
				defined by the FhirContext. This behaviour can be disabled by setting the
				appropriate configuration on the
				RestfulClientConfig. Thanks to Grahame Grieve for the suggestion!
			</action>
			<action type="add">
				JPA module now supports deleting resource via transaction
			</action>
			<action type="fix" issue="97" due-to="twilson650">
				DateClientParam#second() incorrectly used DAY precision instead
				of SECOND precision. Thanks to Tom Wilson for the pull request!
			</action>
			<action type="fix" issue="100" due-to="sweetnavelorange">
				Fix issue where HAPI failed to initialize correctly if Woodstox library was not on the classpath, even
				if StAX API was configured to use a different provider. Thanks to
				James Butler for reporting and figuring out where the issue was!
			</action>
			<action type="fix" issue="101">
				Calling BaseDateTimeDt#setValue(Date, TemporalPrecisionEnum) did not always actually respect
				the given precision when the value was encoded. Thanks to jacksonjesse for
				reporting!
			</action>
			<action type="fix" issue="103">
				Encoders (both XML and JSON) will no longer encode contained resources if they are
				not referenced anywhere in the resource via a local reference. This is just a convenience
				for users who have parsed a resource with contained resources and want to remove some
				before re-encoding. Thanks to Alexander Kley for reporting!
			</action>
			<action type="fix" issue="110" due-to="mochaholic">
				Add support for DSTU2 style security labels in the parser and encoder. Thanks to
				Mohammad Jafari for the contribution!
			</action>
			<action type="fix">
				Server requests for Binary resources where the client has explicitly requested XML or JSON responses
				(either with a <![CDATA[<code>_format</code>]]> URL parameter, or an <![CDATA[<code>Accept</code>]]> request
				header)
				will be responded to using the Binary FHIR resource type instead of as Binary blobs. This is
				in accordance with the recommended behaviour in the FHIR specification.
			</action>
			<action type="add">
				Add new properties to RestfulServer: "DefaultResponseEncoding", which allows
				users to configure a default encoding (XML/JSON) to use if none is specified in the
				client request. Currently defaults to XML. Also "DefaultPrettyPrint", which specifies
				whether to pretty print responses by default. Both properties can be overridden
				on individual requets using the appropriate Accept header or request URL parameters.
			</action>
			<action type="add">
				Add support for quantity search params in FHIR tester UI
			</action>
			<action type="add">
				Add support for FHIR "extended operations" as defined in the FHIR DSTU2
				specification, for the Generic Client, Annotation Client, and
				Server.
			</action>
			<action type="fix">
				Observation.applies[x] and other similar search fields with multiple allowable
				value types were not being correctly indexed in the JPA server.
			</action>
			<action type="fix" issue="122">
				DateClientParam.before() incorrectly placed "&lt;=" instead of
				"&lt;" in the request URL. Thanks to Ryan for reporting!
			</action>
			<action type="add" issue="77" dev="wdebeau1">
				Server now only automatically adds _include resources which are provided
				as references if the client request actually requested that specific include.
				See RestfulServer
			</action>
			<action type="fix" issue="120">
				User defined resource types which contain extensions that use a bound code type
				(e.g. an BoundCodeDt with a custom Enum) failed to parse correctly. Thanks
				to baopingle for reporting and providing a test case!
			</action>
			<action type="add">
				Sorting is now supported in the Web Testing UI (previously a button existed for sorting, but it didn't do
				anything)
			</action>
			<action type="add" issue="111">
				Server will no longer include stack traces in the OperationOutcome returned to the client
				when an exception is thrown. A new interceptor called ExceptionHandlingInterceptor has been
				created which adds this functionality back if it is needed (e.g. for DEV setups). See the
				server interceptor documentation for more information. Thanks to Andy Huang for the suggestion!
			</action>
		</release>
		<release version="0.8" date="2014-12-17">
			<action type="add">
				<![CDATA[<b>API CHANGE:</b>]]> The "FHIR structures" for DSTU1 (the classes which model the
				resources and composite datatypes) have been moved out of the core JAR into their
				own JAR, in order to allow support for DEV resources, and DSTU2 resources when thast
				version is finalized. See the
				<![CDATA[<a href="./doc_dstu2.html">DSTU2 page</a>]]>
				for more information.
			</action>
			<action type="fix">
				<![CDATA[
					<b>Deprocated API Removal</b>: The following classes (which were deprocated previously)
					have now been removed:
					<ul>
						<li><b>ISecurityManager</b>: If you are using this class, the same functionality
						is available through the more general purpose
						<a href="http://jamesagnew.github.io/hapi-fhir/doc_rest_server_interceptor.html">server interceptor</a>
						capabilities.
						<li><b>CodingListParam</b>: This class was made redundant by the
						<a href="http://jamesagnew.github.io/hapi-fhir/apidocs/ca/uhn/fhir/rest/param/TokenOrListParam.html">TokenOrListParam</a>
						class, which can be used in its place.
					</ul>
				]]>
			</action>
			<action type="add">
				<![CDATA[
					<b>API Change</b>: The IResource#getResourceMetadata() method has been changed
					from returning 
					<code>Map&lt;ResourceMetadataKeyEnum&lt;?&gt;, Object&gt;</code>
					to returning a new type called
					<code>ResourceMetadataMap</code>. This new type implements 
					<code>Map&lt;ResourceMetadataKeyEnum&lt;?&gt;, Object&gt;</code>
					itself, so this change should not break existing code, but may
					require a clean build in order to run correctly.
				]]>
			</action>
			<action type="add" issue="38" dev="wdebeau1">
				Profile generation on the server was not working due to IdDt being
				incorrectly used. Thanks to Bill de Beaubien for the pull request!
			</action>
			<action type="add" issue="42" dev="wdebeau1">
				Profiles did not generate correctly if a resource definition class had a
				defined extension which was of a composite type. Thanks to Bill de Beaubien for the pull request!
			</action>
			<action type="add" issue="44" dev="petromykhailysyn">
				Remove unnecessary IOException from narrative generator API. Thanks to
				Petro Mykhailysyn for the pull request!
			</action>
			<action type="add" issue="48" dev="wdebeau1">
				Introduced a new
				<![CDATA[<code>@ProvidesResources</code>]]> annotation which can be added to
				resource provider and servers to allow them to declare additional resource
				classes they are able to serve. This is useful if you have a server which can
				serve up multiple classes for the same resource type (e.g. a server that sometimes
				returns a default Patient, but sometimes uses a custom subclass).
				Thanks to Bill de Beaubien for the pull request!
			</action>
			<action type="add" issue="49" dev="wdebeau1">
				Introduced a new
				<![CDATA[<code>@Destroy</code>]]> annotation which can be added to
				a resource provider method. This method will be called by the server when it
				is being closed/destroyed (e.g. when the application is being undeployed, the
				container is being shut down, etc.)
				Thanks to Bill de Beaubien for the pull request!
			</action>
			<action type="add">
				Add a new method <![CDATA[handleException]]> to the server interceptor
				framework which allows interceptors to be notified of any exceptions and
				runtime errors within server methods. Interceptors may optionally also
				override the default error handling behaviour of the RestfulServer.
			</action>
			<action dev="wdebeau1" type="add">
				Add constants to BaseResource for the "_id" search parameter which all resources
				should support.
			</action>
			<action type="fix">
				DateRangeParam parameters on the server now return correct
				<![CDATA[<code>getLowerBoundAsInstant()</code>]]>
				and
				<![CDATA[<code>getUpperBoundAsInstant()</code>]]>
				values if a single unqualified value is passed in. For example, if
				a query containing
				<![CDATA[<code>&birthdate=2012-10-01</code>]]>
				is received, previously these two methods would both return the same
				value, but with this fix
				<![CDATA[<code>getUpperBoundAsInstant()</code>]]>
				now returns the instant at 23:59:59.9999.
			</action>
			<action type="fix">
				Resource fields with a type of "*" (or Any) sometimes failed to parse if a
				value type of "code" was used. Thanks to Bill de Beaubien for reporting!
			</action>
			<action type="add" dev="lmds">
				Remove dependency on JAXB libraries, which were used to parse and encode
				dates and times (even in the JSON parser). JAXB is built in to most JDKs
				but the version bundled with IBM's JDK is flaky and resulted in a number
				of problems when deploying to Websphere.
			</action>
			<action type="fix" issue="50" dev="jjathman">
				Primitive datatypes now preserve their original string value when parsing resources,
				as well as containing the "parsed value". For instance, a DecimalDt field value of
				<![CDATA[<code>1.0000</code>]]> will be parsed into the corresponding
				decimal value, but will also retain the original value with the corresponding
				level of precision. This allows vadliator rules to be applied to
				original values as received "over the wire", such as well formatted but
				invalid dates, e.g. "2001-15-01". Thanks to Joe Athman for reporting and
				helping to come up with a fix!
			</action>
			<action type="add">
				When using Generic Client, if performing a
				<![CDATA[create]]> or <![CDATA[update]]> operation using a String as the resource body,
				the client will auto-detect the FHIR encoding style and send an appropriate
				<![CDATA[Content-Type]]> header.
			</action>
			<action type="fix" issue="52">
				JPA module (and public HAPI-FHIR test server) were unable to process resource types
				where at least one search parameter has no path specified. These now correctly save
				(although the server does not yet process these params, and it should). Thanks to
				GitHub user shvoidlee for reporting and help with analysis!
			</action>
			<action type="fix">
				Generic/Fluent Client "create" and "update" method requests were not setting a content type header
			</action>
			<action type="add" issue="53" dev="petromykhailysyn">
				DateDt left precision value as <![CDATA[null]]> in the constructor
				<![CDATA[DateDt(Date)]]>.
			</action>
			<action type="fix">
				RESTful server now doesn't overwrite resource IDs if they are absolute. In other words, if
				a server's Resource Provider returns a resource with ID "Patient/123" it will be translated to
				"[base url]/Patient/123" but if the RP returns ID "http://foo/Patient/123" the ID will be
				returned exactly as is. Thanks to Bill de Beaubien for the suggestion!
			</action>
			<action type="fix" issue="55">
				JPA module Transaction operation was not correctly replacing logical IDs
				beginning with "cid:" with server assigned IDs, as required by the
				specification.
			</action>
			<action type="fix" dev="tahurac">
				<![CDATA[FhirTerser]]> did not visit or find children in contained resources when
				searching a resource. This caused server implementations to not always return contained
				resources when they are included with a resource being returned.
			</action>
			<action type="add" dev="lmds">
				Add a method <![CDATA[String IResource#getResourceName()]]> which returns the name of the
				resource in question (e.g. "Patient", or "Observation"). This is intended as a
				convenience to users.
			</action>
			<action type="fix">
				Do not strip version from resource references in resources returned
				from server search methods. Thanks to Bill de Beaubien for reporting!
			</action>
			<action type="fix" dev="jjathman" issue="54">
				Correct an issue with the validator where changes to the underlying
				OperationOutcome produced by a validation cycle cause the validation
				results to be incorrect.
			</action>
			<action type="fix">
				Client interceptors registered to an interface based client instance
				were applied to other client instances for the same client interface as well. (Issue
				did not affect generic/fluent clients)
			</action>
			<action type="fix" issue="57">
				DateDt, DateTimeDt and types InstantDt types now do not throw an exception
				if they are used to parse a value with the wrong level of precision for
				the given type but do throw an exception if the wrong level of precision
				is passed into their constructors.<![CDATA[<br/><br/>]]>
				This means that HAPI FHIR can now successfully parse resources from external
				sources that have the wrong level of precision, but will generate a validation
				error if the resource is validated. Thanks to Alexander Kley for the suggestion!
			</action>
			<action type="fix">
				Encoding a Binary resource without a content type set should not result in a NullPointerException. Thanks
				to Alexander Kley for reporting!
			</action>
			<action type="add">
				Server gives a more helpful error message if multiple IResourceProvider implementations
				are provided for the same resource type. Thanks to wanghaisheng for the idea!
			</action>
			<action type="add" issue="61">
				Bring DSTU1 resource definitions up to version 0.0.82-2929<![CDATA[<br/>]]>
				Bring DEV resource definitions up to 0.4.0-3775<![CDATA[<br/>]]>
				Thanks to crinacimpian for reporting!
			</action>
			<action type="add" issue="62">
				JPA server did not correctly process _include requests if included
				resources were present with a non-numeric identifier. Thanks to
				Bill de Beaubien for reporting!
			</action>
			<action type="fix" issue="60">
				Client requests which include a resource/bundle body (e.g. create,
				update, transaction) were not including a charset in the content type
				header, leading to servers incorrectly assuming ISO-8859/1. Thanks to
				shvoidlee for reporting!
			</action>
			<action type="fix" issue="59" dev="wdebeau1">
				Clean up the way that Profile resources are automatically exported
				by the server for custom resource profile classes. See the
				<![CDATA[<a href="http://jamesagnew.github.io/hapi-fhir/apidocs/ca/uhn/fhir/model/api/annotation/ResourceDef.html">@ResourceDef</a>]]>
				JavaDoc for information on how this works.
			</action>
			<action type="add" issue="73" dev="wdebeau1">
				Add convenience methods to TokenOrListParam to test whether any of a set of tokens match
				the given requested list.
			</action>
			<action type="add" issue="86" dev="harsha89">
				Add a protected method to RestfulServer which allows developers to
				implement their own method for determining which part of the request
				URL is the FHIR request path (useful if you are embedding the RestulServer inside
				of another web framework). Thanks to Harsha Kumara for the pull request!
			</action>
		</release>
		<release version="0.7" date="2014-10-23">
			<action type="add" issue="30">
				<![CDATA[<b>API CHANGE:</b>]]> The TagList class previously implemented ArrayList semantics,
				but this has been replaced with LinkedHashMap semantics. This means that the list of
				tags will no longer accept duplicate tags, but that tag order will still be
				preserved. Thanks to Bill de Beaubien for reporting!
			</action>
			<action type="fix" issue="33">
				Server was incorrectly including contained resources being returned as both contained resources, and as
				top-level resources in the returned bundle for search operations.
				Thanks to Bill de Beaubien for reporting! This also fixes Issue #20, thanks to
				lephty for reporting!
			</action>
			<action type="add" dev="suranga">
				Documentation fixes
			</action>
			<action type="add" dev="dougmartin">
				Add a collection of new methods on the generic client which support the
				<![CDATA[ 
				<b><a href="./apidocs/ca/uhn/fhir/rest/client/IGenericClient.html#read(java.lang.Class,%20ca.uhn.fhir.model.primitive.UriDt)">read</a></b>,
				<b><a href="./apidocs/ca/uhn/fhir/rest/client/IGenericClient.html#vread(java.lang.Class,%20ca.uhn.fhir.model.primitive.UriDt)">read</a></b>,
				and <b><a href="./apidocs/ca/uhn/fhir/rest/client/IGenericClient.html#search(java.lang.Class,%20ca.uhn.fhir.model.primitive.UriDt)">search</a></b>
				]]>
				operations using an absolute URL. This allows developers to perform these operations using
				URLs they obtained from other sources (or external resource references within resources). In
				addition, the existing read/vread operations will now access absolute URL references if
				they are passed in. Thanks to Doug Martin of the Regenstrief Center for Biomedical Informatics
				for contributing this implementation!
			</action>
			<action type="fix">
				Server implementation was not correctly figuring out its own FHIR Base URL when deployed
				on Amazon Web Service server. Thanks to Jeffrey Ting and Bill De Beaubien of
				Systems Made Simple for their help in figuring out this issue!
			</action>
			<action type="fix">
				XML Parser failed to encode fields with both a resource reference child and
				a primitive type child. Thanks to Jeffrey Ting and Bill De Beaubien of
				Systems Made Simple for their help in figuring out this issue!
			</action>
			<action type="fix">
				HAPI now runs successfully on Servlet 2.5 containers (such as Tomcat 6). Thanks to
				Bernard Gitaadji for reporting and diagnosing the issue!
			</action>
			<action type="fix">
				Summary (in the bundle entry) is now encoded by the XML and JSON parsers if supplied. Thanks to David Hay of
				Orion Health for reporting this!
			</action>
			<action type="fix" issue="24">
				Conformance profiles which are automatically generated by the server were missing a few mandatory elements,
				which meant that the profile did not correctly validate. Thanks to Bill de Beaubien of Systems Made Simple
				for reporting this!
			</action>
			<action type="fix">
				XHTML (in narratives) containing escapable characters (e.g. &lt; or &quot;) will now always have those
				characters
				escaped properly in encoded messages.
			</action>
			<action type="fix">
				Resources containing entities which are not valid in basic XML (e.g. &amp;sect;) will have those
				entities converted to their equivalent unicode characters when resources are encoded, since FHIR does
				not allow extended entities in resource instances.
			</action>
			<action type="add">
				Add a new client interceptor which adds HTTP Authorization Bearer Tokens (for use with OAUTH2 servers)
				to client requests.
			</action>
			<action type="fix">
				Add phloc-commons dependency explicitly, which resolves an issue building HAPI from source on
				some platforms. Thanks to Odysseas Pentakalos for the patch!
			</action>
			<action type="add">
				HAPI now logs a single line indicating the StAX implementation being used upon the
				first time an XML parser is created.
			</action>
			<action type="fix">
				Update methods on the server did not return a "content-location" header, but
				only a "location" header. Both are required according to the FHIR specification.
				Thanks to Bill de Beaubien of Systems Made Simple for reporting this!
			</action>
			<action type="fix" issue="26" dev="akley">
				Parser failed to correctly read contained Binary resources. Thanks to Alexander Kley for
				the patch!
			</action>
			<action type="fix" issue="29" dev="akley">
				Calling encode multiple times on a resource with contained resources caused the contained
				resources to be re-added (and the actual message to grow) with each encode pass. Thanks to
				Alexander Kley for the test case!
			</action>
			<action type="fix">
				JSON-encoded contained resources with the incorrect "_id" element (which should be "id", but some
				incorrect examples exist on the FHIR specification) now parse correctly. In other words, HAPI
				previously only accepted the correct "id" element, but now it also accepts the incorrect
				"_id" element just to be more lenient.
			</action>
			<action type="fix">
				Several unit tests failed on Windows (or any platform with non UTF-8 default encoding). This may
				have also caused resource validation to fail occasionally on these platforms as well.
				Thanks to Bill de Beaubien for reporting!
			</action>
			<action type="fix">
				toString() method on TokenParam was incorrectly showing the system as the value.
				Thanks to Bill de Beaubien for reporting!
			</action>
			<action type="update">
				Documentation on contained resources contained a typo and did not actually produce contained resources.
				Thanks
				to David Hay of Orion Health for reporting!
			</action>
			<action type="add" issue="31" dev="preston">
				Add a
				<![CDATA[<a href="https://www.vagrantup.com/">Vagrant</a>]]>
				based environment (basically a fully built, self contained development environment) for
				trying out the HAPI server modules. Thanks to Preston Lee for the pull request, and for
				offering to maintain this!
			</action>
			<action type="add" issue="32" dev="jjathman">
				Change validation API so that it uses a return type instead of exceptions to communicate
				validation failures. Thanks to Joe Athman for the pull request!
			</action>
			<action type="add" issue="35" dev="petromykhailysyn">
				Add a client interceptor which adds an HTTP cookie to each client request. Thanks to
				Petro Mykhailysyn for the pull request!
			</action>
		</release>
		<release version="0.6" date="2014-09-08"
					description="This release brings a number of new features and bug fixes!">
			<!-- 
			<action type="add">
				Allow generic client	... OAUTH
			</action>
			-->
			<action type="add">
				Add server interceptor framework, and new interceptor for logging incoming
				requests.
			</action>
			<action type="add">
				Add server validation framework for validating resources against the FHIR schemas and schematrons
			</action>
			<action type="fix">
				Tester UI created double _format and _pretty param entries in searches. Thanks to Gered King of University
				Health Network for reporting!
			</action>
			<action type="fix" issue="4">
				Create method was incorrectly returning an HTTP 204 on sucessful completion, but
				should be returning an HTTP 200 per the FHIR specification. Thanks to wanghaisheng
				for reporting!
			</action>
			<action type="fix">
				FHIR Tester UI now correctly sends UTF-8 charset in responses so that message payloads containing
				non US-ASCII characters will correctly display in the browser
			</action>
			<action type="fix">
				JSON parser was incorrectly encoding extensions on composite elements outside the element itself
				(as is done correctly for non-composite elements) instead of inside of them. Thanks to David Hay of
				Orion for reporting this!
			</action>
			<action type="add">
				Contained/included resource instances received by a client are now automatically
				added to any ResourceReferenceDt instancea in other resources which reference them.
			</action>
			<action type="add">
				Add documentation on how to use eBay CORS Filter to support Cross Origin Resource
				Sharing (CORS) to server. CORS support that was built in to the server itself has
				been removed, as it did not work correctly (and was reinventing a wheel that others
				have done a great job inventing). Thanks to Peter Bernhardt of Relay Health for all the assistance
				in testing this!
			</action>
			<action type="fix">
				IResource interface did not expose the getLanguage/setLanguage methods from BaseResource,
				so the resource language was difficult to access.
			</action>
			<action type="fix">
				JSON Parser now gives a more friendly error message if it tries to parse JSON with invalid use
				of single quotes
			</action>
			<action type="add">
				Transaction server method is now allowed to return an OperationOutcome in addition to the
				incoming resources. The public test server now does this in order to return status information
				about the transaction processing.
			</action>
			<action type="add">
				Update method in the server can now flag (via a field on the MethodOutcome object being returned)
				that the result was actually a creation, and Create method can indicate that it was actually an
				update. This has no effect other than to switch between the HTTP 200 and HTTP 201 status codes on the
				response, but this may be useful in some circumstances.
			</action>
			<action type="fix" dev="tahurac">
				Annotation client search methods with a specific resource type (e.g. List&lt;Patient&gt; search())
				won't return any resources that aren't of the correct type that are received in a response
				bundle (generally these are referenced resources, so they are populated in the reference fields instead).
				Thanks to Tahura Chaudhry of University Health Network for the unit test!
			</action>
			<action type="add">
				Added narrative generator template for OperationOutcome resource
			</action>
			<action type="fix">
				Date/time types did not correctly parse values in the format "yyyymmdd" (although the FHIR-defined format
				is "yyyy-mm-dd" anyhow, and this is correctly handled). Thanks to Jeffrey Ting of Systems Made Simple
				for reporting!
			</action>
			<action type="fix">
				Server search method for an unnamed query gets called if the client requests a named query
				with the same parameter list. Thanks to Neal Acharya of University Health Network for reporting!
			</action>
			<action type="fix">
				Category header (for tags) is correctly read in client for "read" operation
			</action>
			<action type="add">
				Transaction method in server can now have parameter type Bundle instead of
				List&lt;IResource&gt;
			</action>
			<action type="add">
				HAPI parsers now use field access to get/set values instead of method accessors and mutators.
				This should give a small performance boost.
			</action>
			<action type="fix">
				JSON parser encodes resource references incorrectly, using the name "resource" instead
				of the name "reference" for the actual reference. Thanks to
				Ricky Nguyen for reporting and tracking down the issue!
			</action>
			<action type="fix">
				Rename NotImpementedException to NotImplementedException (to correct typo)
			</action>
			<action type="fix">
				Server setUseBrowserFriendlyContentType setting also respected for errors (e.g. OperationOutcome with
				4xx/5xx status)
			</action>
			<action type="fix">
				Fix performance issue in date/time datatypes where pattern matchers were not static
			</action>
			<action type="fix">
				Server now gives a more helpful error message if a @Read method has a search parameter (which is invalid,
				but
				previously lead to a very unhelpful error message). Thanks to Tahura Chaudhry of UHN for reporting!
			</action>
			<action type="fix">
				Resource of type "List" failed to parse from a bundle correctly. Thanks to David Hay of Orion Health
				for reporting!
			</action>
			<action type="fix">
				QuantityParam correctly encodes approximate (~) prefix to values
			</action>
			<action type="fix" issue="14">
				If a server defines a method with parameter "_id", incoming search requests for that method may
				get delegated to the wrong method. Thanks to Neal Acharya for reporting!
			</action>
			<action type="add">
				SecurityEvent.Object structural element has been renamed to
				SecurityEvent.ObjectElement to avoid conflicting names with the
				java Object class. Thanks to Laurie Macdougall-Sookraj of UHN for
				reporting!
			</action>
			<action type="fix">
				Text/narrative blocks that were created with a non-empty
				namespace prefix (e.g. &lt;xhtml:div xmlns:xhtml="..."&gt;...&lt;/xhtml:div&gt;)
				failed to encode correctly (prefix was missing in encoded resource)
			</action>
			<action type="fix">
				Resource references previously encoded their children (display and reference)
				in the wrong order so references with both would fail schema validation.
			</action>
			<action type="add">
				SecurityEvent resource's enums now use friendly enum names instead of the unfriendly
				numeric code values. Thanks to Laurie MacDougall-Sookraj of UHN for the
				suggestion!
			</action>
		</release>
		<release version="0.5" date="2014-07-30">
			<action type="add">
				HAPI has a number of RESTful method parameter types that have similar but not identical
				purposes and confusing names. A cleanup has been undertaken to clean this up.
				This means that a number of existing classes
				have been deprocated in favour of new naming schemes.
				<![CDATA[<br/><br/>]]>
				All annotation-based clients and all server search method parameters are now named
				(type)Param, for example: StringParam, TokenParam, etc.
				<![CDATA[<br/><br/>]]>
				All generic/fluent client method parameters are now named
				(type)ClientParam, for example: StringClientParam, TokenClientParam, etc.
				<![CDATA[<br/><br/>]]>
				All renamed classes have been retained and deprocated, so this change should not cause any issues
				for existing applications but those applications should be refactored to use the
				new parameters when possible.
			</action>
			<action type="add">
				Allow server methods to return wildcard generic types (e.g. List&lt;? extends IResource&gt;)
			</action>
			<action type="add">
				Search parameters are not properly escaped and unescaped. E.g. for a token parameter such as
				"&amp;identifier=system|codepart1\|codepart2"
			</action>
			<action type="add">
				Add support for OPTIONS verb (which returns the server conformance statement)
			</action>
			<action type="add">
				Add support for CORS headers in server
			</action>
			<action type="add">
				Bump SLF4j dependency to latest version (1.7.7)
			</action>
			<action type="add">
				Add interceptor framework for clients (annotation based and generic), and add interceptors
				for configurable logging, capturing requests and responses, and HTTP basic auth.
			</action>
			<action type="fix">
				Transaction client invocations with XML encoding were using the wrong content type ("application/xml+fhir"
				instead
				of the correct "application/atom+xml"). Thanks to David Hay of Orion Health for surfacing this one!
			</action>
			<action type="add">
				Bundle entries now support a link type of "search". Thanks to David Hay for the suggestion!
			</action>
			<action type="add" issue="1">
				If a client receives a non 2xx response (e.g. HTTP 500) and the response body is a text/plain message or
				an OperationOutcome resource, include the message in the exception message so that it will be
				more conveniently displayed in logs and other places. Thanks to Neal Acharya for the suggestion!
			</action>
			<action type="add" issue="2">
				Read invocations in the client now process the "Content-Location" header and use it to
				populate the ID of the returned resource. Thanks to Neal Acharya for the suggestion!
			</action>
			<action type="fix" issue="3">
				Fix issue where vread invocations on server incorrectly get routed to instance history method if one is
				defined. Thanks to Neal Acharya from UHN for surfacing this one!
			</action>
			<action type="add">
				Binary reads on a server not include the Content-Disposition header, to prevent HTML in binary
				blobs from being used for nefarious purposes. See
				<![CDATA[<a href="http://gforge.hl7.org/gf/project/fhir/tracker/?action=TrackerItemEdit&tracker_id=677&tracker_item_id=3298">FHIR Tracker Bug 3298</a>]]>
				for more information.
			</action>
			<action type="add">
				Support has been added for using an HTTP proxy for outgoing requests.
			</action>
			<action type="fix">
				Fix: Primitive extensions declared against custom resource types
				are encoded even if they have no value. Thanks to David Hay of Orion for
				reporting this!
			</action>
			<action type="fix">
				Fix: RESTful server deployed to a location where the URL to access it contained a
				space (e.g. a WAR file with a space in the name) failed to work correctly.
				Thanks to David Hay of Orion for reporting this!
			</action>
		</release>
		<release version="0.4" date="2014-07-13">
			<action type="add">
				<![CDATA[<b>BREAKING CHANGE:</b>]]>: IdDt has been modified so that it
				contains a partial or complete resource identity. Previously it contained
				only the simple alphanumeric id of the resource (the part at the end of the "read" URL for
				that resource) but it can now contain a complete URL or even a partial URL (e.g. "Patient/123")
				and can optionally contain a version (e.g. "Patient/123/_history/456"). New methods have
				been added to this datatype which provide just the numeric portion. See the JavaDoc
				for more information.
			</action>
			<action type="add">
				<![CDATA[<b>API CHANGE:</b>]]>: Most elements in the HAPI FHIR model contain
				a getId() and setId() method. This method is confusing because it is only actually used
				for IDREF elements (which are rare) but its name makes it easy to confuse with more
				important identifiers. For this reason, these methods have been deprocated and replaced with
				get/setElementSpecificId() methods. The old methods will be removed at some point. Resource
				types are unchanged and retain their get/setId methods.
			</action>
			<action type="add">
				Allow use of QuantityDt as a service parameter to support the "quantity" type. Previously
				QuantityDt did not implement IQueryParameterType so it was not valid, and there was no way to
				support quantity search parameters on the server (e.g. Observation.value-quantity)
			</action>
			<action type="add">
				Introduce StringParameter type which can be used as a RESTful operation search parameter
				type. StringParameter allows ":exact" matches to be specified in clients, and handled in servers.
			</action>
			<action type="add">
				Parsers (XML/JSON) now support deleted entries in bundles
			</action>
			<action type="add">
				Transaction method now supported in servers
			</action>
			<action type="add">
				Support for Binary resources added (in servers, clients, parsers, etc.)
			</action>
			<action type="fix">
				Support for Query resources fixed (in parser)
			</action>
			<action type="fix">
				Nested contained resources (e.g. encoding a resource with a contained resource that itself contains a
				resource)
				now parse and encode correctly, meaning that all contained resources are placed in the "contained" element
				of the root resource, and the parser looks in the root resource for all container levels when stitching
				contained resources back together.
			</action>
			<action type="fix">
				Server methods with @Include parameter would sometimes fail when no _include was actually
				specified in query strings.
			</action>
			<action type="fix">
				Client requests for IdentifierDt types (such as Patient.identifier) did not create the correct
				query string if the system is null.
			</action>
			<action type="add">
				Add support for paging responses from RESTful servers.
			</action>
			<action type="fix">
				Don't fail on narrative blocks in JSON resources with only an XML declaration but no content (these are
				produced by the Health Intersections server)
			</action>
			<action type="fix">
				Server now automatically compresses responses if the client indicates support
			</action>
			<action type="fix">
				Server failed to support optional parameters when type is String and :exact qualifier is used
			</action>
			<action type="fix">
				Read method in client correctly populated resource ID in returned object
			</action>
			<action type="add">
				Support added for deleted-entry by/name, by/email, and comment from Tombstones spec
			</action>
		</release>
		<release version="0.3" date="2014-05-12"
					description="This release corrects lots of bugs and introduces the fluent client mode">
		</release>
		<release version="0.2" date="2014-04-23">
		</release>
		<release version="0.1" date="2014-04-15">
		</release>
	</body>
</document><|MERGE_RESOLUTION|>--- conflicted
+++ resolved
@@ -100,7 +100,6 @@
 				permission is granted. This has been corrected so that transaction() allows both
 				batch and transaction requests to proceed.
 			</action>
-<<<<<<< HEAD
 			<action type="fix">
 				The AuthorizationInterceptor was previously not able to authorize the FHIR
 				batch operation. As of this version, when authorizing a transaction operation
@@ -142,11 +141,10 @@
 				When using an @Operation method in the Plain Server, it is now possible
 				to use a parameter annotated with @ResourceParam to receive the Parameters
 				(or other) resource supplied by the client as the request body.
-=======
+			</action>
 			<action type="add">
 				The JPA server version migrator tool now runs in a multithreaded way, allowing it to
 				upgrade th database faster when migration tasks require data updates.
->>>>>>> c8834cd2
 			</action>
 		</release>
 
