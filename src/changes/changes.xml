--- conflicted
+++ resolved
@@ -73,12 +73,11 @@
 				The informational message returned in an OperationOutcome when a delete failed due to cascades not being enabled
 				contained an incorrect example. This has been corrected.
 			</action>
-<<<<<<< HEAD
 			<action type="change">
 				An inefficient regex expression in UrlUtil was replaced with a much more efficient hand-written
 				checker. This regex was causing a noticable performance drop when feeding large numbers of transactions 
 				into the JPA server at the same time (i.e. when loading Synthea data).
-=======
+			</action>
 			<action type="add">
 				It is now possible to submit a PATCH request as a part of a FHIR transaction in DSTU3 (previously this
 				was only supported in R4+). This is not officially part of the DSTU3 spec, but it can now be performed by
@@ -98,7 +97,6 @@
 				When loading LOINC terminology, a new ValueSet is automatically created with a single include element that
 				identifies the LOINC CodeSystem in <![CDATA[<code>ValueSet.compose.include.system</code>]]>. This ValueSet
 				includes all LOINC codes.
->>>>>>> 5650bc9b
 			</action>
 		</release>
 		<release version="4.0.0" date="2019-08-14" description="Igloo">
