<?xml version="1.0"?>
<document xmlns="http://maven.apache.org/changes/1.0.0" xmlns:xsi="http://www.w3.org/2001/XMLSchema-instance"
	xsi:schemaLocation="http://maven.apache.org/changes/1.0.0 ./changes.xsd">
	<properties>
		<author>James Agnew</author>
		<title>HAPI FHIR Changelog</title>
	</properties>
	<body>
		<release version="2.5" date="TBD">
			<action type="fix">
				<![CDATA[
				This release includes significant performance enhancements for the
				JPA server. Most importantly, the way that searches are performed
				has been re-written to allow the server to perform better when
				the database has a large number of results in it. The following
				enhancements have been made:
				<br/><br/>
				<ul>
					<li>
						Searches with multiple search parameters of different 
						datatypes (e.g. find patients by name and date of birth) 
						were previously joined in Java code, now the join is 
						performed by the database which is faster
					</li>
					<li>
						Searches which returned lots of results previously has all 
						results streamed into memory before anything was returned to 
						the client. This is particularly slow if you do a search for
						(say) "get me all patients" since potentially thousands or 
						even millions of patients' IDs were loaded into memory 
						before anything gets returned to the client. HAPI FHIR 
						now has a multithreaded search coordinator which returns 
						results to the client as soon as they are available
					</li>
					<li>
						Search results will be cached and reused (so that if a client
						does two searches for "get me all patients matching FOO"
						with the same FOO in short succession, we won't query the DB
						again but will instead reuse the cached results). Note that
						this can improve performance, but does mean that searches can
						return slightly out of date results. Essentially what this means
						is that the latest version of individual resources will always
						be returned despite this cacheing, but newly created resources
						that should match may not be returned until the cache
						expires. By default this cache has been set to one minute, 
						which should be acceptable for most real-world usage, but
						this can be changed or disabled entirely.
					</li>
					<li>
						Updates which do not actually change the contents of the resource
						can optionally be prevented from creating a new version
						of the resource in the database
					</li>
				</ul>
				<br/><br/>
				Existing users should delete the 
				<code>HFJ_SEARCH</code>, 
				<code>HFJ_SEARCH_INCLUDE</code>,
				and 
				<code>HFJ_SEARCH_RESULT</code>
				tables from your database before upgrading, as the structure of these tables
				has changed and old search results can not be reused.
				]]>
			</action>
			<action type="fix" issue="590">
				AuthorizationInterceptor did not correctly handle paging requests
				(e.g. requests for the second page of results for a search operation). 
				Thanks to Eeva Turkka for reporting!
			</action>
			<action type="add">
				Add configuration property to DSTU3 FhirInstanceValidator to
				allow client code to change unknown extension handling behaviour.
			</action>
			<action type="fix" issue="630">
				Fix concurrency issues in FhirContext that were causing issues when 
				starting a context up on Android. Thanks to GitHub issue @Jaypeg85 for
				the pull request!
			</action>
			<action type="fix">
				Fix an issue in the JPA server if a resource has been previously
				saved containing vocabulary that is no longer valid. This only really
				happened if you were using a non-final version of FHIR (e.g. using DSTU3
				before it was finalized) but if you were in this situation, upgrading HAPI
				could cause you to have old codes that no longer exist in your database. This
				fix prevents these from blocking you from accesing those resources.
			</action>
			<action type="add">
				CLI now defaults to DSTU3 mode if no FHIR version is specified
			</action>
			<action type="add">
				Server and annotation-client @History annotation now allows DSTU3+ resource
				types in the type= property
			</action>
			<action type="fix" issue="563">
				JSON Parser gave a very unhelpful error message (Unknown attribute 'value' found during parse) 
				when a scalar value was found in a spot where an object is expected. This has been corrected to 
				include much more information. Thanks to GitHub user @jasminas for reporting!
			</action>
			<action type="add">
				DaoConfig#setInterceptors() has been un-deprecated. It was previously deprecated as
				we thought it was not useful, but uses have been identified so it turns out this method
				will live after all. Interceptors registered to this method will now be treated
				appropriately if they implement IServerOperationInterceptor too.
			</action>
			<action type="fix">
				JPA server did not correctly support searching on a custom search parameter whose
				path pointed to an extension, where the client used a chained value.
			</action>
			<action type="fix">
				Fix issue where the JSON parser sometimes did not encode DSTU3 extensions on the root of a 
				resource which have a value of type reference.
			</action>
			<action type="add">
				Server now respects the If-Modified-Since header and will return an HTTP 304 if appropriate
				for read operations.
			</action>
			<action type="fix">
				JPA server did not correctly process :missing qualifier on date parameters
			</action>
			<action type="fix" issue="633">
				AppacheHttpClient did not always respect the charset in the response
				Content-Type header. Thanks to Gijsbert van den Brink for the pull request!
			</action>
			<action type="fix" issue="636">
				Fix XhtmlParser to correctly handle hexadecimal escaped literals. Thanks to
				Gijsbert van den Brink for the Pull Request!
			</action>
			<action type="add">
				JPA server now has configurable properties that allow referential integrity
				to be disabled for both writes and deletes. This is useful in some cases
				where data integrity is not wanted or not possible. It can also be useful
				if you want to delete large amounts of interconnected data quickly.
				<![CDATA[<br/><br/>]]>
				A corresponding flag has been added to the CLI tool as well.
			</action>
			<action type="fix">
				JPA server did not correctly support searching on a custom search parameter whose
				path pointed to an extension, where the client used a chained value.
			</action>
			<action type="fix">
				Fix dependency on commons-codec 1.4 in hapi-fhir-structures-dstu3, which was
				preventing this library from being used on Android because Android includes
				an older version of commons-codec.
			</action>
			<action type="fix">
				JPA server failed to index search parameters on paths containing a decimal 
				data type
			</action>
			<action type="fix">
				Validator incorrectly rejected references where only an identifier was populated
			</action>
<<<<<<< HEAD
			<action type="fix" issue="649">
				Make error handler in the client more tolerant of errors where no response has
				been received by the client when the error happens. Thanks to GitHub
				user maclema for the pull request!
=======
			<action type="add">
				Add a check in JPA server that prevents completely blank tags, profiles, and security labels
				from being saved to the database. These were filtered out anyhow when the
				result was returned back to the client but they were persisted which
				just wasted space.
			</action>
			<action type="fix" issue="664">
				Loading the build-in profile structures (StructureDefinition, ValueSet, etc) is now done in 
				a synchronized block in order to prevent multiple loads happening if the server processes
				multiple validations in parallel threads right after startup. Previously a heavy load could
				cause the server to run out of memory and lock up. Thanks to Karl M Davis
				for analysis and help fixing this!
>>>>>>> 7d5fbe74
			</action>
		</release>
		<release version="2.4" date="2017-04-19">
			<action type="add">
				This release brings the DSTU3 structures up to FHIR R3 (FHIR 3.0.1) definitions. Note that
				there are very few changes between the DSTU3 structures in HAPI FHIR 2.3 and
				the ones in HAPI FHIR 2.4 since the basis for the DSTU3 structures in HAPI FHIR
				2.3 was the R3 QA FHIR version (1.9.0) but this is the first release of 
				HAPI FHIR to support the final/complete R3 release.
			</action>
			<action type="add">
				Bump the version of a few dependencies to the
				latest versions (dependent HAPI modules listed in brackets):
				<![CDATA[
					<ul>
						<li>Hibernate (JPA): 5.2.7 -&gt; 5.2.9</li>
						<li>Hibernate Search (JPA): 5.5.7.CR1 -&gt; 5.2.7.Final</li>
						<li>Hibernate Validator (JPA): 5.3.4 -&gt; 5.4.1</li>
						<li>Spring (JPA): 4.3.6 -&gt; 4.3.7</li>
						<li>Gson (Core): 2.7 -&gt; 2.8.0</li>
						<li>Guava (JPA): 19.0 -&gt; 21.0</li>
						<li>SLF4j (Core): 1.7.21 -&gt; 1.7.25</li>
						<li>Logback (Core): 1.1.7 -&gt; 1.2.2</li>
					</ul>
				]]>
			</action>
			<action type="add" issue="602">
				hapi-fhir-jpaserver-example now includes the 
				<![CDATA[<code>Prefer</code>]]> header in the list of 
				CORS headers. Thanks to GitHub user @elnin0815 for
				the pull request!
			</action>
			<action type="add">
				AuthorizationInterceptor can now allow make read or write 
				authorization decisions on a resource by instance ID
			</action>
			<action type="fix" issue="208">
				Remove SupportingDocumentation resource from DSTU2 structures. This isn't
				actually a resource in FHIR DSTU2 and its inclusion causes errors on clients
				that don't understand what it is. Thanks to Travis Cummings and Michele Mottini for pointing this out.
			</action>
			<action type="fix" issue="607">
				Web testing UI displayed an error when a transaction was pasted into the UI
				for a DSTU2 server. Thanks to Suresh Kumar for reporting!
			</action>
			<action type="add">
				DaoConfig#setAllowInlineMatchUrlReferences() now defaults to
				<![CDATA[<code>true</code>]]> since inline conditional references
				are now a part of the FHIR specification. Thanks to Jan Dědek for
				pointing this out!
			</action>
			<action type="add" issue="609">
				hapi-fhir-jpaserver-base now exposes a
				<![CDATA[<code>FhirInstanceValidator</code> bean named <code>"myInstanceValidatorDstu2"</code>]]>
				for DSTU2. A similar bean for DSTU3 was previously implemented.
			</action>
			<action type="add" issue="453">
				hapi-fhir-jpaserver-example project now defaults to STU3 mode instead of
				the previous DSTU2. Thanks to Joel Schneider for the pull request!
			</action>
			<action type="add" issue="534">
				JPA server now has a setting on the DaoConfig to force it to treat
				certain reference URLs or reference URL patterns as logical URLs instead
				of literal ones, meaning that the server will not try to resolve these
				URLs. Thanks to Eeva Turkka for the suggestion!
			</action>
			<action type="add">
				Add a utility method to JPA server: 
				<![CDATA[<code>IFhirResourceDao#removeTag(IIdType, TagTypeEnum, String, String)</code>]]>. This allows client code to remove tags
				from a resource without having a servlet request object in context.
			</action>
			<action type="fix">
				JPA server was unable to process custom search parameters where
				the path pointed to an extension containing a reference. Thanks
				to Ravi Kuchi for reporting!
			</action>
			<action type="fix" issue="623">
				Servers in DSTU2.1 mode were incorrectly using the legacy mimetypes instead
				of the new STU3 ones. Thanks to Michael Lawley for the pull request!
			</action>
			<action type="add" issue="624">
				Add an option to ParserOptions that specifies that when parsing a bundle, the
				ID found in the Bundle.entry.fullUrl should not override the ID found
				in the Resource.id field. Technically these fields must always supply the
				same ID in order for a server to be considered conformant, but this option allows
				you to deal with servers which are behaving badly. Thanks to
				GitHub user CarthageKing for the pul request!
			</action>
			<action type="fix" issue="617">
				Remove unneccesary whitespace in the text areas on the testing
				web UI. Thanks to GitHub user @elnin0815 for the pull request!
			</action>
			<action type="add" issue="613">
				In JAX-RS server it is now possible to change the server exception handler
				at runtime without a server restart.
				Thanks to Sebastien Riviere for the 
				pull request!
			</action>
			<action type="fix" issue="610">
				Fix a potential race condition when the FhirContext is being accessed by many threads
				at the same time right as it is initializing. Thanks to Ben Spencer for the
				pull request!
			</action>
		</release>
		<release version="2.3" date="2017-03-18">
			<action type="add">
				Bump the version of a few dependencies to the
				latest versions (dependent HAPI modules listed in brackets):
				<![CDATA[
					<ul>
						<li>Hibernate (JPA): 5.1.0 -&gt; 5.2.7</li>
						<li>Hibernate Search (JPA): 5.5.4 -&gtp; 5.7.0.CR1</li>
						<li>Hibernate Validator (JPA): 5.2.4 -&gtp; 5.3.4</li>
						<li>Spring (JPA): 4.3.1 -&gt; 4.3.6</li>
					</ul>
				]]>
			</action>
			<action type="add">
				The JPA server now supports custom search parameters in DSTU3
				mode. This allows users to create search parameters which contain
				custom paths, or even override and disable existing search
				parameters.
			</action>
			<action type="fix">
				CLI example uploader couldn't find STU3 examples after CI server
				was moved to build.fhir.org
			</action>
			<action type="fix">
				Fix issue in JPA subscription module that prevented purging stale
				subscriptions when many were present on Postgres
			</action>
			<action type="fix" issue="532">
				Server interceptor methods were being called twice unnecessarily
				by the JPA server, and the DaoConfig interceptor registration 
				framework was not actually useful. Thanks to GitHub user
				@mattiuusitalo for reporting!
			</action>
			<action type="fix" issue="503">
				AuthorizationInterceptor on JPA server did not correctly
				apply rules on deleting resources in a specific compartment
				because the resource metadata was stripped by the JPA server
				before the interceptor could see it. Thanks to
				Eeva Turkka for reporting!
			</action>
			<action type="fix" issue="519">
				JPA server exported CapabilityStatement includes 
				double entries for the _id parameter and uses the
				wrong type (string instead of token). Thanks to 
				Robert Lichtenberger for reporting!
			</action>
			<action type="add" issue="504">
				Custom resource types which extend Binary must not
				have declared extensions since this is invalid in 
				FHIR (and HAPI would just ignore them anyhow). Thanks 
				to Thomas S Berg for reporting!
			</action>
			<action type="add">
				Standard HAPI zip/tar distributions did not include the project
				sources and JavaDoc JARs. Thanks to Keith Boone for pointing
				this out!
			</action>
			<action type="fix">
				Server AuthorizationInterceptor always rejects history operation 
				at the type level even if rules should allow it.
			</action>
			<action type="fix">
				JPA server terminology service was not correctly validating or expanding codes 
				in SNOMED CT or LOINC code systems. Thanks to David Hay for reporting!
			</action>
			<action type="fix" issue="539">
				Attempting to search for an invalid resource type (e.g. GET base/FooResource) should 
				return an HTTP 404 and not a 400, per the HTTP spec. Thanks to 
				GitHub user @CarthageKing for the pull request!
			</action>
			<action type="fix" issue="544">
				When parsing a Bundle containing placeholder fullUrls and references
				(e.g. "urn:uuid:0000-0000") the resource reference targets did not get
				populated with the given resources. Note that as a part of this
				change, <![CDATA[<code>IdType</code> and <code>IdDt</code>]]> have been modified
				so that when parsing a placeholder ID, the complete placeholder including the
				"urn:uuid:" or "urn:oid:" prefix will be placed into the ID part. Previously,
				the prefix was treated as the base URL, which led to strange behaviour
				like the placeholder being treated as a real IDs. Thanks to GitHub
				user @jodue for reporting!
			</action>
			<action type="add">
				Declared extensions with multiple type() options listed in the @Child
				annotation caused a crash on startup. Now this is supported.
			</action>
			<action type="add">
				STU3 XHTML parser for narrative choked if the narrative contained
				an <![CDATA[<code>&amp;rsquot;</code>]]> entity string.
			</action>
			<action type="fix" issue="538">
				When parsing a quantity parameter on the server with a 
				value and units but no system (e.g. 
				<![CDATA[<code>GET [base]/Observation?value=5.4||mg</code>]]>)
				the unit was incorrectly treated as the system. Thanks to
				@CarthageKing for the pull request!
			</action>
			<action type="533">
				Correct a typo in the JPA ValueSet ResourceProvider which prevented
				successful operation under Spring 4.3. Thanks to 
				Robbert van Waveren for the pull request!
			</action>
			<action type="remove">
				Deprecate the method
				<![CDATA[<code>ICompositeElement#getAllPopulatedChildElementsOfType(Class)</code>]]>
				as it is no longer used by HAPI and is just an annoying step
				in creating custom structures. Thanks to Allan Bro Hansen
				for pointing this out.
			</action>
			<action type="fix" issue="547">
				CapturingInterceptor did not buffer the response meaning
				that in many circumstances it did not actually capture
				the response. Thanks to Jenny Syed of Cerner for
				the pull request and contribution!
			</action>
			<action type="fix" issue="548">
				Clean up dependencies and remove Eclipse project files from git. Thanks to
				@sekaijin for the pull request!
			</action>
			<action type="fix">
				When performing a conditional create in a transaction in JPA server, 
				if a resource already existed matching the conditional expression, the 
				server did not change the version of the resource but did update the body
				with the passed in body. Thanks to Artem Sopin for reporting and providing a test
				case for this!
			</action>
			<action type="fix">
				Client revincludes did not include the :recurse modifier. Thanks to
				Jenny Meinsma for pointing this out on Zulip!
			</action>
			<action type="add">
				JPA server did not return an OperationOutcome in the response for
				a normal delete operation.
			</action>
			<action type="fix">
				Fix an issue in JPA server where _history results were kept in memory instead
				of being spooled to the database as they should be. Note that as a part of this fix
				a new method was added to 
				<![CDATA[<code>IBundleProvider</code> called <code>getUuid()</code>]]>. This
				method may return <![CDATA[<code>null</code>]]> in any current cases.
			</action>
			<action type="fix">
				Expanding a ValueSet in JPA server did not correctly apply 
				<![CDATA[<code>?filter=</code>]]> parameter when the ValueSet
				being expanded had codes included explicitly (i.e. not by 
				is-a relationship). Thanks to David Hay for reporting!
			</action>
			<action type="fix">
				JPA validator incorrectly returned an HTTP 400 instead of an HTTP 422 when
				the resource ID was not present and required, or vice versa. Thanks to 
				Brian Postlethwaite for reporting!
			</action>
			<action type="fix">
				When using an annotation based client, a ClassCastException would 
				occur under certain circumstances when the response contained
				contained resources
			</action>
			<action type="fix">
				JPA server interceptor methods for create/update/delete provided
				the wrong version ID to the interceptors
			</action>
			<action type="add">
				A post-processing hook for subclasses of BaseValidatingInterceptor is now available.
			</action>
			<action type="add" issue="585">
				AuthorizationInterceptor can now authorize (allow/deny) extended operations
				on instances and types by wildcard (on any type, or on any instance)
			</action>
			<action type="add" issue="595">
				When RequestValidatingInterceptor is used, the validation results
				are now populated into the OperationOutcome produced by
				create and update operations
			</action>
			<action type="add" issue="542">
				Add support for the $process-message operation to fluent client.
				Thanks to Hugo Soares for the pull request!
			</action>
			<action type="add" issue="543">
				Parser can now be configured when encoding to use a specific
				base URL for extensions. Thanks to Sebastien Riviere for the 
				pull request!
			</action>
			<action type="fix" issue="568">
				Correct the resource paths for the DSTU2.1 validation resources,
				allowing the validator to correctly work against those structures.
				Thanks to Michael Lawley for the pull request!
			</action>
			<action type="fix" issue="551">
				XML Parser failed to parse large field values (greater than 512 Kb)
				on certain platforms where the StAX parser was overridden. Thanks to
				GitHub user @Jodue for the pull request!
			</action>
			<action type="add" issue="575">
				Remove an unneccesary database flush when saving large code systems to
				the JPA database, improving performance of this operation. Thanks to
				Joel Schneider for the pull request and analysis!
			</action>
			<action type="add">
				A new post-processing hook for subclasses of BaseValidatingInterceptor is now
				available. The hook exposes the request details on validation failure prior to throwing an
				UnprocessableEntityException.
			</action>
		</release>
		<release version="2.2" date="2016-12-20">
			<action type="add">
				Bump the version of a few dependencies to the
				latest versions (dependent HAPI modules listed in brackets):
				<![CDATA[
					<ul>
						<!--<li>spring (JPA): 4.3.1 -&gt; 4.3.4</li>-->
						<li>Derby (CLI): 10.12.1.1 -&gt; 10.13.1.1</li>
						<li>Jetty (CLI): 9.3.10.v20160621 -&gt; 9.3.14.v20161028</li>
						<li>JAnsi (CLI): 1.13 -&gt; 1.14</li>
						<li>Phloc Commons (SCH Validator): 4.4.5 -&gt; 4.4.6</li>
					</ul>
				]]>
			</action>
		<action type="fix">
				Fix issue in AuthorizationIntetceptor where
				transactions are blocked even when they
				should not be
			</action>
			<action type="fix">
				Fix regression in HAPI FHIR 2.1 JPA 
				server where some search parameters on
				metadata resources did not appear
				(e.g. "StructureDefinition.url"). Thanks
				to David Hay for reporting!
			</action>
			<action type="add">
				Add ability to JPA server for disabling stale search
				expiry. This is useful if you are deploying the server
				to a cluster.
			</action>
			<action type="fix" issue="495">
				RestfulServer with no explicitly set FhirContext
				fails to detect the presents of DSTU3 structures. Thanks
				to GitHub user @vijayt27 for reporting!
			</action>
			<action type="add">
				As the 
				<![CDATA[<a href="https://github.com/eBay/cors-filter">eBay CORS interceptor</a>]]>
				project
				has gone dormant, we have introduced a new
				HAPI server interceptor which can be used to implement CORS support
				instead of using the previously recommended Servlet Filter. All server
				examples as well as the CLI have been switched to use this new interceptor.
				See the
				<![CDATA[<a href="./doc_cors.html">CORS Documentation</a>]]>
				for more information.
			</action>
			<action type="fix" issue="480">
				Make the parser configurable so that when
				parsing an invalid empty value (e.g.
				<![CDATA[<code>{"status":""}</code>]]>) the
				parser will either throw a meaningful exception
				or log a warning depending on the configured
				error handler.
			</action>
			<action type="fix" issue="276">
				Fix issue when serializing resources that have
				contained resources which are referred to
				from multiple places. Sometimes when serializing
				these resources the contained resource section
				would contain duplicates. Thanks to Hugo Soares
				and Stefan Evinance for reporting and providing
				a test case!
			</action>
			<action type="add" issue="518">
				Allow client to gracefully handle running in DSTU3 mode
				but with a structures JAR that does not contain a
				CapabilityStatement resource. Thanks to Michael Lawley
				for the pull request!
			</action>
			<action type="fix">
				Fix a crash in JPA server when searching using an _include if _include targets are
				external references (and therefore can't be loaded
				by the server). Thanks to Hannes Ulrich for reporting!
			</action>
			<action type="fix">
				HAPI FHIR CLI failed to delete a file when uploading
				example resources while running under Windows.
			</action>
			<action type="fix" issue="521">
				Server should reject update if the resource body
				does not contain an ID, or the ID does not match
				the request URL. Thanks to Jim Steel for reporting!
			</action>
			<action type="fix" issue="500">
				Web Testing UI's next and previous buttons for paging
				through paged results did not work after the migration
				to using Thymeleaf 3. Thanks to GitHub user @gsureshkumar
				for reporting!
			</action>
			<action type="add" issue="525">
				When parsing invalid enum values in STU3,
				report errors through the parserErrorHandler,
				not by throwing an exception. Thanks to 
				Michael Lawley for the pull request!
			</action>
			<action type="add" issue="516">
				When parsing DSTU3 resources with enumerated
				types that contain invalid values, the parser will now
				invoke the parserErrorHandler. For example, when parsing
				<![CDATA[
				<code>{"resourceType":"Patient", "gender":"foo"}</code>
				]]>
				the previous behaviour was to throw an InvalidArgumentException.
				Now, the parserErrorHandler is invoked. In addition, thw
				LenientErrorHandler has been modified so that this one case
				will result in a DataFormatException. This has the effect
				that servers which receive an invalid enum velue will return
				an HTTP 400 instead of an HTTP 500. Thanks to Jim
				Steel for reporting!
			</action>   
			<action type="add" issue="520">
				DSTU3 context now pulls the FHIR version from the actual
				model classes. Thanks to Michael Lawley for the pull request!
			</action>
			<action type="add">
				Enhancements to the tinder-plugin's generic template features
				of the <![CDATA[<i>generate-multi-files</i> and <i>generate-single-file</i>
				Maven goals as well as the Ant <i>hapi-tinder</i> task.
				<ul>
					<li>Provides the full Tinder data model by adding composites, valuesets, and profiles to resourcesw.</li>
					<li>Supports generating files for resources, composites, valuesets, and profiles</li>
					<li>Supports Velocimacro files outside the tinder-plugin JAR</li>
					<li>Provides filename prefix as well as suffix properties</li>
					<li>Can specify any of the Velocity configuration parameters such as
					<i>macro.provide.scope.control</i> which allows safe macro recursion</li>
					<li>Templates can now drill down into the referenced children for a ResourceBlockCopy</li>
					<li>Normalization of properties across all three generic tasks</li>
				</ul>
			    ]]>
			 </action>
			 <action type="fix" issue="523">
				 Fix ordering of validator property handling when an element
				 has a name that is similar to a shorter name[x] style name.
				 Thanks to CarthageKing for the pull request!
			</action>
			<action type="add" issue="510">
				Add a docker configuration to the hapi-fhir-jpaservr-example
				module. Thanks to Gijsbert van den Brink for the pull request!
			</action>
			<action type="add" issue="507">
				Add utility constructors to MoneyDt. Thanks to James Ren for the
				contribution!
			</action>
			<action type="fix" issue="528">
				AuthorizationInterceptor was failing to allow read requests to pass
				when a rule authorized those resources by compartment. Thanks to
				GitHub user @mattiuusitalo for reporting and supplying
				a test case!
			</action>
			<action type="fix">
				Correct a typo in client 
				<![CDATA[<code>IHttpRequest</code>]]> class: "bufferEntitity" should be "bufferEntity".
			</action>
			<action type="add">
				ErrorHandler is now called (resulting in a warning by default, but can also be an exception) when arsing JSON if
				the resource ID is not a JSON string, or an object is found where an array is expected (e.g. repeating field). Thanks
				to Jenni Syed of Cerner for providing a test case!
			</action>
			<action type="fix">
				Fix Web Testing UI to be able to handle STU3 servers which
				return CapabilityStatement instead of the previously used
				"Conformance" resource
			</action>
			<action type="fix">
				CLI example uploader couldn't find STU3 examples after CI server
				was moved to build.fhir.org
			</action>
			<action type="fix">
				Fix issue in JPA subscription module that prevented purging stale
				subscriptions when many were present on Postgres
			</action>
			<action type="fix" issue="532">
				Server interceptor methods were being called twice unnecessarily
				by the JPA server, and the DaoConfig interceptor registration 
				framework was not actually useful. Thanks to GitHub user
				@mattiuusitalo for reporting!
			</action>
			<action type="fix" issue="503">
				AuthorizationInterceptor on JPA server did not correctly
				apply rules on deleting resources in a specific compartment
				because the resource metadata was stripped by the JPA server
				before the interceptor could see it. Thanks to
				Eeva Turkka for reporting!
			</action>
			<action type="fix" issue="519">
				JPA server exported CapabilityStatement includes 
				double entries for the _id parameter and uses the
				wrong type (string instead of token). Thanks to 
				Robert Lichtenberger for reporting!
			</action>
			<action type="add" issue="504">
				Custom resource types which extend Binary must not
				have declared extensions since this is invalid in 
				FHIR (and HAPI would just ignore them anyhow). Thanks 
				to Thomas S Berg for reporting!
			</action>
			<action type="add">
				Standard HAPI zip/tar distributions did not include the project
				sources and JavaDoc JARs. Thanks to Keith Boone for pointing
				this out!
			</action>
			<action type="fix">
				Server AuthorizationInterceptor always rejects history operation 
				at the type level even if rules should allow it.
			</action>
			<action type="fix">
				JPA server terminology service was not correctly validating or expanding codes 
				in SNOMED CT or LOINC code systems. Thanks to David Hay for reporting!
			</action>
			<action type="fix" issue="539">
				Attempting to search for an invalid resource type (e.g. GET base/FooResource) should 
				return an HTTP 404 and not a 400, per the HTTP spec. Thanks to 
				GitHub user @CarthageKing for the pull request!
			</action>
			<action type="fix" issue="544">
				When parsing a Bundle containing placeholder fullUrls and references
				(e.g. "urn:uuid:0000-0000") the resource reference targets did not get
				populated with the given resources. Note that as a part of this
				change, <![CDATA[<code>IdType</code> and <code>IdDt</code>]]> have been modified
				so that when parsing a placeholder ID, the complete placeholder including the
				"urn:uuid:" or "urn:oid:" prefix will be placed into the ID part. Previously,
				the prefix was treated as the base URL, which led to strange behaviour
				like the placeholder being treated as a real IDs. Thanks to GitHub
				user @jodue for reporting!
			</action>
			<action type="add">
				Declared extensions with multiple type() options listed in the @Child
				annotation caused a crash on startup. Now this is supported.
			</action>
			<action type="add">
				STU3 XHTML parser for narrative choked if the narrative contained
				an <![CDATA[<code>&amp;rsquot;</code>]]> entity string.
			</action>
			<action type="fix" issue="538">
				When parsing a quantity parameter on the server with a 
				value and units but no system (e.g. 
				<![CDATA[<code>GET [base]/Observation?value=5.4||mg</code>]]>)
				the unit was incorrectly treated as the system. Thanks to
				@CarthageKing for the pull request!
			</action>
			<action type="533">
				Correct a typo in the JPA ValueSet ResourceProvider which prevented
				successful operation under Spring 4.3. Thanks to 
				Robbert van Waveren for the pull request!
			</action>
			<action type="remove">
				Deprecate the method
				<![CDATA[<code>ICompositeElement#getAllPopulatedChildElementsOfType(Class)</code>]]>
				as it is no longer used by HAPI and is just an annoying step
				in creating custom structures. Thanks to Allan Bro Hansen
				for pointing this out.
			</action>
			<action type="fix" issue="547">
				CapturingInterceptor did not buffer the response meaning
				that in many circumstances it did not actually capture
				the response. Thanks to Jenny Syed of Cerner for
				the pull request and contribution!
			</action>
		</release>
		<release version="2.1" date="2016-11-11">
			<action type="add">
				STU3 structure definitions have been updated to the 
				STU3 latest definitions (1.7.0 - SVN 10129). In 
				particular, this version supports the new CapabilityStatement
				resource which replaces the previous Conformance
				resource (in order to reduce upgrade pain, both resource
				types are included in this version of HAPI)
			</action>
			<action type="add">
				Bump the version of a few dependencies to the
				latest versions (dependent HAPI modules listed in brackets):
				<![CDATA[
					<ul>
						<li>spring-data-orm (JPA): 1.10.2 -&gt; 1.10.4</li>
					</ul>
				]]>
			</action>
			<action type="fix">
				Fix a fairly significant issue in JPA Server when using the <![CDATA[<code>DatabaseBackedPagingProvider</code>]]>: When paging over the results
				of a search / $everything operation, under certain circumstances resources may be missing from the last page of results
				that is returned. Thanks to David Hay for reporting!
			</action>
			<action type="add">
				Client, Server, and JPA server now support experimental support
				for 
				<![CDATA[HTTP PATCH]]>
				using the XML Patch and JSON Patch syntax as explored during the
				September 2016 Baltimore Connectathon. See 
				<![CDATA[<a href="http://wiki.hl7.org/index.php?title=201609_PATCH_Connectathon_Track_Proposal">this wiki page</a>]]>
				for a description of the syntax. 
				<![CDATA[<br/>]]>
				Thanks to Pater Girard for all of his help during the connectathon
				in implementing this feature!
			</action>
			<action type="add">
				Android library now uses OkHttp client by default instead
				of Apache HttpClient. This should lead to much simpler
				support for Android in the future.
			</action>
			<action type="add">
				Both client and server now use the new STU3 mime types by default
				if running in STU3 mode (in other words, using an STU3 
				FhirContext).
			</action>
			<action type="fix">
				In server, when returning a list of resources, the server sometimes failed to add
				<![CDATA[<code>_include</code>]]> resources to the response bundle if they were
				referred to by a contained reosurce. Thanks to Neal Acharya for reporting!				
			</action>
			<action type="fix">
				Fix regression in web testing UI where "prev" and "next" buttons don't work
				when showing a result bundle
			</action>
			<action type="fix">
				JPA server should not attempt to resolve built-in FHIR StructureDefinitions from the 
				database (this causes a significant performance hit when validating)
			</action>
			<action type="fix">
				BanUnsupportedHttpMethodsInterceptor was erroring out when a client
				attempts HTTP HEAD requests
			</action>
			<action type="fix">
				Conditional URLs in JPA server (e.g. for delete or update) did not support the
				<![CDATA[<code>_has</code>]]> parameter
			</action>
			<action type="add" issue="440">
				Remove Maven dependency on Saxon library, as it is not actually used. Thanks
				to Lem Edmondson for the suggestion!
			</action>
			<action type="fix" issue="444">
				Times before 1970 with fractional milliseconds were parsed incorrectly. Thanks
				to GitHub user @CarthageKing for reporting!
			</action>
			<action type="fix" issue="448">
				Prevent crash in parser when parsing resource
				with multiple profile declarations when
				default type for profile is used. Thanks to
				Filip Domazet for the pull request!
			</action>
			<action type="fix" issue="445">
				STU3 servers were adding the old MimeType
				strings to the 
				<![CDATA[<code>Conformance.format</code>]]>
				part of the generated server conformance
				statement
			</action>
			<action type="fix" issue="446">
				When performing an update using the client on a resource that
				contains other resources (e.g. Bundle update), all child resources in the
				parent bundle were incorrectly given the ID of the parent. Thanks
				to Filip Domazet for reporting!
			</action>
			<action type="add">
				STU clients now use an Accept header which 
				indicates support for both the old MimeTypes
				(e.g. <![CDATA[<code>application/xml+fhir</code>]]>)
				and the new MimeTypes
				(e.g. <![CDATA[<code>application/fhir+xml</code>]]>)
			</action>
			<action type="fix">
				JPA server now sends correct 
				<![CDATA[<code>HTTP 409 Version Conflict</code>]]> 
				when a 
				DELETE fails because of constraint issues, instead of
				<![CDATA[<code>HTTP 400 Invalid Request</code>]]> 				
			</action>
			<action type="fix">
				Server history operation did not populate the Bundle.entry.request.url
				field, which is required in order for the bundle to pass validation.
				Thanks to Richard Ettema for spotting this!  
			</action>
			<action type="add">
				Add a new method to the server interceptor framework which will be
				called after all other processing is complete (useful for performance
				tracking). The server LoggingInterceptor has been switched to using this
				method which means that log lines will be created when processing is finished,
				instead of when it started.
			</action>
			<action type="fix">
				STU3 clients were not sending the new mimetype values in the
				<![CDATA[<code>Content-Type</code>]]> header. Thanks to
				Claude Nanjo for pointing this out!
			</action>
			<action type="fix">
				JAX-RS server was not able to handle the new mime types defined
				in STU3
			</action>
			<action type="fix">
				JPA server did not handle custom types when being called
				programatically (I.e. not through HTTP interface). Thanks to
				Anthony Mei for pointing this out!
			</action>
			<action type="fix">
				CLI was not correctly able to upload DSTU2 examples to any server
			</action>
			<action type="fix">
				STU3 validator has been upgrated to include fixes made since the
				1.6.0 ballot
			</action>
			<action type="fix">
				Prevent JPA server from creating a bunch of
				FhirContext objects for versions of FHIR that
				aren't actually being used
			</action>
			<action type="fix" issue="443">
				XhtmlNode.equalsDeep() contained a bug which caused resources
				containing a narrative to always return
				<![CDATA[<code>false</code>]]> for STU3 
				<![CDATA[<code>Resource#equalsDeep()</code>]]>. Thanks to 
				GitHub user @XcrigX for reporting!
			</action>
			<action type="fix" issue="441">
				JPA server did not correctly process searches for chained parameters
				where the chain passed across a field that was a choice between a
				reference and a non-reference type (e.g. 
				<![CDATA[<code>MedicationAdministration.medication[x]</code>]]>. 
				Thanks to GitHub user @Crudelus for reporting!
			</action>
			<action type="fix" issue="414">
				Handle parsing an extension without a URL more gracefully. In HAPI FHIR 2.0 this caused
				a NullPointerException to be thrown. Now it will trigger a warning, or throw a 
				DataFormatException if the StrictErrorHandler is configured on the parser.
			</action>
			<action type="fix">
				Calling a HAPI server URL with a chain on a parameter that shouldn't accept
				chains (e.g.
				<![CDATA[<code>GET [base]/Patient?name.foo=smith</code>]]>)
				did not return an error and instead just ignored the chained part
				and treated the parameter as though it did not have the chain. This
				led to confusing and potentially unsafe behaviour. This has been
				corrected to return an error to the client. Thanks to
				Kevin Tallevi for finding this!
			</action>
			<action type="fix" issue="411">
				Fix #411 - Searching by <![CDATA[<code>POST [base]/_search</code>]]> with urlencoded parameters doesn't work correctly if
				interceptors are accessing the parameters and there is are also
				parameters on the URL. Thanks to Jim Steel for reporting!
			</action>
			<action type="add">
				Fluent client can now return types other than Parameters
				when invoking operations.
			</action>
			<action type="fix">
				JPA server shouldn't report a totalCount in Bundle of "-1" when
				there are no results
			</action>
			<action type="fix" issue="454">
				JPA server was not correctly normalizing strings with non-latin characters
				(e.g. Chinese chars). Thanks to GitHub user @YinAqu for reporting and providing
				some great analysis of the issue! 
			</action>
			<action type="add">
				Add a new method to ReferenceClientParam which allows you to
				pass in a number of IDs by a collection of Strings. Thanks to
				Thomas Andersen for the pul request!
			</action>
			<action type="fix" issue="327">
				When encoding a resource in JSON where the resource has
				an extension with a value where the value is a reference to a 
				contained resource, the reference value (e.g. "#1") did not
				get serialized. Thanks to GitHub user @fw060 for reporting!
			</action>
			<action type="fix" issue="464">
				ResponseHighlighterInterceptor now pretty-prints responses
				by default unless the user has explicitly requested
				a non-pretty-printed response (ie.
				using <![CDATA[<code>?_pretty=false</code>]]>. Thanks to 
				Allan Brohansen and Jens Villadsen for the suggestion!
			</action>
			<action type="add" issue="469">
				Add a new JSON library abstraction layer to the JSON parser.
				This contribution shouldn't have any end-user impact but does
				make it easier to use the JSON parser to generate custom structures
				for other purposes, and should allow us to support RDF more
				easily at some point. Thanks to Bill Denton for the pull
				request and the contribution!
			</action>
			<action type="add" issue="455">
				DSTU1 Bundle encoder did not include the Bundle entry author in
				the generated bundle. Thanks to Hannes Venter for the pull
				request and contribution!
			</action>
			<action type="fix">
				Remove unused field (myIsContained) from ResourceTable
				in JPA server.
			</action>
			<action type="add">
				AuthorizationInterceptor is now a bit more aggressive
				at blocking read operations, stopping them on the
				way in if there is no way they will be accepted
				to the resource check on the way out. In addition
				it can now be configured to allow/deny operation
				invocations at the instance level on any
				instance of a given type
			</action>
			<action type="fix" issue="472">
				STU3 servers were incorrectly returning the 
				<![CDATA[<code>Content-Location</code>]]>
				header instead of the
				<![CDATA[<code>Content</code>]]>
				header. The former has been removed from the 
				FHIR specification in STU3, but the 
				latter got removed in HAPI's code base.
				Thanks to Jim Steel for reporting!
			</action>
			<action type="fix">
				Correct several documentation issues. Thanks to Vadim Peretokin
				for the pull requests!
			</action>
			<action type="add">
				Remove an unneccesary database flush
				from JPA persistence operations
			</action>
			<action type="add" issue="470">
				Add method to fluent client to allow OR search across several
				profiles. Thanks to Thomas Andersen for the pull request!
			</action>
		</release>
		<release version="2.0" date="2016-08-30">
			<action type="fix">
				JSON parsing in HAPI FHIR has been switched from using JSR353 (javax.json) to
				using Google Gson. For this reason we are bumping the major release number to
				2.0. Theoretically this should not affect projects in any major way, but Gson
				does have subtle differences. Two differences which popped up a fair bit in
				our own testing:
				<![CDATA[
				<ul>
					<ul>
						A space is placed after the : in keys, e.g. what was previously
						encoded as <code>"resourceType":"Patient"</code> is now encoded
						as <code>"resourceType": "Patient"</code> (this broke a number of
						our unit tests with hardcoded resource definitions)
					</ul>
					<ul>
						Trailing content after a valid json resource is rejected by
						Gson (it was ignored by the Glassfish parser we were previously
						using even though it was invalid)
					</ul>
				</ul>
				]]>
			</action>
			<action type="add">
				STU3 structure definitions have been updated to the 
				STU3 ballot candidate versions (1.6.0 - SVN 9663)
			</action>
			<action type="add">
				Both client and server now support the new Content Types decided in
				<![CDATA[<a href="http://gforge.hl7.org/gf/project/fhir/tracker/?action=TrackerItemEdit&tracker_id=677&tracker_item_id=10199">FHIR #10199</a>]]>.
				<![CDATA[<br/><br/>]]>
				This means that the server now supports 
				<![CDATA[<code>application/fhir+xml</code> and <code>application/fhir+json</code>]]>
				in addition to the older style
				<![CDATA[<code>application/xml+fhir</code> and <code>application/json+fhir</code>]]>.
				In order to facilitate migration by implementors, the old style remains the default
				for now, but the server will respond using the new style if the request contains it. The
				client now uses an <![CDATA[<code>Accept</code>]]> header value which requests both 
				styles with a preference given to the new style when running in DSTU3 mode.
				<![CDATA[<br/><br/>]]>
				As a part of this change, the server has also been enhanced so that if a request
				contains a Content-Type header but no Accept header, the response will prefer the
				encoding specified by the Content-Type header.
			</action>
			<action type="add">
				Bump the version of a few dependencies to the
				latest versions (dependent HAPI modules listed in brackets):
				<![CDATA[
					<ul>
						<li>Logback (used in sample projects): 1.1.5 -&gt; 1.1.7</li>
						<li>Phloc Commons (used by schematron validator): 4.4.4 -&gt; 4.4.5</li>
						<li>Commons-IO: 2.4 -&gt; 2.5</li>
						<li>Apache HTTPClient: 4.5.1 -&gt; 4.5.2</li>
						<li>Apache HTTPCore: 4.4.4 -&gt; 4.4.5</li>
						<li>Jersey (JAX-RS tests): 2.22.2 -&gt; 2.23.1</li>
						<li>Spring (JPA, Web Tester): 4.3.0 -&gt; 4.3.1</li>
						<!--<li>Hibernate ORM (JPA): 5.1.0 -&gt; 5.2.1</li>-->
						<li>Hibernate Search (JPA): 5.5.2 -&gt; 5.5.4</li>
						<li>Thymeleaf (Narrative Generator / Web Tester): 2.1.4 -&gt;3.0.1</li> 
					</ul>
				]]>
			</action>
	
			<action type="fix">
				Fix issue in DSTU1 Bundle parsing where unexpected elements in the bundle resulted in a failure
				to parse.
			</action>
			<action type="fix">
				DSTU2 QuestionnaireResponse validator failed with an exception if the
				QuestionnaireResponse contained certain groups with no content
			</action>
			<action type="add" issue="150">
				Fluent client should ignore parameter values which are null instead of including
				them as <![CDATA[<code>?foo=null</code>]]>
			</action>
			<action type="fix">
				When using <![CDATA[<code>_elements</code>]]> parameter on server, the server was not
				automatically adding the <![CDATA[<code>SUBSETTED</code>]]> tag as it should
			</action>
			<action type="fix">
				JPA server should now automatically detect
				if Hibernate Search (Lucene) is configured to be
				disabled and will not attempt to use it. This
				prevents a crash for some operations.
			</action>
			<action type="add">
				A new server interceptor "BanUnsupprtedHttpMethodsInterceptor" has been added
				which causes the server to return an HTTP 405 if an unsupported HTTP
				verb is received from the client
			</action>
			<action type="fix" issue="404">
				Fix an issue where resource IDs were not correctly set when using
				DSTU2 HL7org structures with the JAX-RS module. Thanks to Carlo Mion
				for the pull request!
			</action>
			<action type="fix">
				hapi-fhir-testpage-overlay project contained an unneccesary 
				dependency on hapi-fhir-jpaserver-base module, which resulted in 
				projects using the overlay having a large number of unnneded
				JARs included
			</action>
			<action type="add" issue="403">
				It is not possible to configure both the parser and the context to
				preserve versions in resource references (default behaviour is to 
				strip versions from references). Thanks to GitHub user @cknaap
				for the suggestion!
			</action>
			<action type="fix" issue="409">
				<![CDATA[<code>Tag#setCode(String)</code>]]> did not actually set the code it was supposed to
				set. Thanks to Tim Tschampel for reporting!
			</action>
			<action type="fix" issue="401">
				JPA server's <![CDATA[<code>/Bundle</code>]]> endpoint cleared 
				the <![CDATA[<code>Bundle.entry.fullUrl</code>]]> field on stored
				bundles, resulting in invalid content being saved. Thanks to Mirjam
				Baltus for reporting!
			</action>
			<action type="fix">
				JPA server now returns HTTP 200 instead of HTTP 404 for
				conditional deletes which did not find any matches,
				per FHIR-I decision.
			</action>
			<action type="fix">
				Client that declares explicitly that it is searching/reading/etc for
				a custom type did not automatically parse into that type.
			</action>
			<action type="add" issue="406">
				Allow servers to specify the authentication realm of their choosing when 
				throwing an AuthenticationException. Thanks to GitHub user @allanbrohansen
				for the suggestion!
			</action>
			<action type="add" issue="416">
				Add a new client implementation which uses the 
				<![CDATA[<a href="http://square.github.io/okhttp/">OkHttp</a>]]>
				library as the HTTP client implementation (instead of Apache HttpClient).
				This is particularly useful for Android (where HttpClient is a pain) but
				could also be useful in other places too.
				Thanks to Matt Clarke of Orion Health for the contribution!
			</action>
			<action type="fix">
				Fix a regression when parsing resources that have contained
				resources, where the reference in the outer resource  which 
				links to the contained resource sometimes did does not get
				populated with the actual target resource instance. Thanks to
				Neal Acharya for reporting!
			</action>
			<action type="add">
				hapi-fhir-cli upload-terminology command now has an argument
				"-b FOO" that lets you add an authorization header in the form
				<![CDATA[<code>Authorization: Bearer FOO</code>]]>
			</action>
			<action type="fix" issue="423">
				Parser failed to successfully encode a custom resource
				if it contained custom fields that also used custom
				types. Thanks to GitHub user @sjanic for reporting!
			</action>
			<action type="add">
				Inprove handling of _text and _content searches in JPA server to do better
				matching on partial strings
			</action>
			<action type="add">
				Servers in STU3 mode will now ignore any ID or VersionID found in the
				resource body provided by the client when processing FHIR
				<![CDATA[<code>update</code>]]> operations. This change has been made
				because the FHIR specification now requires servers to ignore
				these values. Note that as a result of this change, resources passed
				to <![CDATA[<code>@Update</code>]]> methods will always have 
				<![CDATA[<code>null</code>]]> ID
			</action>
			<action type="add">
				Add new methods to 
				<![CDATA[<code>AuthorizationInterceptor</code>]]>
				which allow user code to declare support for conditional
				create, update, and delete. 
			</action>
			<action type="fix">
				When encoding a resource with a reference to another resource
				that has a placeholder ID (e.g. urn:uuid:foo), the urn prefix
				was incorrectly stripped from the reference.
			</action>
			<action type="fix">
				Servers for STU3 (or newer) will no longer include a 
				<![CDATA[<code>Location:</code>]]> header on responses for 
				<![CDATA[<code>read</code>]]> operations. This header was
				required in earlier versions of FHIR but has been removed
				from the specification.
			</action>
			<action type="fix" issue="428">
				Fix NullPointerException when encoding an extension containing CodeableConcept
				with log level set to TRACE. Thanks to Bill Denton for the report!
			</action>
			<action type="add">
				Add two new methods to the parser error handler that let users trap
				invalid contained resources with no ID, as well as references to contained
				resource that do not exist.
			</action>
			<action type="add">
				Improve performance when parsing resources containing contained resources
				by eliminating a step where references were woven twice
			</action>
			<action type="fix" issue="426">
				Parser failed to parse resources containing an extension with a value type of
				"id". Thanks to Raphael Mäder for reporting!  
			</action>
			<action type="fix">
				When committing a transaction in JPA server
				where the transaction contained placeholder IDs
				for references between bundles, the placeholder
				IDs were not substituted with viewing
				resources using the _history operation
			</action>
			<action type="add">
				HAPI root pom shouldn't include animal-sniffer plugin,
				since that causes any projects which extend this to 
				be held to Java 6 compliance.
			</action>
		</release>
		<release version="1.6" date="2016-07-07">
			<action type="fix">
				Performance has been improved for the initial FhirContext
				object creation by avoiding a lot of unnecessary reflection. HAPI FHIR
				1.5 had a regression compared to previous releases
				and this has been corrected, but other improvements have been
				made so that this release is faster than previous releases too.
				<![CDATA[<br/><br/>]]>
				In addition, a new "deferred scan" mode has been implemented for
				even faster initialization on slower environments (e.g. Android).
				See the <![CDATA[<a href="./doc_rest_client_http_config.html#performance">performance documentation</a>]]>
				for more information.
				<![CDATA[<br/><br/>]]>
				The following shows our benchmarks for context initialization across several
				versions of HAPI:
				<![CDATA[
					<ul>
						<li>Version 1.4: <b>560ms</b></li>
						<li>Version 1.5: <b>800ms</b></li>
						<li>Version 1.6: <b>340ms</b></li>
						<li>Version 1.6 (deferred mode): <b>240ms</b></li>
					</ul>
				]]>
			</action>
			<action type="add">
				Bump the version of a few dependencies to the
				latest versions (dependent HAPI modules listed in brackets):
				<![CDATA[
					<ul>
						<li>Spring (JPA, Web Tester): 4.2.5 -&gt; 4.3.0</li>
						<li>Spring-Data (JPA): 1.9.2 -&gt; 1.10.1</li>
						<!--<li>Hibernate ORM (JPA): 5.1.0 -&gt; 5.2.0</li>-->
						<li>Hibernate Search (JPA): 5.5.2 -&gt; 5.5.3</li>
						<li>Jetty (CLI): 9.3.9 -&gt; 9.3.10</li>
					</ul>
				]]>
			</action>
			<action type="remove">
				Remove some clases that were deprecated over a year ago and have
				suitable replacements:
				<![CDATA[
					<ul>
						<li>QualifiedDateParam has been removed, but DateParam may be used instead</li>
						<li>PathSpecification has been removedm but Include may be used instead</li>
					</ul>
				]]>
			</action>
			<action type="fix" issue="345">
				ResponseValidatingInterceptor threw an InternalErrorException (HTTP 500) for operations
				that do not return any content (e.g. delete). Thanks to Mohammad Jafari for reporting!
			</action>
			<action type="fix" issue="342">
				REST server now throws an HTTP 400 instead of an HTTP 500 if an operation which takes
				a FHIR resource in the request body (e.g. create, update) contains invalid content that
				the parser is unable to parse. Thanks to Jim Steel for the suggestion!				
			</action>
			<action type="add">
				Deprecate fluent client search operations without an explicit declaration of the
				bundle type being used. This also means that in a client 
				<![CDATA[<code>.search()</code>]]>
				operation, the
				<![CDATA[<code>.returnBundle(Bundle.class)</code>]]>
				needs to be the last statement before
				<![CDATA[<code>.execute()</code>]]>
			</action>
			<action type="add" issue="346">
				Server now respects the parameter <![CDATA[<code>_format=application/xml+fhir"</code>]]>
				which is technically invalid since the + should be escaped, but is likely to be used. Also,
				a parameter of <![CDATA[<code>_format=html</code>]]> can now be used, which 
				forces SyntaxHighlightingInterceptor to use HTML even
				if the headers wouldn't otherwise trigger it.
				Thanks to Jim Steel for reporting!
			</action>
			<action type="fix">
				Improve performance when parsing large bundles by fixing a loop over all of the
				entries inthe bundle to stitch together cross-references, which was happening once
				per entry instead of once overall. Thanks to Erick on the HAPI FHIR Google Group for
				noticing that this was an issue!
			</action>
			<action type="remove">
				JSON parser no longer allows the resource ID to be specified in an element called "_id"
				(the correct one is "id"). Previously _id was allowed because some early FHIR examples
				used that form, but this was never actually valid so it is now being removed.
			</action>
			<action type="add">
				JPA server now allows "forced IDs" (ids containing non-numeric, client assigned IDs)
				to use the same logical ID part on different resource types. E.g. A server may now have
				both Patient/foo and Obervation/foo on the same server.<![CDATA[<br/><br/>]]>
				Note that existing databases will need to modify index "IDX_FORCEDID" as
				it is no longer unique, and perform a reindexing pass.
			</action>
			<action type="fix" issue="350">
				When serializing/encoding custom types which replace exsting choice fields by
				fixing the choice to a single type, the parser would forget that the
				field was a choice and would use the wrong name (e.g. "abatement" instead of
				"abatementDateType"). Thanks to Yaroslav Kovbas for reporting and
				providing a unit test! 
			</action>
			<action type="fix">
				JPA server transactions sometimes created an incorrect resource reference
				if a resource being saved contained references that had a display value but
				not an actual reference. Thanks to David Hay for reporting!
			</action>
			<action type="add" issue="352">
				When performing a REST Client create or update with
				<![CDATA[<code>Prefer: return=representation</code>]]> set,
				if the server does not honour the Prefer header, the client
				will automatically fetch the resource before returning. Thanks
				to Ewout Kramer for the idea!  
			</action>
			<action type="add" issue="354">
				DSTU3 structures now have 
				<![CDATA[<code>setFoo(List)</code>]]>
				and 
				<![CDATA[<code>setGetFooFirstRep()</code>]]>
				methods, bringing them back to parity with the HAPI
				DSTU2 structures. Thanks to Rahul Somasunderam and
				Claude Nanjo for the suggestions! 
			</action>
			<action type="add">
				JPA server has now been refactored to use the
				new FluentPath search parameter definitions
				for DSTU3 resources.
			</action>
			<action type="add">
				RequestValidatingInterceptor and ResponseValidatingInterceptor
				both have new method <![CDATA[<code>setIgnoreValidatorExceptions</code>]]>
				which causes validator exceptions to be ignored, rather than causing
				processing to be aborted.
			</action>
			<action type="add">
				LoggingInterceptor on server has a new parameter 
				<![CDATA[<code>${requestBodyFhir}</code>]]> which logs the entire request body.
			</action>
			<action type="add" issue="355">
				JAX-RS server module now supports DSTU3 resources (previously it only supported DSTU2). Thanks
				to Phillip Warner for implementing this, and providing a pull request!
			</action>
			<action type="fix" issue="356">
				Generated conformance statements for DSTU3 servers did not properly reference their
				OperationDefinitions. Thanks
				to Phillip Warner for implementing this, and providing a pull request!
			</action>
			<action type="fix" issue="359">
				Properly handle null arrays when parsing JSON resources. Thanks to Subhro for
				fixing this and providing a pull request!
			</action>
			<action type="fix">
				STU3 validator failed to validate codes where the
				code was a child code within the code system that contained it
				(i.e. not a top level code). Thanks to Jon
				Zammit for reporting!
			</action>
			<action type="fix" issue="361">
				Restore the setType method in the DSTU1 Bundle
				class, as it was accidentally commented out. Thanks
				to GitHub user @Virdulys for the pull request!
			</action>
			<action type="add">
				JPA server now supports composite search parameters
				where the type of the composite parameter is
				a quantity (e.g. Observation:component-code-component-value-quantity)
			</action>
			<action type="remove">
				Remove the Remittance resource from DSTU2
				structures, as it is not a real resource and
				was causing issues with interoperability
				with the .NET client.
			</action>
			<action type="fix">
				CLI tool cache feature (-c) for upload-example task sometimes failed
				to write cache file and exited with an exception.
			</action>
			<action type="fix">
				Fix error message in web testing UI when loading pages in a search
				result for STU3 endpoints.
			</action>
			<action type="fix">
				When encoding JSON resource, the parser will now always
				ensure that XHTML narrative content has an 
				XHTML namespace declaration on the first
				DIV tag. This was preventing validation for
				some resources using the official validator
				rules.
			</action>
			<action type="fix">
				Server failed to invoke operations when the name
				was escaped (%24execute instead of $execute). 
				Thanks to Michael Lawley for reporting!
			</action>
			<action type="fix">
				JPA server transactions containing a bundle that has multiple entries
				trying to delete the same resource caused a 500 internal error
			</action>
			<action type="fix">
				JPA module failed to index search parameters that mapped to a Timing datatype,
				e.g. CarePlan:activitydate
			</action>
			<action type="add">
				Add a new option to the CLI run-server command called <![CDATA[<code>--lowmem</code>]]>.
				This option disables some features (e.g. fulltext search) in order to allow the
				server to start in memory-constrained environments (e.g Raspberry Pi)
			</action>
			<action type="add">
				When updating a resource via an update operation on the server, if the ID of the
				resource is not present in the resource body but is present on the URL, this will
				now be treated as a warning instead of as a failure in order to be a bit more
				tolerant of errors. If the ID is present in the body but does not agree with the 
				ID in the URL this remains an error.
			</action>
			<action type="fix">
				Server / JPA server date range search params (e.g. Encounter:date) now treat
				a single date with no comparator (or the eq comparator) as requiring that the
				value be completely contained by the range specified. Thanks to Chris Moesel
				for the suggestion.
			</action>
			<action type="fix">
				In server, if a parameter was annotated with the <![CDATA[@Count]]> annotation, the
				count would not appear in the self/prev/next links and would not actually be applied
				to the search results by the server. Thanks to Jim Steele for letting us know!
			</action>
			<action type="fix">
				Conditional update on server failed to process if the conditional URL did not have any
				search parameters that did not start with an underscore. E.g. "Patient?_id=1" failed
				even though this is a valid conditional reference.
			</action>
			<action type="add" issue="363">
				JPA server can now be configured to allow external references (i.e. references that
				point to resources on other servers). See 
				<![CDATA[<a href="./doc_jpa.html">JPA Documentation</a>]]> for information on
				how to use this. Thanks to Naminder Soorma for the suggestion! 
			</action>
			<action type="fix" issue="366">
				When posting a resource to a server that contains an invalid value in a boolean field
				(e.g. Patient with an active value of "1") the server should return an HTTP 400, not
				an HTTP 500. Thanks to Jim Steel for reporting!
			</action>
			<action type="fix" issue="364">
				Enable parsers to parse and serialize custom resources that contain custom datatypes.
				An example has been added which shows how to do this
				<![CDATA[<a href="./doc_custom_structures.html">here</a>]]>
			</action>
			<action type="fix">
				JSON parser was incorrectly encoding resource language attribute in JSON as an 
				array instead of a string. Thanks to David Hay for reporting! 
			</action>
			<action type="add" issue="367">
				Sébastien Rivière contributed an excellent pull request which adds a 
				number of enhancements to JAX-RS module:
				<![CDATA[
				<ul>
				<li>Enable the conditional update and delete</li>
				<li>Creation of a bundle provider, and support of the @Transaction</li>
				<li>Bug fix on the exceptions handling as some exceptions throw outside bean context were not intercept.</li>
				<li>Add the possibility to have the stacktrace in the jaxrsException</li>
				</ul>
				]]>
			</action>
			<action type="fix" issue="369">
				FhirTerser.cloneInto method failed to clone correctly if the source 
				had any extensions. Thanks to GitHub user @Virdulys for submitting and
				providing a test case!
			</action>
			<action type="add">
				Update DSTU2 InstanceValidator to latest version from upstream 
			</action>
			<action type="fix">
				Web Testing UI was not able to correctly post an STU3 transaction
			</action>
			<action type="fix">
				DateTime parser incorrectly parsed times where more than 3 digits of
				precision were provided on the seconds after the decimal point
			</action>
			<action type="add">
				Improve error messages when the $validate operation is called but no resource
				is actually supplied to validate
			</action>
			<action type="remove">
				DSTU2+ servers no longer return the Category header, as this has been
				removed from the FHIR specification (and tags are now available in the
				resource body so the header was duplication/wasted bandwidth)
			</action>
			<action type="fix" issue="374">
				Create and Update operations in server did not
				include ETag or Last-Modified headers even though
				the spec says they should. Thanks to Jim Steel for
				reporting!
			</action>
			<action type="fix" issue="371">
				Update STU3 client and server to use the new sort parameter style (param1,-param2,param). Thanks to GitHub user @euz1e4r for
				reporting!
			</action>
			<action type="fix">
				QuantityClientParam#withUnit(String) put the unit into the system part of the
				parameter value
			</action>
			<action type="fix">
				Fluent client searches with date parameters were not correctly using
				new prefix style (e.g. gt) instead of old one (e.g. &gt;) 
			</action>
			<action type="fix" issue="370">
				Some built-in v3 code systems for STU3 resources were missing
				certain codes, which caused false failures when validating
				resources. Thanks to GitHub user @Xoude for reporting!
			</action>
			<action type="fix" issue="365">
				Some methods on DSTU2 model structures have JavaDocs that
				incorrectly claim that the method will not return null when
				in fact it can. Thanks to Rick Riemer for reporting!
			</action>
			<action type="add">
				ResponseHighlightingInterceptor has been modified based on consensus
				on Zulip with Grahame that requests that have a parameter of
				<![CDATA[<code>_format=json</code>]]> or
				<![CDATA[<code>_format=xml</code>]]> will output raw FHIR content
				instead of HTML highlighting the content as they previously did. 
				HTML content can now be forced via the (previously existing)
				<![CDATA[<code>_format=html</code>]]> or via the two newly added
				values
				<![CDATA[<code>_format=html/json</code>]]> and
				<![CDATA[<code>_format=html/xml</code>]]>. Because of this
				change, the custom
				<![CDATA[<code>_raw=true</code>]]> mode has been deprecated and
				will be removed at some point.
			</action>
			<action type="fix" issue="267">
				Operation definitions (e.g. for $everything operation) in the generated
				server conformance statement should not include the $ prefix in the operation
				name or code. Thanks to Dion McMurtrie for reporting!
			</action>
			<action type="fix" issue="378">
				Server generated OperationDefinition resources did not validate
				due to some missing elements (kind, status, etc.).
				Thanks to
				Michael Lawley for reporting!
			</action>
			<action type="fix" issue="379">
				Operations that are defined on multiple resource provider types with
				the same name (e.g. "$everything") are now automatically exposed by the server
				as separate OperationDefinition resources per resource type. Thanks to
				Michael Lawley for reporting!
			</action>
			<action type="fix" issue="380">
				OperationDefinition resources generated automatically by the server for operations
				that are defined within resource/plain providers incorrectly stated that
				the maximum cardinality was "*" for non-collection types with no explicit
				maximum stated, which is not the behaviour that the JavaDoc on the
				<![CDATA[@OperationParam]]> annotation describes. Thanks to Michael Lawley
				for reporting!
			</action>
			<action type="fix">
				Server parameters annotated with 
				<![CDATA[<code>@Since</code>]]>
				or
				<![CDATA[<code>@Count</code>]]>
				which are of a FHIR type such as IntegerDt or DateTimeType will
				now be set to null if the client's URL does not
				contain this parameter. Previously they would be populated
				with an empty instance of the FHIR type, which was inconsistent with
				the way other server parameters worked.
			</action>
			<action type="add">
				Server now supports the _at parameter (including multiple repetitions) 
				for history operation
			</action>
			<!--
			This one actually doesn't seem possible without using a deprecated servlet API
			<action type="fix">
				When throwing UnclassifiedServerException in server methods, the HTTP response
				status line contained the response code specified in the exception, but not the
				response message
			</action>
			-->
			<action type="add">
				AuthorizationInterceptor can now allow or deny requests to extended
				operations (e.g. $everything)
			</action>
			<action type="fix">
				DecimalType used BigDecimal constructor instead of valueOf method to
				create a BigDecimal from a double, resulting in weird floating point
				conversions. Thanks to Craig McClendon for reporting!
			</action>
			<action type="fix" issue="394">
				Remove the depdendency on a method from commons-lang3 3.3 which was
				causing issues on some Android phones which come with an older version
				of this library bundled. Thanks to Paolo Perliti for reporting!
			</action>
			<action type="fix">
				Parser is now better able to handle encoding fields which have been
				populated with a class that extends the expected class
			</action>
			<action type="fix">
				When declaring a child with 
				<![CDATA[<code>order=Child.REPLACE_PARENT</code>]]>
				the serialized form still put the element at the
				end of the resource instead of in the correct
				order
			</action>
			<action type="fix">
				Fix STU3 JPA resource providers to allow validate operation 
				at instance level
			</action>
		</release>
		<release version="1.5" date="2016-04-20">
			<action type="fix" issue="339">
				Security Fix: XML parser was vulnerable to XXE (XML External Entity) 
				processing, which could result in local files on disk being disclosed.
				See <![CDATA[<a href="https://www.owasp.org/index.php/XML_External_Entity_(XXE)_Processing">this page</a>]]>
				for more information.
				Thanks to Jim Steel for reporting!
			</action>
			<action type="add">
				Bump the version of a few dependencies to the
				latest versions (dependent HAPI modules listed in brackets):
				<![CDATA[
					<ul>
						<li>Hibernate (JPA, Web Tester): 5.0.7 -&gt; 5.1.0</li>
						<li>Spring (JPA, Web Tester): 4.2.4 -&gt; 4.2.5</li>
						<li>SLF4j (All): 1.7.14 -&gt; 1.7.21</li>
					</ul>
				]]>
			</action>
			<action type="add">
				Support comments when parsing and encoding both JSON and XML. Comments are retrieved
				and added to the newly created methods 
				IBase#getFormatCommentsPre() and
				IBase#getFormatCommentsPost()
			</action>
			<action type="add" issue="293">
				Added options to the CLI upload-examples command which allow it to cache
				the downloaded content file, or use an arbitrary one. Thanks to Adam Carbone
				for the pull request!
			</action>
			<action type="fix">
				REST search parameters with a prefix/comparator had not been updated to use
				the DSTU2 style prefixes (gt2011-01-10) instead of the DSTU1 style prefixes
				(&gt;2011-01-01). The client has been updated so that it uses the new prefixes
				if the client has a DSTU2+ context. The server has been updated so that it now
				supports both styles.
				<![CDATA[<br/><br/>]]>
				As a part of this change, a new enum called
				<![CDATA[<a href="./apidocs/ca/uhn/fhir/rest/param/ParamPrefixEnum.html">ParamPrefixEnum</a>]]>
				has been introduced. This enum replaces the old 
				<![CDATA[<a href="./apidocs/ca/uhn/fhir/model/dstu/valueset/QuantityCompararatorEnum.html">QuantityCompararatorEnum</a>]]>
				which has a typo in its name and can not represent several new prefixes added since 
				DSTU1.
			</action>
			<action type="add">
				JPA server number and quantity search params now follow the rules for the
				use of precision in search terms outlined in the
				<![CDATA[<a href="https://www.hl7.org/fhir/search.html">search page</a>]]> of the
				FHIR specification. For example, previously a 1% tolerance was applied for
				all searches (10% for approximate search). Now, a tolerance which respects the
				precision of the search term is used (but still 10% for approximate search).
			</action>
			<action type="fix" issue="291">
				Fix a failure starting the REST server if a method returns an untyped List, which
				among other things prevented resource provider added to the server
				as CDI beans in a JBoss enviroment. Thanks to GitHub user fw060 (Fei) for
				reporting and figuring out exactly why this wasn't working!
			</action>
			<action type="add">
				JPA server now supports :above and :below qualifiers on URI search params
			</action>
			<action type="add">
				Add optional support (disabled by default for now) to JPA server to support
				inline references containing search URLs. These URLs will be resolved when
				a resource is being created/updated and replaced with the single matching
				resource. This is being used as a part of the May 2016 Connectathon for
				a testing scenario.
			</action>
			<action type="add">
				The server no longer adds a 
				<![CDATA[<code>WWW-Authenticate</code>]]>
				header to the response if any resource provider code throws an
				<![CDATA[<code>AuthenticationException</code>]]>. This header is 
				used for interactive authentication, which isn't generally 
				appropriate for FHIR. We added code to add this header a long time
				ago for testing purposes and it never got removed. Please let us
				know if you need the ability to add this header automatically. Thanks
				to Lars Kristian Roland for pointing this out.
			</action>
			<action type="fix">
				In the client, the create/update operations on a Binary resource 
				(which use the raw binary's content type as opposed to the FHIR
				content type) were not including any request headers (Content-Type, 
				User-Agent, etc.) Thanks to Peter Van Houte of Agfa Healthcare for
				reporting!
			</action>
			<action type="fix">
				Handling of Binary resources containing embedded FHIR resources for
				create/update/etc operations has been corrected per the FHIR rules
				outlined at
				<![CDATA[<a href="http://hl7.org/fhir/binary.html">Binary Resource</a>]]>
				in both the client and server. 
				<![CDATA[<br/><br/>]]>
				Essentially, if the Binary contains something
				that isn't FHIR (e.g. an image with an image content-type) the
				client will send the raw data with the image content type to the server. The
				server will place the content type and raw data into a Binary resource instance
				and pass those to the resource provider. This part was already correct previous
				to 1.5. 
				<![CDATA[<br/><br/>]]>
				On the other hand, if the Binary contains a FHIR content type, the Binary
				is now sent by the client to the server as a Binary resource with a FHIR content-type,
				and the embedded FHIR content is contained in the appropriate fields. The server
				will pass this &quot;outer&quot; Binary resource to the resource provider code. 
			</action>
			<action type="add">
				The RequestDetails and ActionRequestDetails objects which are passed to 
				server interceptor methods and may also be used as server provider method
				arguments now has a new method 
				<![CDATA[
				<code>Map&lt;String, String&gt; getUserData()</code>
				]]>
				which can be used to pass data and objects between interceptor methods to
				to providers. This can be useful, for instance, if an authorization
				interceptor wants to pass the logged in user's details to other parts
				of the server.
			</action>
			<action type="fix" issue="297">
				<![CDATA[When <code>IServerInterceptor#incomingRequestPreHandled()</code> is called 
				for a <code>@Validate</code> method, the resource was not populated in the
				<code>ActionRequestDetails</code> argument. Thanks to Ravi Kuchi for reporting!	
				]]>
			</action>
			<action type="fix" issue="298">
				<![CDATA[
					Request to server at <code>[baseUrl]/metadata</code> with an HTTP method
					other than GET (e.g. POST, PUT) should result in an HTTP 405. Thanks to 
					Michael Lawley for reporting! 
				]]>
			</action>
			<action type="fix" issue="302">
				Fix a server exception when trying to automatically add the profile tag
				to a resource which already has one or more profiles set. Thanks to
				Magnus Vinther for reporting!
			</action>
			<action type="fix" issue="296">
				QuantityParam parameters being used in the RESTful server were ignoring
				the 
				<![CDATA[<code>:missing</code>]]> 
				qualifier. Thanks to Alexander Takacs for reporting!
			</action>
			<action type="fix" issue="299">
				Annotation client failed with an exception if the response contained
				extensions on fields in the resonse Bundle (e.g. Bundle.entry.search).
				Thanks to GitHub user am202 for reporting! 
			</action>
			<action type="fix" issue="274">
				Primitive elements with no value but an extension were sometimes not
				encoded correctly in XML, and sometimes not parsed correctly in JSON.
				Thanks to Bill de Beaubien for reporting!
			</action>
			<action type="fix" issue="280">
				The Web Testing UI has long had an issue where if you click on a button which 
				navigates to a new page (e.g. search, read, etc) and then click the back button
				to return to the original page, the button you clicked remains disabled and can't
				be clicked again (on Firefox and Safari). This is now fixed. Unfortunately the fix means that the
				buttom will no longer show a "loading" spinner, but there doesn't seem to 
				be another way of fixing this. Thanks to Mark Scrimshire for reporting! 
			</action>
			<action type="fix">
				Extensions found while parsing an object that doesn't support extensions are now
				reported using the IParserErrorHandler framework in the same way that
				other similar errors are handled. This allows the parser to be more lenient
				when needed.
			</action>
			<action type="add" issue="304">
				Improve error message if incorrect type is placed in a list field in the data model. Java
				uses generics to prevent this at compile time, but if someone is in an environment without 
				generics this helps improve the error message at runtime. Thanks to Hugo Soares for
				suggesting.
			</action>
			<action type="fix" issue="308">
				Prevent an unneeded warning when parsing a resource containing
				a declared extension. Thanks to Matt Blanchette for reporting!
			</action>
			<action type="fix">
				Web Tester UI did not invoke VRead even if a version ID was specified. Thanks
				to Poseidon for reporting!
			</action>
			<action type="add">
				Per discussion on the FHIR implementer chat, the JPA server no
				longer includes _revinclude matches in the Bundle.total count, or the
				page size limit.
			</action>
			<action type="add">
				JPA server now persists search results to the database in a new table where they 
				can be temporaily preserved. This makes the JPA server much more scalable, since it
				no longer needs to store large lists of pages in memory between search invocations.
				<![CDATA[<br/><br/>]]>
				Old searches are deleted after an hour by default, but this can be changed
				via a setting in the DaoConfig.
			</action>
			<action type="add">
				JPA servers' resource version history mechanism 
				has been adjusted so that the history table
				keeps a record of all versions including the
				current version. This has the very helpful
				side effect that history no longer needs to be
				paged into memory as a complete set. Previously
				history had a hard limit of only being able to 
				page the most recent 20000 entries. Now it has
				no limit.
			</action>
			<action type="fix">
				JPA server returned the wrong Bundle.type value (COLLECTION, should be SEARCHSET)
				for $everything operation responses. Thanks to Sonali Somase for reporting!				
			</action>
			<action type="fix" issue="305">
				REST and JPA server should reject update requests where the resource body does not
				contain an ID, or contains an ID which does not match the URL. Previously these
				were accepted (the URL ID was trusted) which is incorrect according to the
				FHIR specification. Thanks to GitHub user ametke for reporting!
				<![CDATA[<br/><br/>]]>
				As a part of this change, server error messages were also improved for
				requests where the URL does not contain an ID but needs to (e.g. for
				an update) or contains an ID but shouldn't (e.g. for a create)				
			</action>
			<action type="fix">
				When fields of type BoundCodeDt (e.g. Patient.gender)
				are serialized and deserialized using Java's native
				object serialization, the enum binder was not
				serialized too. This meant that values for the
				field in the deserialized object could not be
				modified. Thanks to Thomas Andersen for reporting!
			</action>
			<action type="fix" issue="313">
				REST Server responded to HTTP OPTIONS requests with 
				any URI as being a request for the server's
				Conformance statement. This is incorrect, as only
				a request for <![CDATA[<code>OPTIONS [base url]</code>]]> should be treated as such. Thanks to Michael Lawley for reporting!
			</action>
			<action type="fix">
				REST annotation style client was not able to handle extended operations
				($foo) where the response from the server was a raw resource instead
				of a Parameters resource. Thanks to Andrew Michael Martin for reporting!
			</action>
			<action type="add">
				JPA server applies _lastUpdated filter inline with other searches wherever possible
				instead of applying this filter as a second query against the results of the 
				first query. This should improve performance when searching against large
				datasets.
			</action>
			<action type="add">
				Parsers have new method 
				<![CDATA[<code>setDontEncodeElements</code>]]>
				which can be used to force the parser to not encode certain elements
				in a resource when serializing. For example this can be used to omit
				sensitive data or skip the resource metadata.
			</action>
			<action type="add">
				JPA server database design has been adjusted
				so that different tables use different sequences
				to generate their indexes, resulting in more sequential
				resource IDs being assigned by the server
			</action>
			<action type="fix">
				Server now correctly serves up Binary resources
				using their native content type (instead of as a
				FHIR resource) if the request contains an accept
				header containing "application/xml" as some browsers
				do.
			</action>
			<action type="add">
				DSTU2 resources now have a 
				<![CDATA[<code>getMeta()</code>]]> method which returns a
				modifiable view of the resource metadata for convenience. This
				matches the equivalent method in the DSTU3 structures.
			</action>
			<action type="add" issue="315">
				Add a new method to FhirContext called
				<![CDATA[
				<code><a href="./apidocs/ca/uhn/fhir/context/FhirContext.html#setDefaultTypeForProfile-java.lang.String-java.lang.Class-">setDefaultTypeForProfile</a></code>
				]]>
				which can be used to specify that when recources are received which declare
				support for specific profiles, a specific custom structures should be used 
				instead of the default. For example, if you have created a custom Observation
				class for a specific profile, you could use this method to cause your custom
				type to be used by the parser for resources in a search bundle you receive.
				<![CDATA[
				<br/><br/>
				See the documentation page on
				<a href="./doc_extensions.html">Profiles and Extensions</a>
				for more information.
				]]>
			</action>
			<action type="fix" issue="315">
				Parsing/Encoding a custom resource type which extends a
				base type sometimes caused the FhirContext to treat all future
				parses of the same resource as using the custom type even when
				this was not wanted.
				<![CDATA[<br/><br/>]]>
				Custom structures may now be explicitly declared by profile
				using the
				<![CDATA[
				<code><a href="./apidocs/ca/uhn/fhir/context/FhirContext.html#setDefaultTypeForProfile-java.lang.String-java.lang.Class-">setDefaultTypeForProfile</a></code>
				]]>
				method.
				<![CDATA[<br/><br/>]]>
				This issue was discovered and fixed as a part of the implementation of issue #315.
			</action>
			<action type="add" issue="321">
				Set up the tinder plugin to work as an ant task
				as well as a Maven plugin, and to use external
				sources. Thanks to Bill Denton for the pull
				request!
			</action>
			<action type="fix">
				JPA server now allows searching by token
				parameter using a system only and no code,
				giving a search for any tokens which match
				the given token with any code. Previously the
				expected behaviour for this search 
				was not clear in the spec and HAPI had different
				behaviour from the other reference servers.
			</action>
			<action type="add">
				Introduce a JAX-RS client provider which can be used instead of the
				default Apache HTTP Client provider to provide low level HTTP
				services to HAPI's REST client. See
				<![CDATA[<a href="./doc_rest_client_alternate_provider.html">JAX-RS &amp; Alternate HTTP Client Providers</a>]]>
				for more information.
				<![CDATA[<br/><br/>]]>
				This is useful in cases where you have other non-FHIR REST clients
				using a JAX-RS provider and want to take advantage of the
				rest of the framework. 
				<![CDATA[<br/><br/>]]>
				Thanks to Peter Van Houte from Agfa for the amazing work!
			</action>
			<action type="fix" issue="312">
				Parser failed with a NPE while encoding resources if the
				resource contained a null extension. Thanks to 
				steve1medix for reporting!
			</action>
			<action type="fix" issue="320">
				In generated model classes (DSTU1/2) don't
				use BoundCodeDt and BoundCodeableConceptDt for
				coded fields which use example bindings. Thanks
				to GitHub user Ricq for reporting!
			</action>
			<action type="add">
				<![CDATA[
				Operations methods defined using 
				<code>@Operation</code> will now infer the maximum number of repetitions
				of their parameters by the type of the parameter. Previously if
				a default <code>max()</code> value was not specified in the
				<code>@OperationParam</code> annotation on a parameter, the maximum
				was assumed to be 1. Now, if a max value is not explicitly specified 
				and the type of the parameter is a basic type (e.g. <code>StringDt</code>) the
				max will be 1. If the parameter is a collection type (e.g. <code>List&lt;StringDt&gt;</code>)
				the max will be *
				]]>
			</action>
			<action type="add" issue="317">
				<![CDATA[
				Operation methods defined using
				<code>@Operation</code>
				may now use search parameter types, such as 
				<code>TokenParam</code> and
				<code>TokenAndListParam</code> as values. Thanks to 
				Christian Ohr for reporting!
				]]>
			</action>
			<action type="add">
				Add databases indexes to JPA module search index tables
				for the RES_ID column on each. This should help
				performance when searching over large datasets.
				Thanks to Emmanuel Duviviers for the suggestion!
			</action>
			<action type="fix">
				DateTimeType should fail to parse 1974-12-25+10:00 as this is not
				a valid time in FHIR. Thanks to Grahame Grieve for reporting!
			</action>
			<action type="fix">
				When parsing a Bundle resource, if the Bundle.entry.request.url contains a UUID
				but the resource body has no ID, the Resource.id will be populated with the ID from the
				Bundle.entry.request.url. This is helpful when round tripping Bundles containing
				UUIDs.
			</action>
			<action type="fix">
				When parsing a DSTU3 bundle, references between resources did not have
				the actual resource instance populated into the reference if the
				IDs matched as they did in DSTU1/2.
			</action>
			<action type="fix" issue="326">
				Contained resource references on DSTU3
				resources were not serialized correctly when
				using the Json Parser. Thanks to GitHub user
				@fw060 for reporting and supplying a patch
				which corrects the issue!
			</action>
			<action type="fix" issue="325">
				DSTU3 model classes equalsShallow and equalsDeep both did not work
				correctly if a field was null in one object, but contained an empty
				object in the other (e.g. a StringType with no actual value in it). These
				two should be considered equal, since they would produce the exact same
				wire format.<![CDATA[<br/><br/>]]>
				Thanks to GitHub user @ipropper for reporting and providing
				a test case!
			</action>
			<action type="add">
				JPA server now supports searching for <![CDATA[<code>_tag:not=[tag]</code>]]>
				which enables finding resources that to not have a given tag/profile/security tag.
				Thanks to Lars Kristian Roland for the suggestion!
			</action>
			<action type="fix">
				Extensions containing resource references did not get encoded correctly
				some of the time. Thanks to Poseidon for reporting!
			</action>
			<action type="fix">
				Parsers (both XML and JSON) encoded the first few elements of DSTU3 structures in the wrong order:
				Extensions were placed before any other content, which is incorrect (several
				elements come first: meta, text, etc.)
			</action>
			<action type="fix">
				In server implementations, the Bundle.entry.fullUrl was not getting correctly
				populated on Hl7OrgDstu2 servers. Thanks to Christian Ohr for reporting!
			</action>
			<action type="fix" issue="335">
				Ensure that element IDs within resources (i.e. IDs on elements other than the
				resource itself) get serialized and parsed correctly. Previously, these didn't get
				serialized in a bunch of circumstances. Thanks to Vadim Peretokin for reporting
				and providing test cases!
			</action>
			<action type="add">
				Improve CLI error message if the tool can't bind to the requested port. Thanks
				to Claude Nanjo for the suggestion!
			</action>
			<action type="fix">
				Server param of <![CDATA[<code>_summary=text</code>]]> did not
				include mandatory elements in return as well as
				the text element, even though the FHIR specification
				required it.
			</action>
			<action type="fix">
				Remove invalid resource type "Documentation" from DSTU2
				structures.
			</action>
			<action type="fix">
				JPA server did not respect target types for search parameters. E.g. Appointment:patient has
				a path of "Appointment.participant.actor" and a target type of "Patient". The search path
				was being correctly handled, but the target type was being ignored.
			</action>
			<action type="add">
				RestfulServer now manually parses URL parameters instead of relying on the container's
				parsed parameters. This is useful because many Java servlet containers (e.g. Tomcat, Glassfish)
				default to ISO-8859-1 encoding for URLs insetad of the UTF-8 encoding specified by
				FHIR.
			</action>
			<action type="add">
				ResponseHighlightingInterceptor now doesn't highlight if the request
				has an Origin header, since this probably denotes an AJAX request.
			</action>
		</release>
		<release version="1.4" date="2016-02-04">
			<action type="add">
				Bump the version of a few dependencies to the
				latest versions (dependent HAPI modules listed in brackets):
				<![CDATA[
					<ul>
						<li>Hibernate (JPA, Web Tester): 5.0.3 -&gt; 5.0.7</li>
						<li>Springframework (JPA, Web Tester): 4.2.2 -&gt; 4.2.4</li>
						<li>Phloc-Commons (Schematron Validator): 4.3.6 -&gt; 4.4.4</li>
						<li>Apache httpclient (Client): 4.4 -&gt; 4.5.1</li>
						<li>Apache httpcore (Client): 4.4 -&gt; 4.4.4</li>
						<li>SLF4j (All): 1.7.13 -&gt; 1.7.14</li>
					</ul>
				]]>
			</action>
			<action type="fix">
				Remove a dependency on a Java 1.7 class 
				(ReflectiveOperationException) in several spots in the 
				codebase. This dependency was accidentally introduced in
				1.3, and animal-sniffer-plugin failed to detect it (sigh).
			</action>
			<action type="add">
				Add two new server interceptors: 
				<![CDATA[
				<a href="./apidocs/ca/uhn/fhir/rest/server/interceptor/RequestValidatingInterceptor.html">RequestValidatingInterceptor</a> 
				and 
				<a href="./apidocs/ca/uhn/fhir/rest/server/interceptor/ResponseValidatingInterceptor.html">ResponseValidatingInterceptor</a>
				]]>
				which can be used to validate incoming requests or outgoing responses using the standard FHIR validation
				tools. See the 
				<![CDATA[
				<a href="./doc_rest_server_interceptor.html#RequestResponse_Validation">Server Validation Page</a>
				]]>
				for examples of how to use these interceptors. These intereptors have both
				been enabled on the
				<![CDATA[
				<a href="http://fhirtest.uhn.ca">public test page</a>.
				]]>
			</action>
			<action type="fix" issue="259">
				Make IBoundCodeableConcept and IValueSetEnumBinder serializable,
				fixing an issue when trying to serialize model classes containing
				bound codes. Thanks to Nick Peterson for the Pull Request!
			</action>
			<action type="add" issue="251">
				Introduce a JAX-RS version of the REST server, which can be used
				to deploy the same resource provider implementations which work
				on the existing REST server into a JAX-RS (e.g. Jersey) environment.
				Thanks to Peter Van Houte from Agfa for the amazing work!
			</action>
			<action type="add">
				CLI now supports writing to file:// URL for 'upload-examples' command
			</action>
			<action type="add">
				GZipped content is now supported for client-to-server uploads (create, update, transaction, etc.).
				The server will not automatically detect compressed incoming content and decompress it (this can be
				disabled using a RestfulServer configuration setting). A new client interceptor has been added
				which compresses outgoing content from the client.
			</action>
			<action type="fix">
				JPA server transaction attempted to validate resources twice each,
				with one of these times being before anything had been committed to the
				database. This meant that if a transaction contained both a Questionnaire
				and a QuestionnaireResponse, it would fail because the QuestionnaireResponse
				validator wouldn't be able to find the questionnaire. This is now corrected.
			</action>
			<action type="add">
				Add a new method to the generic/fluent client for searching: 
				<![CDATA[<code>.count(int)</code><br/>]]>
				This replaces the existing ".limitTo(int)" method which has
				now been deprocated because it was badly named and undocumented.
			</action>
			<action type="add">
				Profile validator has been configured to allow extensions even if they
				aren't explicitly declared in the profile.
			</action>
			<action type="add" issue="265">
				Add a constraint that the Maven build will only run in JDK 8+. HAPI
				remains committed to supporting JDK 6+ in the compiled library, but these
				days it can only be built using JDK 8. Thanks to joelsch for the PR!
			</action>
			<action type="fix">
				When serializing a value[x] field, if the value type was a profiled type (e.g. markdown is a 
				profile of string) HAPI 1.3 would use the base type in the element name, e.g.
				valueString instead of valueMarkdown. After discussion with Grahame, this appears to
				be incorrect behaviour so it has been fixed.
			</action>
			<action type="add" issue="240">
				Support target parameter type in _include / _revinclude values, e.g.
				_include=Patient:careProvider:Organization. Thanks to Joe Portner
				for reporting!
			</action>
			<action type="add">
				Use ResponseHighlighterInterceptor in the hapi-fhir-jpaserver-example
				project to provide nice syntax highlighting. Thanks to Rob Hausam for
				noting that this wasn't there.
			</action>
			<action type="add">
				Introduce custom @CoverageIgnore annotation to hapi-fhir-base in order to 
				remove dependency on cobertura during build and in runtime.
			</action>
			<action type="fix">
				Server-generated conformance statements incorrectly used /Profile/ instead
				of /StructureDefinition/ in URL links to structures.
			</action>
			<action type="add">
				JsonParser has been changed so that when serializing numbers it will use
				plain format (0.001) instead of scientific format (1e-3). The latter is
				valid JSON, and the parser will still correctly parse either format (all
				clients should be prepared to) but this change makes serialized
				resources appear more consistent between XML and JSON. As a result of this
				change, trailing zeros will now be preserved when serializing as well.
			</action>
			<action type="add" issue="278">
				Add DSTU3 example to hapi-fhir-jpaserver-example. Thanks to Karl 
				Davis for the Pull Request!
			</action>
			<action type="add">
				RestfulServer#setUseBrowserFriendlyContentTypes has been deprecated and its
				functionality removed. The intention of this feature was that if it 
				detected a request coming in from a browser, it would serve up JSON/XML 
				using content types that caused the browsers to pretty print. But 
				each browser has different rules for when to pretty print, and 
				after we wrote that feature both Chrome and FF changed their rules to break it anyhow.
				ResponseHighlightingInterceptor provides a better implementation of
				this functionality and should be used instead.
			</action>
			<action type="remove">
				Narrative generator framework has removed the
				ability to generate resource titles. This
				functionality was only useful for DSTU1
				implementations and wasn't compatible
				with coming changes to that API.
			</action>
			<action type="fix" issue="283">
				Remove dependency on Servlet-API 3.0+ by using methods available in 2.5 where possible.
				Note that we continue to use Servlet-API 3.0+ features in some parts of the JPA API, so
				running in an old serlvet container should be tested well before use. Thanks to Bill Denton
				for reporting!
			</action>
			<action type="add" issue="288">
				Add new methods to RestfulClientFactory allowing you to configure the size of the
				client pool used by Apache HttpClient. Thanks to Matt Blanchette for the pull
				request!
			</action>
			<action type="add">
				Add support for new modifier types on Token search params in Server and 
				annotation client.
			</action>
			<action type="fix" issue="286">
				Server conformance statement should include search parameter chains if the
				chains are explicitly defined via @Search(whitelist={....}). Thanks to lcamilo15
				for reporting!
			</action>
			<action type="fix">
				Remove afterPropertiesSet() call in Java config for JPA
				server's EntityManagerFactory. This doesn't need to be called
				manually, the the manual call led to a warning about
				the EntityManager being created twice.
			</action>
			<action type="add" issue="289">
				Allow server to correctly figure out it's own address even if the container provides
				a Servlet Context Path which does not include the root. Thanks to Petro Mykhaylyshyn
				for the pull request!
			</action>
		</release>
		<release version="1.3" date="2015-11-14">
			<action type="add">
				Bump the version of a few dependencies to the
				latest versions (dependent HAPI modules listed in brackets):
				<![CDATA[
					<ul>
						<li>Commons-lang3 (Core): 3.3.2 -&gt; 3.4</li>
						<li>Logback (Core): 1.1.2 -&gt; 1.1.3</li>
						<li>SLF4j (Core): 1.7.102 -&gt; 1.7.12</li>
						<li>Springframework (JPA, Web Tester): 4.1.5 -&gt; 4.2.2</li>
						<li>Hibernate (JPA, Web Tester): 4.2.17 -&gt; 5."</li>
						<li>Hibernate Validator (JPA, Web Tester): 5.2.1 -&gt; 5.2.2</li>
						<li>Derby (JPA, CLI, Public Server): 10.11.1.1 -&gt; 10.12.1.1 </li>
						<li>Jetty (JPA, CLI, Public Server): 9.2.6.v20141205 -&gt; 9.3.4.v20151007 </li>
					</ul>
				]]>
			</action>
			<action type="add">
				JPA and Tester Overlay now use Spring Java config files instead
				of the older XML config files. All example projects have been updated. 
			</action>
			<action type="add">
				JPA server removes duplicate resource index entries before storing them 
				(e.g. if a patient has the same name twice, only one index entry is created
				for that name)
			</action>
			<action type="fix">
				JPA server did not correctly index search parameters of type "reference" where the
				path had multiple entries (i.e. "Resource.path1 | Resource.path2")
			</action>
			<action type="fix">
				JPA server _history operations (server, type, instance) not correctly set the
				Bundle.entry.request.method to POST or PUT for create and updates of the resource.
			</action>
			<action type="add" issue="225">
				Support AND/OR on _id search parameter in JPA
			</action>
			<action type="fix">
				Constructor for DateRanfeParam which dates in two DateParam instances was ignoring 
				comparators on the DateParam.
			</action>
			<action type="fix">
				In JSON parsing, finding an object where an array was expected led to an unhelpful
				error message. Thanks to Avinash Shanbhag for reporting!
			</action>
			<action type="add">
				JPA server gave an unhelpful error message if $meta-add or $meta-delete were called
				with no meta elements in the input Parameters
			</action>
			<action type="fix">
				Narrative generator did not include OperationOutcome.issue.diagnostics in the
				generated narrative.
			</action>
			<action type="add" issue="250">
				Clients (generic and annotation) did not populate the Accept header on outgoing
				requests. This is now populated to indicate that the client supports both XML and
				JSON unless the user has explicitly requested one or the other (in which case the
				appropriate type only will be send in the accept header). Thanks to
				Avinash Shanbhag for reporting!
			</action>
			<action type="add">
				QuestionnaireResponse validator now allows responses to questions of
				type OPENCHOICE to be of type 'string'
			</action>
			<action type="fix" issue="227">
				JPA server should reject resources with a reference that points to an incorrectly typed
				resource (e.g. points to Patient/123 but resource 123 is actually an Observation) or points
				to a resource that is not valid in the location it is found in (e.g. points to Patient/123 but
				the field supposed to reference an Organization). Thanks to Bill de Beaubien for reporting!
			</action>
			<action type="fix">
				In server, if a client request is received and it has an Accept header indicating
					 	that it supports both XML and JSON with equal weight, the server's default is used instead of the first entry in the list.
			</action>
			<action type="add">
				JPA server now supports searching with sort by token, quantity,
				number, Uri, and _lastUpdated (previously only string, date, and _id 
				were supported)
			</action>
			<action type="fix">
				Fix issue in JPA where a search with a _lastUpdated filter which matches no results
				would crash if the search also had a _sort
			</action>
			<action type="fix">
				Fix several cases where invalid requests would cause an HTTP 500 instead of
				a more appropriate 400/404 in the JPA server (vread on invalid version,
				delete with no ID, etc.)
			</action>
			<action type="fix">
				Fix narrative generation for DSTU2 Medication resource
			</action>
			<action type="fix">
				Profile validator now works for valuesets which use
				v2 tables
			</action>
			<action type="add">
				JPA server Patient/[id]/$everything operation now supports
				_lastUpdated filtering and _sort'ing of results.
			</action>
			<action type="fix" issue="233">
				Fix parser issue where profiled choice element datatypes (e.g. value[x] where one allowable
				type is Duration, which is a profile of Quantity) get incorrectly encoded using the
				profiled datatype name instead of the base datatype name as required by the FHIR
				spec. Thanks to Nehashri Puttu Lokesh for reporting!
			</action>
			<action type="fix">
				Some generated Enum types in DSTU2 HAPI structures 
				did not have latest valueset definitions applied. Thanks
				to Bill de Beaubien for reporting!
			</action>
			<action type="fix">
				JPA server can now successfully search for tokens pointing at code values
				(values with no explicit system but an implied one, such as Patient.gender)
				even if the system is supplied in the query.
			</action>
			<action type="fix" issue="235">
				Correct issues with Android library. Thanks to 
				Thomas Andersen for the submission!
			</action>
			<action type="fix">
				JPA server incorrectly rejected match URLs
				if they did not contain a question mark. Thanks
				to Bill de Beaubien for reporting!
			</action>
			<action type="fix" issue="234">
				Remove invalid entries in OSGi Manifest. Thanks
				to Alexander Kley for the fix!
			</action>
			<action type="add">
				JPA server now supports $everything on Patient and Encounter types (patient and encounter instance was already supported)
			</action>
			<action type="add">
				Generic client operation invocations now
				have an additional inline method for generating the input
				Parameters using chained method calls instead
				of by passing a Parameters resource in
			</action>
			<action type="fix">
				Parsing an XML resource where the XHTML
				namespace was declared before the beginning
				of the narrative section caused an invalid
				re-encoding when encoding to JSON.
			</action>
			<action type="fix">
				Conditional deletes in JPA did not correctly 
				process if the condition had a chain or a 
				qualifier, e.g. "Patient?organization.name" or
				"Patient.identifier:missing"
			</action>
			<action type="add">
				Generic/fluent client search can now be
				performed using a complete URL supplied
				by user code. Thanks to Simone Heckmann
				pointing out that this was needed!
			</action>
			<action type="add">
				Refactor JPA $everything operations so that
				they perform better
			</action>
			<action type="add">
				Server operation methods can now declare the
				ID optional, via 
				@IdParam(optional=true)
				meaning that the same operation can also be invoked
				at the type level.
			</action>
			<action type="add">
				Make JPA search queries with _lastUpdated parameter a bit more efficient
			</action>
			<action type="add" issue="239">
				Clean up Android project to make it more lightweight and remove a 
				number of unneeded dependencies. Thanks to Thomas Andersen
				for the pull request!
			</action>
			<action type="fix">
				Fix a crash when encoding a Binary resource in JSON encoding
				if the resource has no content-type
			</action>
			<action type="fix">
				JPA server now supports read/history/search in transaction entries
				by calling the actual implementing method in the server (previously
				the call was simulated, which meant that many features did not work)
			</action>
			<action type="fix">
				ResourceReferenceDt#loadResource(IRestfulClient) did not
				use the client's read functionality, so it did not
				handle JSON responses or use interceptors. Thanks to
				JT for reporting!
			</action>
			<action type="add">
				JPA server maximumn length for a URI search parameter has been reduced from
				256 to 255 in order to accomodate MySQL's indexing requirements
			</action>
			<action type="fix" issue="242">
				Server failed to respond correctly to compartment search operations
				if the same provider also contained a read operation. Thanks to GitHub user
				@am202 for reporting!
			</action>
			<action type="fix" issue="245">
				Fix issue in testpage-overlay's new Java configuration where only the first
				configured server actually gets used.
			</action>
			<action type="add">
				Introduce
				<![CDATA[<a href="./apidocs-jpaserver/ca/uhn/fhir/jpa/dao/IJpaServerInterceptor.html">IJpaServerInterceptor</a>]]>
				interceptors for JPA server which can be used for more fine grained operations.
			</action>
			<action type="fix" issue="241">
				Parser (XML and JSON) shouldn't encode an ID tag in resources
				which are part of a bundle when the resource has a UUID/OID
				ID.
			</action>
			<action type="add">
				Add ability for a server REST resource provider @Search method
				to declare that it should allow even parameters it doesn't 
				understand.
			</action>
			<action type="fix" issue="247">
				Correctly set the Bundle.type value on all pages of a search result in
				the server, and correcltly set the same value in JPA server $everything
				results.
			</action>
			<action type="add">
				JPA $everything operations now support new parameters _content 
				and _text, which work the same way as the same parameters on a 
				search. This is experimental, since it is not a part of the core
				FHIR specification.
			</action>
			<action type="add" issue="250">
				Process "Accept: text/xml" and "Accept: text/json" headers was
				wanting the equivalent FHIR encoding styles. These are not 
				correct, but the intention is clear so we will honour them
				just to be helpful.
			</action>
			<action type="fix">
				Generated Enum types for some ValueSets did not include all
				codes (specifically, ValueSets which defined concepts containing
				child concepts did not result in Enum values for the child concepts)
			</action>
			<action type="fix" issue="253">
				In the JPA server, order of transaction processing should be 
				DELETE, POST, PUT, GET, and the order should not matter
				within entries with the same verb. Thanks to Bill de Beaubien
				for reporting!
			</action>
			<action type="add" issue="254">
				Add the ability to wire JPA conformance providers
				using Spring (basically, add default constructors
				and setters to the conformance providers). Thanks
				to C. Mike Bylund for the pull request!
			</action>
		</release>
		<release version="1.2" date="2015-09-18">
			<action type="add">
				JPA server now validates QuestionnaireAnswers for conformance to their respective Questionnaire
				if one is declared.
			</action>
			<action type="add">
				SyntaxHighlightingInterceptor now also highlights OperationOutcome responses for errors/exceptions.
			</action>
			<action type="fix" issue="126">
				Model classes do not use BoundCodeableConcept for example bindings that do not
				actually point to any codes (e.g. Observation.interpretation). Thanks
				to GitHub user @steve1medix for reporting!
			</action>
			<action type="add">
				Server now exports operations as separate resources instead of as contained resources
				within Conformance
			</action>
			<action type="add">
				Add new operation $get-resource-counts which will replace the resource
				count extensions exported in the Conformance statement by the JPA
				server.
			</action>
			<action type="fix" issue="198">
				JPA server sorting often returned unexpected orders when multiple
				indexes of the same type were found on the same resource (e.g. multiple string indexed fields). Thanks to Travis Cummings for reporting!
			</action>
			<action type="add">
				Add another method to IServerInterceptor which converts an exception generated on the server
				into a BaseServerResponseException. This is useful so that servers using ResponseHighlighterInterceptor
				will highlight exceptions even if they aren't created with an OperationOutcome.
			</action>
			<action type="fix" issue="158">
				XmlParser and JsonParser in DSTU2 mode should not encode empty
				tags in resource. Thanks to Bill De Beaubien for reporting!
			</action>
			<action>
				OperationDefinitions generated by server did not properly document
				their return parameters or the type of their input parameters.
			</action>
			<action>
				Operations in server generated conformance statement should only
				appear once per name, since the name needs to be unique.
			</action>
			<action>
				Resources and datatypes are now serializable. This is an
				experimental feature which hasn't yet been extensively tested. Please test and give us your feedback!
			</action>
			<action type="add">
				Switch REST server to using HttpServletRequest#getContextPath() to get
				the servlet's context path. This means that the server should behave more
				predictably, and should work in servlet 2.4 environments. Thanks to 
				Ken Zeisset for the suggestion!
			</action>
			<action type="add" issue="200">
				Vagrant environment now has an apt recipt to ensure that
				package lists are up to date. Thanks to GitHub user
				Brian S. Corbin (@corbinbs) for thr contribution!
			</action>
			<action type="add">
				JPA server and generic client now both support the _tag search parameter
			</action>
			<action type="add">
				Add support for BATCH mode to JPA server transaction operation
			</action>
			<action type="fix" issue="192">
				Server was not correctly unescaping URL parameter values with
				a trailing comma or an escaped backslash. Thanks to GitHub user
				@SherryH for all of her help in diagnosing this issue!
			</action>
			<action type="fix">
				Avoid crash when parsing if an invalid child element is found in 
				a resource reference.
			</action>
			<action type="add">
				Create new android specialty libraries for DSTU1 and DSTU2
			</action>
			<action type="fix">
				Throwing a server exception (e.g. AuthenticationException) in a server interceptor's 
				incomingRequestPreProcessed method resulted in the server returning an HTTP 500 instead
				of the appropriate error code for the exception being thrown. Thanks to Nagesh Bashyam 
				for reporting!
			</action>
			<action type="fix" issue="207">
				Fix issue in JSON parser where invalid contained resources (missing
				a resourceType element) fail to parse with a confusing NullPointerException.
				Thanks to GitHub user @hugosoares for reporting!
			</action>
			<action type="add">
				JPA server now implements the $validate-code operation
			</action>
			<action type="add" issue="125">
				HAPI-FHIR now has support for _summary and _elements parameters, in server, client,
				and JPA server.
			</action>
			<action type="fix" issue="209">
				_revinclude results from JPA server should have a Bundle.entry.search.mode of
				"include" and not "match". Thanks to Josh Mandel for reporting!
			</action>
			<action type="add">
				Resource references using resource instance objects instead of resource IDs 
				will correctly qualify the IDs with the resource type if they aren't already qualified	
			</action>
			<action type="add" issue="211">
				Testpage Overlay project now properly allows a custom client
				factory to be used (e.g. for custom authentication, etc.) Thanks
				to Chin Huang (@pukkaone) for the pull request!
			</action>
			<action type="fix" issue="212">
				JPA server should reject IDs containing invalid characters (e.g. "abc:123")
				but should allow client assigned IDs that contain text but do not start with 
				text. Thanks to Josh Mandel for reporting! 
			</action>
			<action type="fix">
				:text modifier on server and JPA server did not work correctly. Thanks to
				Josh Mandel for reporting!
			</action>
			<action type="fix">
				Fix issue in client where parameter values containing a comma were
				sometimes double escaped.
			</action>
			<action type="add">
				_include parameters now support the new <![CDATA[<code>_include:recurse=FOO</code>]]>
				syntax that has been introduced in DSTU2 in the Client, Server, and JPA Server modules.
				Non-recursive behaviour is now the default (previously it was recursive) and :recurse
				needs to be explicitly stated in order to support recursion.
			</action>		
			<action type="add">
				New operations added to JPA server to force re-indexing of all
				resources (really only useful after indexes change or bugs are
				fixed)
			</action>
			<action type="fix">
				JPA server did not correctly index search parameters
				of type "URI". Thanks to David Hay for reporting! Note that if you are using the JPA server, this change means that
				there are two new tables added to the database schema. Updating existing resources in the database may fail unless you 
				set default values for the resource
				table by issuing a SQL command similar to the following (false may be 0 or something else, depending on the database platform in use)
				<![CDATA[<br/><code>update hfj_resource set sp_coords_present = false;<br/>
				update hfj_resource set sp_uri_present = false;</code>]]>
			</action>
			<action type="fix">
				FIx issue in JPA server where profile declarations, tags, and 
				security labels were not always properly removed by an update that
				was trying to remove them. Also don't store duplicates.
			</action>
			<action type="fix">
				Instance $meta operations on JPA server did not previously return the
				resource version and lastUpdated time
			</action>
			<action type="fix">
				Server responses populate Bundle.entry.fullUrl if possible. Thanks
				to Bill de Beaubien for reporting!
			</action>
			<action type="fix">
				XML parser failed to initialize in environments where a very old Woodstox
				library is in use (earlier than 4.0). Thanks to Bill de Beaubien for
				reporting!
			</action>
			<action type="fix" issue="216">
				Invalid/unexpected attributes found when parsing composite elements
				should be logged or reported to the parser error handler
			</action>
			<action type="add">
				JPA server can now store Conformance resources, per a request
				from David Hay
			</action>
			<action type="add">
				ResponseHighlightingInterceptor now skips handling responses if it 
				finds a URL parameter of <![CDATA[<code>_raw=true</code>]]> (in other
				words, if this parameter is found, the response won't be returned as
				HTML even if the request is detected as coming from a browser.
			</action>
			<action type="add">
				RestfulServer now supports dynamically adding and removing resource providers
				at runtime. Thanks to Bill Denton for adding this.
			</action>
			<action type="add">
				JPA server now correctly suppresses contents of deleted resources
				in history
			</action>
			<action type="fix" issue="222">
				JPA server returned deleted resources in search results when using the _tag, _id, _profile, or _security search parameters
			</action>
			<action type="fix" issue="223">
				Fix issue with build on Windows. Thanks to Bryce van Dyk for the pull request!
			</action>
			<action type="add">
				JPA server now supports $validate operation completely, including delete mode
				and profile validation using the RI InstanceValidator
			</action>
		</release>
		<release version="1.1" date="2015-07-13">
			<action type="add">
				Add support for reference implementation structures.
			</action>
			<action type="fix">
				Parsers did not encode the resource meta element if the resource 
				had tags but no other meta elements. Thanks to Bill de Beaubien and
				Claude Nanjo for finding this.
			</action>
			<action type="fix" issue="164">
				Correct performance issue with :missing=true search requests where the parameter is a resource link. Thanks to wanghaisheng for all his help in testing this.
			</action>
			<action type="fix" issue="149">
				The self link in the Bundle returned by searches on the server does not respect the
				server's address strategy (which resulted in an internal IP being shown on fhirtest.uhn.ca)
			</action>
			<action type="add">
				Introduce ResponseHighlighterInterceptor, which provides syntax highlighting on RESTful server responses
				if the server detects that the request is coming from a browser. This interceptor has been added
				to fhirtest.uhn.ca responses.
			</action>
			<action type="fix">
				Performing a create operation in a client used an incorrect URL if the
				resource had an ID set. ID should be ignored for creates. Thanks to 
				Peter Girard for reporting!
			</action>
			<action type="add" issue="170">
				Add better addXXX() methods to structures, which take the datatype being added as a parameter. Thanks to Claude Nanjo for the
				suggestion!
			</action>
			<action type="add" issue="152">
				Add a new parser validation mechanism (see the 
				<![CDATA[<a href="./doc_validation.html">validation page</a>]]> for info) which can be 
				used to validate resources as they are being parsed, and optionally fail if invalid/unexpected
				elements are found in resource bodies during parsing. 
			</action>
			<action type="fix">
				IParser#parseResource(Class, String) method, which is used to parse a resource into the given
				structure will now throw a DataFormatException if the structure is for the wrong type of
				resource for the one actually found in the input String (or Reader). For example, if a Patient
				resource is being parsed into Organization.class this will now cause an error. Previously,
				the XML parser would ignore the type and the JSON parser would fail. This also caused 
				operations to not parse correctly if they returned a resource type other than
				parameters with JSON encoding (e.g. the $everything operation on UHN's test server).
				Thanks to Avinash Shanbhag for reporting!
			</action>
			<action type="add">
				Web tester UI now supports _revinclude
			</action>
			<action type="fix" issue="178">
				Support link elements in Bundle.entry when parsing in DSTU2 mode
				using the old (non-resource) Bundle class. Thanks to GitHub user
				@joedai for reporting!
			</action>
			<action type="add">
				LoggingInterceptor for server now supports logging DSTU2 extended operations by name
			</action>
			<action type="fix">
				Woodstox XML parser has a default setting to limit the maximum
				length of an attribute to 512kb. This caused issues handling
				large attachments, so this setting has been increased to 100Mb.
				Thanks to Nikos Kyriakoulakos for reporting!
			</action>
			<action type="fix" issue="175">
				Some HTML entities were not correctly converted during parsing. Thanks to
				Nick Kitto for reporting!
			</action>
			<action type="fix">
				In the JPA Server:
				Transactions creating resources with temporary/placeholder resource IDs
				and other resources with references to those placeholder IDs previously
				did not work if the reference did not contain the resource type
				(e.g. Patient/urn:oid:0.1.2.3 instead of urn:oid:0.1.2.3). The
				latter is actually the correct way of specifying a reference to a
				placeholder, but the former was the only way that worked. Both forms
				now work, in order to be lenient. Thanks to Bill De Beaubien for
				reporting!
			</action>
			<action type="fix">
				When parsing Bundles, if Bundle.entry.base is set to "cid:" (for DSTU1) 
				or "urn:uuid:" / "urn:oid:" (for DSTU2) this is now correctly passed as
				the base in resource.getId(). Conversely, when
				encoding bundles, if a resource ID has a base defined,
				and Bundle.entry.base is empty, it will now be
				automatically set by the parser.
			</action>
			<action type="add" issue="179">
				Add fluent client method for validate operation, and support the
				new DSTU2 style extended operation for $validate if the client is
				in DSTU2 mode. Thanks to Eric from the FHIR Skype Implementers chat for
				reporting.
			</action>
			<action type="add">
				Server now supports complete Accept header content negotiation, including
				q values specifying order of preference. Previously the q value was ignored.
			</action>
			<action type="add">
				Server in DSTU2 mode now indicates that whether it has support for Transaction operation or not. Thanks to Kevin Paschke for pointing out that this wasn't working!
			</action>
			<action type="add" issue="166">
				Questionnaire.title now gets correctly indexed in JPA server (it has no path, so it is a special case)
			</action>
			<action type="add">
				JPA server now supports ifNoneMatch in GET within a transaction request.
			</action>
			<action type="add">
				DateRangeParam now supports null values in the constructor for lower or upper bounds (but 
				still not both)
			</action>
			<action type="add">
				Generic/fluent client and JPA server now both support _lastUpdated search parameter
				which was added in DSTU2
			</action>
			<action type="fix" issue="188">
				JPA server now supports sorting on reference parameters. Thanks to
				Vishal Kachroo for reporting that this wasn't working!
			</action>
			<action type="fix">
				Prevent Last-Updated header in responses coming back to the client from
				overwriting the 'lastUpdated' value in the meta element in DSTU2
				resources. This is important because 'lastUpdated' can have more
				precision than the equivalent header, but the client previously
				gave the header priority.
			</action>
			<action type="fix">
				JPA server supports _count parameter in transaction containing search URL (nested search)
			</action>
			<action type="fix">
				DSTU2 servers now indicate support for conditional create/update/delete in their
				conformance statement.
			</action>
			<action type="fix">
				Support for the Prefer header has been added to the server, client, and
				JPA modules.
			</action>
			<action type="fix" issue="196">
				JPA server failed to search for deep chained parameters across multiple references,
				e.g. "Location.partof.partof.organization". Thanks to Ismael Sarmento Jr for
				reporting!
			</action>
			<action type="fix">
				Prevent crash when encoding resources with contained resources 
				if the contained resources contained a circular reference to each other
			</action>
			<action type="add">
				Add $meta, $meta-add, and $meta-delete operations to generic client
			</action>
		</release>
		<release version="1.0" date="2015-04-08">
			<action type="add">
				Bump the version of a few dependencies to the
				latest versions:
				<![CDATA[
					<ul>
						<li>Phloc-commons (for schematron validation) 4.3.5 -> 4.3.6</li>
						<li>Apache HttpClient 4.3.6 -> 4.4</li>
						<li>Woodstox 4.4.0 -> 4.4.1</li>
						<li>SLF4j 1.7.9 -> 1.7.10</li>
						<li>Spring (used in hapi-fhir-jpaserver-base module) 4.1.3.RELEASE -> 4.1.5.RELEASE</li>
					</ul>
				]]>
			</action>
			<action type="add">
				Add support for "profile" and "tag" elements in the resource Meta block
				when parsing DSTU2 structures.
			</action>
			<action type="fix" issue="113">
				When a user manually creates the list of contained resources in a resource,
				the encoder fails to encode any resources that don't have a '#' at the
				start of their ID. This is unintuitive, so we now assume that '123' means '#123'.
				Thanks to myungchoi for reporting and providing a test case!
			</action>
			<action type="add">
				Add methods for setting the default encoding (XML/JSON) and
				oretty print behaviour in the Fluent Client. Thanks to Stackoverflow
				user ewall for the idea.
			</action>
			<action type="fix" issue="129">
				JPA Server did not mark a resource as "no longer deleted" if it
				was updated after being deleted. Thanks to Elliott Lavy and Lloyd
				McKenzie for reporting!
			</action>
			<action type="fix" issue="128">
				Fix regression in 0.9 - Server responds with an HTTP 500 and a NullPointerException instead of an HTTP 400 and a useful error message if the client requests an unknown resource type
			</action>
			<action type="add">
				Add support for 
				<![CDATA[<code>_revinclude</code>]]>
				parameter in client, server, and JPA.
			</action>
			<action type="add">
				Include constants on resources (such as 
				<![CDATA[<code>Observation.INCLUDE_VALUE_STRING</code>]]>)
				have been switched in the DSTU2 structures to use
				the new syntax required in DSTU2: [resource name]:[search param NAME]
				insead of the DSTU1 style [resource name].[search param PATH]
			</action>
			<action type="add" issue="124">
				When encoding resources, the parser will now convert any resource
				references to versionless references automatically (i.e. it will 
				omit the version part automatically if one is present in the reference)
				since references between resources must be versionless. Additionally,
				references in server responses will omit the server base URL part of the
				reference if the base matches the base for the server giving
				the response.
			</action>
			<action type="fix" issue="130">
				Narrative generator incorrectly sets the Resource.text.status to 'generated' even if the
				given resource type does not have a template (and therefore no narrative is actually generated).
				Thanks to Bill de Beaubien for reporting!
			</action>
			<action type="fix">
				Searching in JPA server with no search parameter returns deleted resources when it should exclude them.
			</action>
			<action type="add" issue="135">
				Remove Eclipse and IntelliJ artifacts (.project, *.iml, etc) from version control. Thanks
				to Doug Martin for the suggestion!
			</action>
			<action type="add">
				REST server methods may now have a parameter of
				type NarrativeModeEnum which will be populated with
				the value of the _narrative URL parameter
				if one was supplied. Annotation client methods 
				may also include a parameter of this type, and it
				will be used to populate this parameter on the request
				URL if it is not null. Thanks to Neal Acharya for the
				idea!
			</action>
			<action type="add">
				Android JAR now includes servlet-API classes, as the project will not
				work without them. Thanks 
			</action>
			<action type="fix" issue="116">
				Requested _include values are preserved across paging links when the
				server returns multiple pages. Thanks to Bill de Beaubien for 
				reporting! 
			</action>
			<action type="add" issue="138" dev="wdebeau1">
				Add new server address strategy "ApacheProxyAddressStrategy" which uses 
				headers "x-forwarded-host" and "x-forwarded-proto" to determine the
				server's address. This is useful if you are deploying a HAPI FHIR 
				server behind an Apache proxy (e.g. for load balancing or other reasons).
				Thanks to Bill de Beaubien for contributing!
			</action>
			<action type="fix" issue="143">
				Resource references between separate resources found in a single
				bundle did not get populated with the actual resource when parsing a
				DSTU2 style bundle. Thanks to Nick Peterson for reporting and figuring
				out why none of our unit tests were actually catching the problem!
			</action>
			<action type="fix" issue="146">
				JSON encoder did not encode contained resources when encoding
				a DSTU2 style bundle. Thanks to Mohammad Jafari and baopingle
				for all of their help in tracking this issue down and developing
				useful unit tests to demonstrate it.
			</action>
			<action type="add">
				Client now supports invoking transcation using a DSTU2-style
				Bundle resource as the input.
			</action>
			<action type="fix" issue="147">
				JPA Server $everything operation could sometimes include a duplicate copy of 
				the main focus resource if it was referred to in a deep chain. Thanks
				to David Hay for reporting!
			</action>
			<action type="add" issue="148">
				JPA Server $everything operation now allows a _count parameter
			</action>
			<action type="fix" issue="139">
				JPA server failed to index resources containing ContactPointDt elements with
				populated values (e.g. Patient.telecom). Thanks to Mohammad Jafari for reporting!
			</action>
			<action type="add">
				Add a new configuration method on the parsers, 
				<![CDATA[<code>setStripVersionsFromReferences(boolean)</code>]]> which
				configures the parser to preserve versions in resource reference links when
				encoding. By default, these are removed.
			</action>
			<action type="fix" issue="155" dev="wdebeau1">
				Terser's IModelVisitor now supplies to the path to the element. This is
				an API change, but I don't think there are many users of the IModelVisitor yet.
				Please let us know if this is a big hardship and we can find an alternate way
				of making this change.
			</action>
			<action type="fix">
				Prevent server from returning a Content-Location header for search
				response when using the DSTU2 bundle format
			</action>
			<action type="fix">
				JPA server (uhnfhirtest.uhn.ca) sometimes included an empty
				"text" element in Bundles being returned.
			</action>
			<action type="add" issue="162">
				Add a framework for the Web Tester UI to allow its internal FHIR client to 
				be configured (e.g. to add an authorization interceptor so that it adds
				credentials to client requests it makes). Thanks to Harsha Kumara for
				the suggestion!
			</action>
			<action type="fix" issue="163">
				Fix regression in early 1.0 builds where resource type sometimes does not get 
				populated in a resource ID when the resource is parsed. Thanks to
				Nick Peterson for reporting, and for providing a test case!
			</action>
			<action type="add">
				Allow fluent/generic client users to execute a transaction using a raw string (containing a bundle resource)
				as input instead of a Bundle resource class instance.
			</action>
			<action type="fix">
				Disable date validation in the web tester UI, so that it is possible to 
				enter partial dates, or dates without times, or even test out invalid date
				options.
			</action>
			<action type="fix" issue="36">
				Make BaseElement#getUndeclaredExtensions() and BaseElement#getUndeclaredExtensions() return
				a mutable list so that it is possible to delete extensions from a resource instance.
			</action>
			<action type="fix" issue="168">
				Server conformance statement check in clients (this is the check
				where the first time a given FhirContext is used to access a given server
				base URL, it will first check the server's Conformance statement to ensure
				that it supports the correct version of FHIR) now uses any 
				registered client interceptors. In addition, IGenericClient now has a method
				"forceConformanceCheck()" which manually triggers this check. Thanks to
				Doug Martin for reporting and suggesting!
			</action>
			<action type="add" issue="167">
				Rename the Spring Bean definition for the JPA server EntityManager from
				"myEntityManagerFactory" to just "entityManagerFactory" as this is the
				default bean name expected in other parts of the Spring framework. 
				Thanks to Mohammad Jafari for the suggestion!
			</action>
			<action type="add" issue="164">
				Improve error message when a user tries to perform a create/update with an invalid
				or missing Content-Type header. Thanks to wanghaisheng for reporting! (This was
				actually a three part bug, so the following two fixes also reference this
				bug number)
			</action>
			<action type="add" issue="164">
				Add support for :missing qualifier in generic/fluent client.
			</action>
			<action type="add" issue="164">
				Add support for :missing qualifier in JPA server.
			</action>
			<action type="add">
				Add a new configuration method on the parsers, 
				<![CDATA[<code>setStripVersionsFromReferences(boolean)</code>]]> which
				configures the parser to preserve versions in resource reference links when
				encoding. By default, these are removed.
			</action>
			<action type="add" due-to="joel-costigliola" issue="171">
				Add an exception for RESTful clients/servers to represent the
				HTTP 403 Forbidden status code. Thanks to Joel Costigliola for
				the patch!
			</action>
			<action type="fix">
				Transaction server operations incorrectly used the "Accept" header instead of the "Content-Type" header to determine the
				POST request encoding. Thanks to Rene Spronk for providing a test case!
			</action>
		</release>
		<release version="0.9" date="2015-03-14">
			<action type="add">
				Support for DSTU2 features introduced: New resource definitions, Bundle resource, 
				encoding changes (ID in resource bodt, meta tag)
			</action>
			<action type="fix" issue="65">
				Fix an issue encoding extensions on primitive types in JSON. Previously the "_value" object
				would be an array even if the field it was extending was not repeatable. This is not correct
				according to the specification, nor can HAPI's parser parse this correctly. The encoder
				has been corrected, and the parser has been adjusted to be able to handle resources with
				extensions encoded in this way. Thanks to Mohammad Jafari for reporting!
			</action>
			<action type="add">
				Library now checks if custom resource types can be instantiated on startup
				(e.g. because they don't have a no-argument constructor) in order to 
				avoid failing later
			</action>
			<action type="add">
				Bump a few dependency JARs to the latest versions in Maven POM:
				<![CDATA[
					<ul>
						<li>SLF4j (in base module) - Bumped to 1.7.9</li>
						<li>Apache HTTPClient (in base module) - Bumped to 4.3.6</li>
						<li>Hibernate (in JPA module) - Bumped to 4.3.7</li>
					</ul>
				]]>
			</action>
			<action type="fix" issue="67">
				IdDt failed to recognize local identifiers containing fragments that look like 
				real identifiers as being local identifiers even though they started with '#'.
				For example, a local resource reference of "#aa/_history/aa" would be incorrectly
				parsed as a non-local reference.
				Thanks to Mohammad Jafari for reporting!
			</action>
			<action type="fix">
				<![CDATA[<code>Last-Modified</code>]]>
				header in server was incorrectly using FHIR date format instead
				of RFC-1123 format. 
			</action>
			<action type="fix">
				Server create and update methods failed with an IllegalArgumentException if
				the method type was a custom resource definition type (instead of a built-in
				HAPI type). Thanks to Neal Acharya for the analysis. 
			</action>
			<action type="add" issue="79">
				JPA server module now supports 
				<![CDATA[<code>_include</code>]]> 
				value of 
				<![CDATA[<code>*</code>]]>. Thanks to Bill de Beaubien for reporting! 
			</action>
			<action type="fix">
				IdDt method 
				<![CDATA[withServerBase]]>
				returned String (unlike all of the other "withFoo" methods on that class),
				and did not work correctly if the IdDt already had a server base. This
				has been corrected. Note that the return type for this method has been
				changed, so code may need to be updated.
			</action>
			<action type="fix" issue="84" due-to="mochaholic">
				In previous versions of HAPI, the XML parser encoded multiple contained
				resources in a single 
				<![CDATA[<code>&lt;contained&gt;&lt;/contained&gt;</code>]]>
				tag, even though the FHIR specification rerquires a separate
				<![CDATA[<code>&lt;contained&gt;&lt;/contained&gt;</code>]]>
				tag for each resource. This has been corrected. Note that the parser will
				correctly parse either form (this has always been the case) so this
				change should not cause any breakage in HAPI based trading partners, but
				may cause issues if other applications have been coded to depend on the
				incorrect behaviour. Thanks to Mochaholic for reporting! 
			</action>
			<action type="fix" issue="91" due-to="andyhuang91">
				Custom/user defined resource definitions which contained more than one
				child with no order defined failed to initialize properly. Thanks to
				Andy Huang for reporting and figuring out where the
				problem was! 
			</action>
			<action type="add">
				RESTful Client now queries the server (only once per server base URL) to ensure that
				the given server corresponds to the correct version of the FHIR specification, as
				defined by the FhirContext. This behaviour can be disabled by setting the
				appropriate configuration on the 
				RestfulClientConfig. Thanks to Grahame Grieve for the suggestion!
			</action>
			<action type="add">
				 JPA module now supports deleting resource via transaction
			</action>
			<action type="fix" issue="97" due-to="twilson650">
				DateClientParam#second() incorrectly used DAY precision instead
				of SECOND precision. Thanks to Tom Wilson for the pull request!
			</action>
			<action type="fix" issue="100" due-to="sweetnavelorange">
				Fix issue where HAPI failed to initialize correctly if Woodstox library was not on the classpath, even
				if StAX API was configured to use a different provider. Thanks to
				James Butler for reporting and figuring out where the issue was!
			</action>
			<action type="fix" issue="101">
				Calling BaseDateTimeDt#setValue(Date, TemporalPrecisionEnum) did not always actually respect
				the given precision when the value was encoded. Thanks to jacksonjesse for
				reporting!
			</action>
			<action type="fix" issue="103">
				Encoders (both XML and JSON) will no longer encode contained resources if they are 
				not referenced anywhere in the resource via a local reference. This is just a convenience
				for users who have parsed a resource with contained resources and want to remove some
				before re-encoding. Thanks to Alexander Kley for reporting! 
			</action>
			<action type="fix" issue="110" due-to="mochaholic">
				Add support for DSTU2 style security labels in the parser and encoder. Thanks to
				Mohammad Jafari for the contribution!
			</action>
			<action type="fix">
				Server requests for Binary resources where the client has explicitly requested XML or JSON responses
				(either with a <![CDATA[<code>_format</code>]]> URL parameter, or an <![CDATA[<code>Accept</code>]]> request header)
				will be responded to using the Binary FHIR resource type instead of as Binary blobs. This is
				in accordance with the recommended behaviour in the FHIR specification.
			</action>
			<action type="add">
				Add new properties to RestfulServer: "DefaultResponseEncoding", which allows
				users to configure a default encoding (XML/JSON) to use if none is specified in the
				client request. Currently defaults to XML. Also "DefaultPrettyPrint", which specifies
				whether to pretty print responses by default. Both properties can be overridden
				on individual requets using the appropriate Accept header or request URL parameters.
			</action>
			<action type="add">
				Add support for quantity search params in FHIR tester UI
			</action>
			<action type="add">
				Add support for FHIR "extended operations" as defined in the FHIR DSTU2
				specification, for the Generic Client, Annotation Client, and
				Server.	
			</action>
			<action type="fix">
				Observation.applies[x] and other similar search fields with multiple allowable 
				value types were not being correctly indexed in the JPA server.	 
			</action>
			<action type="fix" issue="122">
				DateClientParam.before() incorrectly placed "&lt;=" instead of 
				"&lt;" in the request URL. Thanks to Ryan for reporting!	 
			</action>
			<action type="add" issue="77" dev="wdebeau1">
				Server now only automatically adds _include resources which are provided
				as references if the client request actually requested that specific include.
				See RestfulServer
			</action>
			<action type="fix" issue="120">
				User defined resource types which contain extensions that use a bound code type
				(e.g. an BoundCodeDt with a custom Enum) failed to parse correctly. Thanks
				to baopingle for reporting and providing a test case!
			</action>
			<action type="add">
				Sorting is now supported in the Web Testing UI (previously a button existed for sorting, but it didn't do anything)
			</action>
			<action type="add" issue="111">
				Server will no longer include stack traces in the OperationOutcome returned to the client
				when an exception is thrown. A new interceptor called ExceptionHandlingInterceptor has been
				created which adds this functionality back if it is needed (e.g. for DEV setups). See the 
				server interceptor documentation for more information. Thanks to Andy Huang for the suggestion!
			</action>
		</release>
		<release version="0.8" date="2014-12-17">
			<action type="add">
				<![CDATA[<b>API CHANGE:</b>]]> The "FHIR structures" for DSTU1 (the classes which model the
				resources and composite datatypes) have been moved out of the core JAR into their
				own JAR, in order to allow support for DEV resources, and DSTU2 resources when thast
				version is finalized. See the
				<![CDATA[<a href="./doc_dstu2.html">DSTU2 page</a>]]> 
				for more information.	
			</action>
			<action type="fix">
				<![CDATA[
					<b>Deprocated API Removal</b>: The following classes (which were deprocated previously)
					have now been removed:
					<ul>
						<li><b>ISecurityManager</b>: If you are using this class, the same functionality
						is available through the more general purpose
						<a href="http://jamesagnew.github.io/hapi-fhir/doc_rest_server_interceptor.html">server interceptor</a>
						capabilities.
						<li><b>CodingListParam</b>: This class was made redundant by the
						<a href="http://jamesagnew.github.io/hapi-fhir/apidocs/ca/uhn/fhir/rest/param/TokenOrListParam.html">TokenOrListParam</a>
						class, which can be used in its place.
					</ul>
				]]> 
			</action>			
			<action type="add">
				<![CDATA[
					<b>API Change</b>: The IResource#getResourceMetadata() method has been changed
					from returning 
					<code>Map&lt;ResourceMetadataKeyEnum&lt;?&gt;, Object&gt;</code>
					to returning a new type called
					<code>ResourceMetadataMap</code>. This new type implements 
					<code>Map&lt;ResourceMetadataKeyEnum&lt;?&gt;, Object&gt;</code>
					itself, so this change should not break existing code, but may
					require a clean build in order to run correctly.
				]]> 
			</action>			
			<action type="add" issue="38" dev="wdebeau1">
				Profile generation on the server was not working due to IdDt being
				incorrectly used. Thanks to Bill de Beaubien for the pull request!
			</action>			
			<action type="add" issue="42" dev="wdebeau1">
				Profiles did not generate correctly if a resource definition class had a 
				defined extension which was of a composite type. Thanks to Bill de Beaubien for the pull request!
			</action>			
			<action type="add" issue="44" dev="petromykhailysyn">
				Remove unnecessary IOException from narrative generator API. Thanks to
				Petro Mykhailysyn for the pull request!	
			</action>			
			<action type="add" issue="48" dev="wdebeau1">
				Introduced a new 
				<![CDATA[<code>@ProvidesResources</code>]]> annotation which can be added to
				resource provider and servers to allow them to declare additional resource
				classes they are able to serve. This is useful if you have a server which can
				serve up multiple classes for the same resource type (e.g. a server that sometimes
				returns a default Patient, but sometimes uses a custom subclass). 
				Thanks to Bill de Beaubien for the pull request!
			</action>
			<action type="add" issue="49" dev="wdebeau1">
				Introduced a new 
				<![CDATA[<code>@Destroy</code>]]> annotation which can be added to
				a resource provider method. This method will be called by the server when it
				is being closed/destroyed (e.g. when the application is being undeployed, the
				container is being shut down, etc.) 
				Thanks to Bill de Beaubien for the pull request!
			</action>
			<action type="add">
				Add a new method <![CDATA[handleException]]> to the server interceptor
				framework which allows interceptors to be notified of any exceptions and 
				runtime errors within server methods. Interceptors may optionally also
				override the default error handling behaviour of the RestfulServer.
			</action>
			<action dev="wdebeau1" type="add">
				Add constants to BaseResource for the "_id" search parameter which all resources
				should support.
			</action>			
			<action type="fix">
				DateRangeParam parameters on the server now return correct 
				<![CDATA[<code>getLowerBoundAsInstant()</code>]]>
				and 
				<![CDATA[<code>getUpperBoundAsInstant()</code>]]>
				values if a single unqualified value is passed in. For example, if
				a query containing 
				<![CDATA[<code>&birthdate=2012-10-01</code>]]> 
				is received, previously these two methods would both return the same
				value, but with this fix 
				<![CDATA[<code>getUpperBoundAsInstant()</code>]]>
				now returns the instant at 23:59:59.9999.				
			</action>			
			<action type="fix">
				Resource fields with a type of "*" (or Any) sometimes failed to parse if a 
				value type of "code" was used. Thanks to Bill de Beaubien for reporting!
			</action>
			<action type="add" dev="lmds">
				Remove dependency on JAXB libraries, which were used to parse and encode
				dates and times (even in the JSON parser). JAXB is built in to most JDKs
				but the version bundled with IBM's JDK is flaky and resulted in a number
				of problems when deploying to Websphere.
			</action>
			<action type="fix" issue="50" dev="jjathman">
				Primitive datatypes now preserve their original string value when parsing resources,
				as well as containing the "parsed value". For instance, a DecimalDt field value of
				<![CDATA[<code>1.0000</code>]]> will be parsed into the corresponding 
				decimal value, but will also retain the original value with the corresponding
				level of precision. This allows vadliator rules to be applied to 
				original values as received "over the wire", such as well formatted but
				invalid dates, e.g. "2001-15-01". Thanks to Joe Athman for reporting and 
				helping to come up with a fix!
			</action>
			<action type="add">
				When using Generic Client, if performing a
				<![CDATA[create]]> or <![CDATA[update]]> operation using a String as the resource body,
				the client will auto-detect the FHIR encoding style and send an appropriate 
				<![CDATA[Content-Type]]> header.
			</action>
			<action type="fix" issue="52">
				JPA module (and public HAPI-FHIR test server) were unable to process resource types
				where at least one search parameter has no path specified. These now correctly save
				(although the server does not yet process these params, and it should). Thanks to
				GitHub user shvoidlee for reporting and help with analysis!
			</action>
			<action type="fix">
				Generic/Fluent Client "create" and "update" method requests were not setting a content type header
			</action>
			<action type="add" issue="53" dev="petromykhailysyn">
				DateDt left precision value as <![CDATA[null]]> in the constructor
				<![CDATA[DateDt(Date)]]>.
			</action>
			<action type="fix">
				RESTful server now doesn't overwrite resource IDs if they are absolute. In other words, if
				a server's Resource Provider returns a resource with ID "Patient/123" it will be translated to
				"[base url]/Patient/123" but if the RP returns ID "http://foo/Patient/123" the ID will be
				returned exactly as is. Thanks to Bill de Beaubien for the suggestion!
			</action>
			<action type="fix" issue="55">
				JPA module Transaction operation was not correctly replacing logical IDs
				beginning with "cid:" with server assigned IDs, as required by the
				specification.
			</action>
			<action type="fix" dev="tahurac">
				<![CDATA[FhirTerser]]> did not visit or find children in contained resources when 
				searching a resource. This caused server implementations to not always return contained
				resources when they are included with a resource being returned.
			</action>
			<action type="add" dev="lmds">
				Add a method <![CDATA[String IResource#getResourceName()]]> which returns the name of the
				resource in question (e.g. "Patient", or "Observation"). This is intended as a 
				convenience to users. 
			</action>
			<action type="fix">
				Do not strip version from resource references in resources returned
				from server search methods. Thanks to Bill de Beaubien for reporting!
			</action>
			<action type="fix" dev="jjathman" issue="54">
				Correct an issue with the validator where changes to the underlying
				OperationOutcome produced by a validation cycle cause the validation
				results to be incorrect.
			</action>
			<action type="fix">
				Client interceptors registered to an interface based client instance 
				were applied to other client instances for the same client interface as well. (Issue
				did not affect generic/fluent clients)
			</action>
			<action type="fix" issue="57">
				DateDt, DateTimeDt and types InstantDt types now do not throw an exception
				if they are used to parse a value with the wrong level of precision for
				the given type but do throw an exception if the wrong level of precision
				is passed into their constructors.<![CDATA[<br/><br/>]]>
				This means that HAPI FHIR can now successfully parse resources from external 
				sources that have the wrong level of precision, but will generate a validation
				error if the resource is validated. Thanks to Alexander Kley for the suggestion!
			</action>
			<action type="fix">
				Encoding a Binary resource without a content type set should not result in a NullPointerException. Thanks
				to Alexander Kley for reporting!
			</action>
			<action type="add">
				Server gives a more helpful error message if multiple IResourceProvider implementations
				are provided for the same resource type. Thanks to wanghaisheng for the idea!
			</action>
			<action type="add" issue="61">
				Bring DSTU1 resource definitions up to version 0.0.82-2929<![CDATA[<br/>]]>
				Bring DEV resource definitions up to 0.4.0-3775<![CDATA[<br/>]]>
				Thanks to crinacimpian for reporting!
			</action>
			<action type="add" issue="62">
				JPA server did not correctly process _include requests if included 
				resources were present with a non-numeric identifier. Thanks to 
				Bill de Beaubien for reporting!
			</action>
			<action type="fix" issue="60">
				Client requests which include a resource/bundle body (e.g. create,
				update, transaction) were not including a charset in the content type
				header, leading to servers incorrectly assuming ISO-8859/1. Thanks to 
				shvoidlee for reporting!
			</action>
			<action type="fix" issue="59" dev="wdebeau1">
				Clean up the way that Profile resources are automatically exported
				by the server for custom resource profile classes. See the 
				<![CDATA[<a href="http://jamesagnew.github.io/hapi-fhir/apidocs/ca/uhn/fhir/model/api/annotation/ResourceDef.html">@ResourceDef</a>]]>
				JavaDoc for information on how this works.
			</action>
			<action type="add" issue="73" dev="wdebeau1">
				Add convenience methods to TokenOrListParam to test whether any of a set of tokens match
				the given requested list.
			</action>
			<action type="add" issue="86" dev="harsha89">
				Add a protected method to RestfulServer which allows developers to 
				implement their own method for determining which part of the request
				URL is the FHIR request path (useful if you are embedding the RestulServer inside
				of another web framework). Thanks to Harsha Kumara for the pull request!
			</action>
		</release>
		<release version="0.7" date="2014-10-23">
			<action type="add" issue="30">
				<![CDATA[<b>API CHANGE:</b>]]> The TagList class previously implemented ArrayList semantics,
				but this has been replaced with LinkedHashMap semantics. This means that the list of
				tags will no longer accept duplicate tags, but that tag order will still be
				preserved. Thanks to Bill de Beaubien for reporting!
			</action>			
			<action type="fix" issue="33">
				Server was incorrectly including contained resources being returned as both contained resources, and as 
				top-level resources in the returned bundle for search operations.
				Thanks to Bill de Beaubien for reporting! This also fixes Issue #20, thanks to
				lephty for reporting!
			</action>			
			<action type="add" dev="suranga">
				Documentation fixes
			</action>			
			<action type="add" dev="dougmartin">
				Add a collection of new methods on the generic client which support the
				<![CDATA[ 
				<b><a href="./apidocs/ca/uhn/fhir/rest/client/IGenericClient.html#read(java.lang.Class,%20ca.uhn.fhir.model.primitive.UriDt)">read</a></b>,
				<b><a href="./apidocs/ca/uhn/fhir/rest/client/IGenericClient.html#vread(java.lang.Class,%20ca.uhn.fhir.model.primitive.UriDt)">read</a></b>,
				and <b><a href="./apidocs/ca/uhn/fhir/rest/client/IGenericClient.html#search(java.lang.Class,%20ca.uhn.fhir.model.primitive.UriDt)">search</a></b>
				]]>
				operations using an absolute URL. This allows developers to perform these operations using
				URLs they obtained from other sources (or external resource references within resources). In
				addition, the existing read/vread operations will now access absolute URL references if
				they are passed in. Thanks to Doug Martin of the Regenstrief Center for Biomedical Informatics
				for contributing this implementation!
			</action>
			<action type="fix">
				Server implementation was not correctly figuring out its own FHIR Base URL when deployed
				on Amazon Web Service server. Thanks to Jeffrey Ting and Bill De Beaubien of
				Systems Made Simple for their help in figuring out this issue! 
			</action>
			<action type="fix">
				XML Parser failed to encode fields with both a resource reference child and
				a primitive type child. Thanks to Jeffrey Ting and Bill De Beaubien of
				Systems Made Simple for their help in figuring out this issue!
			</action>
			<action type="fix">
				HAPI now runs successfully on Servlet 2.5 containers (such as Tomcat 6). Thanks to
				Bernard Gitaadji for reporting and diagnosing the issue!
			</action>
			<action type="fix">
				Summary (in the bundle entry) is now encoded by the XML and JSON parsers if supplied. Thanks to David Hay of 
				Orion Health for reporting this!
			</action>
			<action type="fix" issue="24">
				Conformance profiles which are automatically generated by the server were missing a few mandatory elements,
				which meant that the profile did not correctly validate. Thanks to Bill de Beaubien of Systems Made Simple
				for reporting this!				
			</action>
			<action type="fix">
				XHTML (in narratives) containing escapable characters (e.g. &lt; or &quot;) will now always have those characters 
				escaped properly in encoded messages.
			</action>
			<action type="fix">
				Resources containing entities which are not valid in basic XML (e.g. &amp;sect;) will have those
				entities converted to their equivalent unicode characters when resources are encoded, since FHIR does
				not allow extended entities in resource instances.
			</action>
			<action type="add">
				Add a new client interceptor which adds HTTP Authorization Bearer Tokens (for use with OAUTH2 servers)
				to client requests.
			</action>			
			<action type="fix">
				Add phloc-commons dependency explicitly, which resolves an issue building HAPI from source on
				some platforms. Thanks to Odysseas Pentakalos for the patch!
			</action>
			<action type="add">
				HAPI now logs a single line indicating the StAX implementation being used upon the
				first time an XML parser is created.
			</action>
			<action type="fix">
				Update methods on the server did not return a "content-location" header, but
				only a "location" header. Both are required according to the FHIR specification.
				Thanks to Bill de Beaubien of Systems Made Simple for reporting this!				
			</action>
			<action type="fix" issue="26" dev="akley">
				Parser failed to correctly read contained Binary resources. Thanks to Alexander Kley for
				the patch! 
			</action>
			<action type="fix" issue="29" dev="akley">
				Calling encode multiple times on a resource with contained resources caused the contained
				resources to be re-added (and the actual message to grow) with each encode pass. Thanks to
				Alexander Kley for the test case!
			</action>
			<action type="fix">
				JSON-encoded contained resources with the incorrect "_id" element (which should be "id", but some
				incorrect examples exist on the FHIR specification) now parse correctly. In other words, HAPI 
				previously only accepted the correct "id" element, but now it also accepts the incorrect
				"_id" element just to be more lenient.				
			</action>
			<action type="fix">
				Several unit tests failed on Windows (or any platform with non UTF-8 default encoding). This may
				have also caused resource validation to fail occasionally on these platforms as well.
				Thanks to Bill de Beaubien for reporting!
			</action>			
			<action type="fix">
				toString() method on TokenParam was incorrectly showing the system as the value.
				Thanks to Bill de Beaubien for reporting!
			</action>			
			<action type="update">
				Documentation on contained resources contained a typo and did not actually produce contained resources. Thanks
				to David Hay of Orion Health for reporting!
			</action>			
			<action type="add" issue="31" dev="preston">
				Add a 
				<![CDATA[<a href="https://www.vagrantup.com/">Vagrant</a>]]>	
				based environment (basically a fully built, self contained development environment) for
				trying out the HAPI server modules. Thanks to Preston Lee for the pull request, and for 
				offering to maintain this! 
			</action>
			<action type="add" issue="32" dev="jjathman">
				Change validation API so that it uses a return type instead of exceptions to communicate 
				validation failures. Thanks to Joe Athman for the pull request!
			</action>
			<action type="add" issue="35" dev="petromykhailysyn">
				Add a client interceptor which adds an HTTP cookie to each client request. Thanks to 
				Petro Mykhailysyn for the pull request! 
			</action>
		</release>
		<release version="0.6" date="2014-09-08" description="This release brings a number of new features and bug fixes!">
			<!-- 
			<action type="add">
				Allow generic client	... OAUTH
			</action>
			-->
			<action type="add">
				Add server interceptor framework, and new interceptor for logging incoming
				requests.	
			</action>
			<action type="add">
				Add server validation framework for validating resources against the FHIR schemas and schematrons
			</action>
			<action type="fix">
				Tester UI created double _format and _pretty param entries in searches. Thanks to Gered King of University
				Health Network for reporting!	
			</action>
			<action type="fix" issue="4">
				Create method was incorrectly returning an HTTP 204 on sucessful completion, but
				should be returning an HTTP 200 per the FHIR specification. Thanks to wanghaisheng 
				for reporting! 
			</action>
			<action type="fix">
				FHIR Tester UI now correctly sends UTF-8 charset in responses so that message payloads containing
				non US-ASCII characters will correctly display in the browser
			</action>
			<action type="fix">
				JSON parser was incorrectly encoding extensions on composite elements outside the element itself
				(as is done correctly for non-composite elements) instead of inside of them. Thanks to David Hay of
				Orion for reporting this!
			</action>
			<action type="add">
				Contained/included resource instances received by a client are now automatically 
				added to any ResourceReferenceDt instancea in other resources which reference them.
			</action>
			<action type="add">
				Add documentation on how to use eBay CORS Filter to support Cross Origin Resource
				Sharing (CORS) to server. CORS support that was built in to the server itself has
				been removed, as it did not work correctly (and was reinventing a wheel that others
				have done a great job inventing). Thanks to Peter Bernhardt of Relay Health for all the assistance
				in testing this!
			</action>
			<action type="fix">
				IResource interface did not expose the getLanguage/setLanguage methods from BaseResource,
				so the resource language was difficult to access.
			</action>
			<action type="fix">
				JSON Parser now gives a more friendly error message if it tries to parse JSON with invalid use 
				of single quotes
			</action>
			<action type="add">
				Transaction server method is now allowed to return an OperationOutcome in addition to the
				incoming resources. The public test server now does this in order to return status information
				about the transaction processing.
			</action>
			<action type="add">
				Update method in the server can now flag (via a field on the MethodOutcome object being returned)
				that the result was actually a creation, and Create method can indicate that it was actually an
				update. This has no effect other than to switch between the HTTP 200 and HTTP 201 status codes on the
				response, but this may be useful in some circumstances.
			</action>
			<action type="fix" dev="tahurac">
				Annotation client search methods with a specific resource type (e.g. List&lt;Patient&gt; search())
				won't return any resources that aren't of the correct type that are received in a response
				bundle (generally these are referenced resources, so they are populated in the reference fields instead).
				Thanks to Tahura Chaudhry of University Health Network for the unit test!
			</action>
			<action type="add">
				Added narrative generator template for OperationOutcome resource
			</action>
			<action type="fix">
				Date/time types did not correctly parse values in the format "yyyymmdd" (although the FHIR-defined format
				is "yyyy-mm-dd" anyhow, and this is correctly handled). Thanks to Jeffrey Ting of Systems Made Simple
				for reporting! 
			</action>
			<action type="fix">
				Server search method for an unnamed query gets called if the client requests a named query
				with the same parameter list. Thanks to Neal Acharya of University Health Network for reporting!			
			</action>
			<action type="fix">
				Category header (for tags) is correctly read in client for "read" operation
			</action>
			<action type="add">
				Transaction method in server can now have parameter type Bundle instead of
				List&lt;IResource&gt;
			</action>
			<action type="add">
				HAPI parsers now use field access to get/set values instead of method accessors and mutators.
				This should give a small performance boost.
			</action>
			<action type="fix">
				JSON parser encodes resource references incorrectly, using the name "resource" instead
				of the name "reference" for the actual reference. Thanks to
				Ricky Nguyen for reporting and tracking down the issue!
			</action>
			<action type="fix">
				Rename NotImpementedException to NotImplementedException (to correct typo)
			</action>
			<action type="fix">
				Server setUseBrowserFriendlyContentType setting also respected for errors (e.g. OperationOutcome with 4xx/5xx status)
			</action>
			<action type="fix">
				Fix performance issue in date/time datatypes where pattern matchers were not static
			</action>
			<action type="fix">
				Server now gives a more helpful error message if a @Read method has a search parameter (which is invalid, but
				previously lead to a very unhelpful error message). Thanks to Tahura Chaudhry of UHN for reporting!
			</action>
			<action type="fix">
				Resource of type "List" failed to parse from a bundle correctly. Thanks to David Hay of Orion Health 
				for reporting!
			</action>
			<action type="fix">
				QuantityParam correctly encodes approximate (~) prefix to values
			</action>
			<action type="fix" issue="14">
				If a server defines a method with parameter "_id", incoming search requests for that method may
				get delegated to the wrong method. Thanks to Neal Acharya for reporting! 
			</action>
			<action type="add">
				SecurityEvent.Object structural element has been renamed to 
				SecurityEvent.ObjectElement to avoid conflicting names with the 
				java Object class. Thanks to Laurie Macdougall-Sookraj of UHN for
				reporting! 
			</action>
			<action type="fix">
				Text/narrative blocks that were created with a non-empty
				namespace prefix (e.g. &lt;xhtml:div xmlns:xhtml="..."&gt;...&lt;/xhtml:div&gt;)
				failed to encode correctly (prefix was missing in encoded resource)				
			</action>
			<action type="fix">
				Resource references previously encoded their children (display and reference)
				in the wrong order so references with both would fail schema validation.
			</action>
			<action type="add">
				SecurityEvent resource's enums now use friendly enum names instead of the unfriendly
				numeric code values. Thanks to Laurie MacDougall-Sookraj of UHN for the
				suggestion!
			</action>
		</release>
		<release version="0.5" date="2014-07-30">
			<action type="add">
				HAPI has a number of RESTful method parameter types that have similar but not identical
				purposes and confusing names. A cleanup has been undertaken to clean this up.
				This means that a number of existing classes
				have been deprocated in favour of new naming schemes.
				<![CDATA[<br/><br/>]]>
				All annotation-based clients and all server search method parameters are now named
				(type)Param, for example: StringParam, TokenParam, etc.
				<![CDATA[<br/><br/>]]>
				All generic/fluent client method parameters are now named
				(type)ClientParam, for example: StringClientParam, TokenClientParam, etc.
				<![CDATA[<br/><br/>]]>
				All renamed classes have been retained and deprocated, so this change should not cause any issues
				for existing applications but those applications should be refactored to use the 
				new parameters when possible.
			</action>
			<action type="add">
				Allow server methods to return wildcard generic types (e.g. List&lt;? extends IResource&gt;)
			</action>
			<action type="add">
				Search parameters are not properly escaped and unescaped. E.g. for a token parameter such as
				"&amp;identifier=system|codepart1\|codepart2"
			</action>
			<action type="add">
				Add support for OPTIONS verb (which returns the server conformance statement)
			</action>
			<action type="add">
				Add support for CORS headers in server
			</action>
			<action type="add">
				Bump SLF4j dependency to latest version (1.7.7)
			</action>
			<action type="add">
				Add interceptor framework for clients (annotation based and generic), and add interceptors
				for configurable logging, capturing requests and responses, and HTTP basic auth.
			</action>
			<action type="fix">
				Transaction client invocations with XML encoding were using the wrong content type ("application/xml+fhir" instead 
				of the correct "application/atom+xml"). Thanks to David Hay of Orion Health for surfacing this one!
			</action>
			<action type="add">
				Bundle entries now support a link type of "search". Thanks to David Hay for the suggestion!
			</action>
			<action type="add" issue="1">
				 If a client receives a non 2xx response (e.g. HTTP 500) and the response body is a text/plain message or
				 an OperationOutcome resource, include the message in the exception message so that it will be 
				 more conveniently displayed in logs and other places. Thanks to Neal Acharya for the suggestion! 
			</action>
			<action type="add" issue="2">
				 Read invocations in the client now process the "Content-Location" header and use it to 
				 populate the ID of the returned resource. Thanks to Neal Acharya for the suggestion!
			</action>
			<action type="fix" issue="3">
				Fix issue where vread invocations on server incorrectly get routed to instance history method if one is 
				defined. Thanks to Neal Acharya from UHN for surfacing this one! 
			</action>
			<action type="add">
				Binary reads on a server not include the Content-Disposition header, to prevent HTML in binary 
				blobs from being used for nefarious purposes. See
				<![CDATA[<a href="http://gforge.hl7.org/gf/project/fhir/tracker/?action=TrackerItemEdit&tracker_id=677&tracker_item_id=3298">FHIR Tracker Bug 3298</a>]]>
				for more information.
			</action>
			<action type="add">
				Support has been added for using an HTTP proxy for outgoing requests.
			</action>
			<action type="fix">
				Fix: Primitive extensions declared against custom resource types 
				are encoded even if they have no value. Thanks to David Hay of Orion for
				reporting this!
			</action>
			<action type="fix">
				Fix: RESTful server deployed to a location where the URL to access it contained a
				space (e.g. a WAR file with a space in the name) failed to work correctly.
				Thanks to David Hay of Orion for reporting this!
			</action>
			</release>			
		<release version="0.4" date="2014-07-13">
			<action type="add">
				<![CDATA[<b>BREAKING CHANGE:</b>]]>: IdDt has been modified so that it 
				contains a partial or complete resource identity. Previously it contained
				only the simple alphanumeric id of the resource (the part at the end of the "read" URL for
				that resource) but it can now contain a complete URL or even a partial URL (e.g. "Patient/123")
				and can optionally contain a version (e.g. "Patient/123/_history/456"). New methods have
				been added to this datatype which provide just the numeric portion. See the JavaDoc
				for more information. 
			</action>
			<action type="add">
				<![CDATA[<b>API CHANGE:</b>]]>: Most elements in the HAPI FHIR model contain
				a getId() and setId() method. This method is confusing because it is only actually used
				for IDREF elements (which are rare) but its name makes it easy to confuse with more
				important identifiers. For this reason, these methods have been deprocated and replaced with
				get/setElementSpecificId() methods. The old methods will be removed at some point. Resource
				types are unchanged and retain their get/setId methods.
			</action>
			<action type="add">
				Allow use of QuantityDt as a service parameter to support the "quantity" type. Previously
				QuantityDt did not implement IQueryParameterType so it was not valid, and there was no way to
				support quantity search parameters on the server (e.g. Observation.value-quantity)
			</action>
			<action type="add">
				Introduce StringParameter type which can be used as a RESTful operation search parameter
				type. StringParameter allows ":exact" matches to be specified in clients, and handled in servers.
			</action>
			<action type="add">
				Parsers (XML/JSON) now support deleted entries in bundles
			</action>
			<action type="add">
				Transaction method now supported in servers
			</action>
			<action type="add">
				Support for Binary resources added (in servers, clients, parsers, etc.)
			</action>
			<action type="fix">
				Support for Query resources fixed (in parser)
			</action>
			<action type="fix">
				Nested contained resources (e.g. encoding a resource with a contained resource that itself contains a resource)
				now parse and encode correctly, meaning that all contained resources are placed in the "contained" element
				of the root resource, and the parser looks in the root resource for all container levels when stitching
				contained resources back together.
			</action>
			<action type="fix">
				Server methods with @Include parameter would sometimes fail when no _include was actually
				specified in query strings.
			</action>
			<action type="fix">
				Client requests for IdentifierDt types (such as Patient.identifier) did not create the correct
				query string if the system is null.
			</action>
			<action type="add">
				Add support for paging responses from RESTful servers.
			</action>
			<action type="fix">
				Don't fail on narrative blocks in JSON resources with only an XML declaration but no content (these are
				produced by the Health Intersections server) 
			</action>
			<action type="fix">
				Server now automatically compresses responses if the client indicates support 
			</action>
			<action type="fix">
				Server failed to support optional parameters when type is String and :exact qualifier is used 
			</action>
			<action type="fix">
				Read method in client correctly populated resource ID in returned object 
			</action>
			<action type="add">
				Support added for deleted-entry by/name, by/email, and comment from Tombstones spec
			</action>
		</release>			
		<release version="0.3" date="2014-05-12" description="This release corrects lots of bugs and introduces the fluent client mode">
		</release>			
		<release version="0.2" date="2014-04-23">
		</release>			
		<release version="0.1" date="2014-04-15">
		</release>			
	</body>
</document><|MERGE_RESOLUTION|>--- conflicted
+++ resolved
@@ -149,12 +149,11 @@
 			<action type="fix">
 				Validator incorrectly rejected references where only an identifier was populated
 			</action>
-<<<<<<< HEAD
 			<action type="fix" issue="649">
 				Make error handler in the client more tolerant of errors where no response has
 				been received by the client when the error happens. Thanks to GitHub
 				user maclema for the pull request!
-=======
+			</action>
 			<action type="add">
 				Add a check in JPA server that prevents completely blank tags, profiles, and security labels
 				from being saved to the database. These were filtered out anyhow when the
@@ -167,7 +166,6 @@
 				multiple validations in parallel threads right after startup. Previously a heavy load could
 				cause the server to run out of memory and lock up. Thanks to Karl M Davis
 				for analysis and help fixing this!
->>>>>>> 7d5fbe74
 			</action>
 		</release>
 		<release version="2.4" date="2017-04-19">
