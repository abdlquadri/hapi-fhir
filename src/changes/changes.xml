<?xml version="1.0"?>
<document xmlns="http://maven.apache.org/changes/1.0.0" xmlns:xsi="http://www.w3.org/2001/XMLSchema-instance"
	xsi:schemaLocation="http://maven.apache.org/changes/1.0.0 ./changes.xsd">
	<properties>
		<author>James Agnew</author>
		<title>HAPI FHIR Changelog</title>
	</properties>
	<body>
		<release version="1.1" date="TBD">
			<action type="add">
				Add support for reference implementation structures.
			</action>
			<action type="fix">
				Parsers did not encode the resource meta element if the resource 
				had tags but no other meta elements. Thanks to Bill de Beaubien and
				Claude Nanjo for finding this.
			</action>
			<action type="fix" issue="164">
				Correct performance issue with :missing=true search requests where the parameter is a resource link. Thanks to wanghaisheng for all his help in testing this.
			</action>
			<action type="fix" issue="149">
				The self link in the Bundle returned by searches on the server does not respect the
				server's address strategy (which resulted in an internal IP being shown on fhirtest.uhn.ca)
			</action>
			<action type="add">
				Introduce ResponseHighlighterInterceptor, which provides syntax highlighting on RESTful server responses
				if the server detects that the request is coming from a browser. This interceptor has been added
				to fhirtest.uhn.ca responses.
			</action>
			<action type="fix">
				Performing a create operation in a client used an incorrect URL if the
				resource had an ID set. ID should be ignored for creates. Thanks to 
				Peter Girard for reporting!
			</action>
			<action type="add" issue="170">
				Add better addXXX() methods to structures, which take the datatype being added as a parameter. Thanks to Claude Nanjo for the
				suggestion!
			</action>
			<action type="add" issue="152">
				Add a new parser validation mechanism (see the 
				<![CDATA[<a href="./doc_validation.html">validation page</a>]]> for info) which can be 
				used to validate resources as they are being parsed, and optionally fail if invalid/unexpected
				elements are found in resource bodies during parsing. 
			</action>
			<action type="fix">
				IParser#parseResource(Class, String) method, which is used to parse a resource into the given
				structure will now throw a DataFormatException if the structure is for the wrong type of
				resource for the one actually found in the input String (or Reader). For example, if a Patient
				resource is being parsed into Organization.class this will now cause an error. Previously,
				the XML parser would ignore the type and the JSON parser would fail. This also caused 
				operations to not parse correctly if they returned a resource type other than
				parameters with JSON encoding (e.g. the $everything operation on UHN's test server).
				Thanks to Avinash Shanbhag for reporting!
			</action>
			<action type="add">
				Web tester UI now supports _revinclude
			</action>
<<<<<<< HEAD
			<action type="add">
				LoggingInterceptor for server now supports logging DSTU2 extended operations by name
			</action>
			<action type="fix">
				Woodstox XML parser has a default setting to limit the maximum
				length of an attribute to 512kb. This caused issues handling
				large attachments, so this setting has been increased to 100Mb.
				Thanks to Nikos Kyriakoulakos for reporting!
=======
			<action type="fix" issue="178">
				Support link elements in Bundle.entry when parsing in DSTU2 mode
				using the old (non-resource) Bundle class. Thanks to GitHub user
				@joedai for reporting!
>>>>>>> 8c3c8e21
			</action>
		</release>
		<release version="1.0" date="2015-May-8">
			<action type="add">
				Bump the version of a few dependencies to the
				latest versions:
				<![CDATA[
					<ul>
						<li>Phloc-commons (for schematron validation) 4.3.5 -> 4.3.6</li>
						<li>Apache HttpClient 4.3.6 -> 4.4</li>
						<li>Woodstox 4.4.0 -> 4.4.1</li>
						<li>SLF4j 1.7.9 -> 1.7.10</li>
						<li>Spring (used in hapi-fhir-jpaserver-base module) 4.1.3.RELEASE -> 4.1.5.RELEASE</li>
					</ul>
				]]>
			</action>
			<action type="add">
				Add support for "profile" and "tag" elements in the resource Meta block
				when parsing DSTU2 structures.
			</action>
			<action type="fix" issue="113">
				When a user manually creates the list of contained resources in a resource,
				the encoder fails to encode any resources that don't have a '#' at the
				start of their ID. This is unintuitive, so we now assume that '123' means '#123'.
				Thanks to myungchoi for reporting and providing a test case!
			</action>
			<action type="add">
				Add methods for setting the default encoding (XML/JSON) and
				oretty print behaviour in the Fluent Client. Thanks to Stackoverflow
				user ewall for the idea.
			</action>
			<action type="fix" issue="129">
				JPA Server did not mark a resource as "no longer deleted" if it
				was updated after being deleted. Thanks to Elliott Lavy and Lloyd
				McKenzie for reporting!
			</action>
			<action type="fix" issue="128">
				Fix regression in 0.9 - Server responds with an HTTP 500 and a NullPointerException instead of an HTTP 400 and a useful error message if the client requests an unknown resource type
			</action>
			<action type="add">
				Add support for 
				<![CDATA[<code>_revinclude</code>]]>
				parameter in client, server, and JPA.
			</action>
			<action type="add">
				Include constants on resources (such as 
				<![CDATA[<code>Observation.INCLUDE_VALUE_STRING</code>]]>)
				have been switched in the DSTU2 structures to use
				the new syntax required in DSTU2: [resource name]:[search param NAME]
				insead of the DSTU1 style [resource name].[search param PATH]
			</action>
			<action type="add" fix="124">
				When encoding resources, the parser will now convert any resource
				references to versionless references automatically (i.e. it will 
				omit the version part automatically if one is present in the reference)
				since references between resources must be versionless. Additionally,
				references in server responses will omit the server base URL part of the
				reference if the base matches the base for the server giving
				the response.
			</action>
			<action type="fix" fix="130">
				Narrative generator incorrectly sets the Resource.text.status to 'generated' even if the
				given resource type does not have a template (and therefore no narrative is actually generated).
				Thanks to Bill de Beaubien for reporting!
			</action>
			<action type="fix">
				Searching in JPA server with no search parameter returns deleted resources when it should exclude them.
			</action>
			<action type="add" fix="135">
				Remove Eclipse and IntelliJ artifacts (.project, *.iml, etc) from version control. Thanks
				to Doug Martin for the suggestion!
			</action>
			<action type="add">
				REST server methods may now have a parameter of
				type NarrativeModeEnum which will be populated with
				the value of the _narrative URL parameter
				if one was supplied. Annotation client methods 
				may also include a parameter of this type, and it
				will be used to populate this parameter on the request
				URL if it is not null. Thanks to Neal Acharya for the
				idea!
			</action>
			<action type="add">
				Android JAR now includes servlet-API classes, as the project will not
				work without them. Thanks 
			</action>
			<action type="fix" issue="116">
				Requested _include values are preserved across paging links when the
				server returns multiple pages. Thanks to Bill de Beaubien for 
				reporting! 
			</action>
			<action type="add" issue="138" dev="wdebeau1">
				Add new server address strategy "ApacheProxyAddressStrategy" which uses 
				headers "x-forwarded-host" and "x-forwarded-proto" to determine the
				server's address. This is useful if you are deploying a HAPI FHIR 
				server behind an Apache proxy (e.g. for load balancing or other reasons).
				Thanks to Bill de Beaubien for contributing!
			</action>
			<action type="fix" issue="143">
				Resource references between separate resources found in a single
				bundle did not get populated with the actual resource when parsing a
				DSTU2 style bundle. Thanks to Nick Peterson for reporting and figuring
				out why none of our unit tests were actually catching the problem!
			</action>
			<action type="fix" issue="146">
				JSON encoder did not encode contained resources when encoding
				a DSTU2 style bundle. Thanks to Mohammad Jafari and baopingle
				for all of their help in tracking this issue down and developing
				useful unit tests to demonstrate it.
			</action>
			<action type="add">
				Client now supports invoking transcation using a DSTU2-style
				Bundle resource as the input.
			</action>
			<action type="fix" issue="147">
				JPA Server $everything operation could sometimes include a duplicate copy of 
				the main focus resource if it was referred to in a deep chain. Thanks
				to David Hay for reporting!
			</action>
			<action type="add" issue="148">
				JPA Server $everything operation now allows a _count parameter
			</action>
			<action type="fix" issue="139">
				JPA server failed to index resources containing ContactPointDt elements with
				populated values (e.g. Patient.telecom). Thanks to Mohammad Jafari for reporting!
			</action>
			<action type="add">
				Add a new configuration method on the parsers, 
				<![CDATA[<code>setStripVersionsFromReferences(boolean)</code>]]> which
				configures the parser to preserve versions in resource reference links when
				encoding. By default, these are removed.
			</action>
			<action type="fix" issue="155" dev="wdebeau1">
				Terser's IModelVisitor now supplies to the path to the element. This is
				an API change, but I don't think there are many users of the IModelVisitor yet.
				Please let us know if this is a big hardship and we can find an alternate way
				of making this change.
			</action>
			<action type="fix">
				Prevent server from returning a Content-Location header for search
				response when using the DSTU2 bundle format
			</action>
			<action type="fix">
				JPA server (uhnfhirtest.uhn.ca) sometimes included an empty
				"text" element in Bundles being returned.
			</action>
			<action type="add" issue="162">
				Add a framework for the Web Tester UI to allow its internal FHIR client to 
				be configured (e.g. to add an authorization interceptor so that it adds
				credentials to client requests it makes). Thanks to Harsha Kumara for
				the suggestion!
			</action>
			<action type="fix" issue="163">
				Fix regression in early 1.0 builds where resource type sometimes does not get 
				populated in a resource ID when the resource is parsed. Thanks to
				Nick Peterson for reporting, and for providing a test case!
			</action>
			<action type="add">
				Allow fluent/generic client users to execute a transaction using a raw string (containing a bundle resource)
				as input instead of a Bundle resource class instance.
			</action>
			<action type="fix">
				Disable date validation in the web tester UI, so that it is possible to 
				enter partial dates, or dates without times, or even test out invalid date
				options.
			</action>
			<action type="fix" issue="36">
				Make BaseElement#getUndeclaredExtensions() and BaseElement#getUndeclaredExtensions() return
				a mutable list so that it is possible to delete extensions from a resource instance.
			</action>
			<action type="fix" issue="168">
				Server conformance statement check in clients (this is the check
				where the first time a given FhirContext is used to access a given server
				base URL, it will first check the server's Conformance statement to ensure
				that it supports the correct version of FHIR) now uses any 
				registered client interceptors. In addition, IGenericClient now has a method
				"forceConformanceCheck()" which manually triggers this check. Thanks to
				Doug Martin for reporting and suggesting!
			</action>
			<action type="add" issue="167">
				Rename the Spring Bean definition for the JPA server EntityManager from
				"myEntityManagerFactory" to just "entityManagerFactory" as this is the
				default bean name expected in other parts of the Spring framework. 
				Thanks to Mohammad Jafari for the suggestion!
			</action>
			<action type="add" issue="164">
				Improve error message when a user tries to perform a create/update with an invalid
				or missing Content-Type header. Thanks to wanghaisheng for reporting! (This was
				actually a three part bug, so the following two fixes also reference this
				bug number)
			</action>
			<action type="add" issue="164">
				Add support for :missing qualifier in generic/fluent client.
			</action>
			<action type="add" issue="164">
				Add support for :missing qualifier in JPA server.
			</action>
			<action type="add">
				Add a new configuration method on the parsers, 
				<![CDATA[<code>setStripVersionsFromReferences(boolean)</code>]]> which
				configures the parser to preserve versions in resource reference links when
				encoding. By default, these are removed.
			</action>
			<action type="add" due-to="joel-costigliola" issue="171">
				Add an exception for RESTful clients/servers to represent the
				HTTP 403 Forbidden status code. Thanks to Joel Costigliola for
				the patch!
			</action>
			<action type="fix">
				Transaction server operations incorrectly used the "Accept" header instead of the "Content-Type" header to determine the
				POST request encoding. Thanks to Rene Spronk for providing a test case!
			</action>
		</release>
		<release version="0.9" date="2015-Mar-14">
			<action type="add">
				Support for DSTU2 features introduced: New resource definitions, Bundle resource, 
				encoding changes (ID in resource bodt, meta tag)
			</action>
			<action type="fix" issue="65">
				Fix an issue encoding extensions on primitive types in JSON. Previously the "_value" object
				would be an array even if the field it was extending was not repeatable. This is not correct
				according to the specification, nor can HAPI's parser parse this correctly. The encoder
				has been corrected, and the parser has been adjusted to be able to handle resources with
				extensions encoded in this way. Thanks to Mohammad Jafari for reporting!
			</action>
			<action type="add">
				Library now checks if custom resource types can be instantiated on startup
				(e.g. because they don't have a no-argument constructor) in order to 
				avoid failing later
			</action>
			<action type="add">
				Bump a few dependency JARs to the latest versions in Maven POM:
				<![CDATA[
					<ul>
						<li>SLF4j (in base module) - Bumped to 1.7.9</li>
						<li>Apache HTTPClient (in base module) - Bumped to 4.3.6</li>
						<li>Hibernate (in JPA module) - Bumped to 4.3.7</li>
					</ul>
				]]>
			</action>
			<action type="fix" issue="67">
				IdDt failed to recognize local identifiers containing fragments that look like 
				real identifiers as being local identifiers even though they started with '#'.
				For example, a local resource reference of "#aa/_history/aa" would be incorrectly
				parsed as a non-local reference.
				Thanks to Mohammad Jafari for reporting!
			</action>
			<action type="fix">
				<![CDATA[<code>Last-Modified</code>]]>
				header in server was incorrectly using FHIR date format instead
				of RFC-1123 format. 
			</action>
			<action type="fix">
				Server create and update methods failed with an IllegalArgumentException if
				the method type was a custom resource definition type (instead of a built-in
				HAPI type). Thanks to Neal Acharya for the analysis. 
			</action>
			<action type="add" fix="79">
				JPA server module now supports 
				<![CDATA[<code>_include</code>]]> 
				value of 
				<![CDATA[<code>*</code>]]>. Thanks to Bill de Beaubien for reporting! 
			</action>
			<action type="fix">
				IdDt method 
				<![CDATA[withServerBase]]>
				returned String (unlike all of the other "withFoo" methods on that class),
				and did not work correctly if the IdDt already had a server base. This
				has been corrected. Note that the return type for this method has been
				changed, so code may need to be updated.
			</action>
			<action type="fix" issue="84" due-to="mochaholic">
				In previous versions of HAPI, the XML parser encoded multiple contained
				resources in a single 
				<![CDATA[<code>&lt;contained&gt;&lt;/contained&gt;</code>]]>
				tag, even though the FHIR specification rerquires a separate
				<![CDATA[<code>&lt;contained&gt;&lt;/contained&gt;</code>]]>
				tag for each resource. This has been corrected. Note that the parser will
				correctly parse either form (this has always been the case) so this
				change should not cause any breakage in HAPI based trading partners, but
				may cause issues if other applications have been coded to depend on the
				incorrect behaviour. Thanks to Mochaholic for reporting! 
			</action>
			<action type="fix" issue="91" due-to="andyhuang91">
				Custom/user defined resource definitions which contained more than one
				child with no order defined failed to initialize properly. Thanks to
				Andy Huang for reporting and figuring out where the
				problem was! 
			</action>
			<action type="add">
				RESTful Client now queries the server (only once per server base URL) to ensure that
				the given server corresponds to the correct version of the FHIR specification, as
				defined by the FhirContext. This behaviour can be disabled by setting the
				appropriate configuration on the 
				RestfulClientConfig. Thanks to Grahame Grieve for the suggestion!
			</action>
			<action type="add">
			    JPA module now supports deleting resource via transaction
			</action>
			<action type="fix" issue="97" due-to="twilson650">
				DateClientParam#second() incorrectly used DAY precision instead
				of SECOND precision. Thanks to Tom Wilson for the pull request!
			</action>
			<action type="fix" issue="100" due-to="sweetnavelorange">
				Fix issue where HAPI failed to initialize correctly if Woodstox library was not on the classpath, even
				if StAX API was configured to use a different provider. Thanks to
				James Butler for reporting and figuring out where the issue was!
			</action>
			<action type="fix" issue="101">
				Calling BaseDateTimeDt#setValue(Date, TemporalPrecisionEnum) did not always actually respect
				the given precision when the value was encoded. Thanks to jacksonjesse for
				reporting!
			</action>
			<action type="fix" issue="103">
				Encoders (both XML and JSON) will no longer encode contained resources if they are 
				not referenced anywhere in the resource via a local reference. This is just a convenience
				for users who have parsed a resource with contained resources and want to remove some
				before re-encoding. Thanks to Alexander Kley for reporting! 
			</action>
			<action type="fix" issue="110" due-to="mochaholic">
				Add support for DSTU2 style security labels in the parser and encoder. Thanks to
				Mohammad Jafari for the contribution!
			</action>
			<action type="fix">
				Server requests for Binary resources where the client has explicitly requested XML or JSON responses
				(either with a <![CDATA[<code>_format</code>]]> URL parameter, or an <![CDATA[<code>Accept</code>]]> request header)
				will be responded to using the Binary FHIR resource type instead of as Binary blobs. This is
				in accordance with the recommended behaviour in the FHIR specification.
			</action>
			<action type="add">
				Add new properties to RestfulServer: "DefaultResponseEncoding", which allows
				users to configure a default encoding (XML/JSON) to use if none is specified in the
				client request. Currently defaults to XML. Also "DefaultPrettyPrint", which specifies
				whether to pretty print responses by default. Both properties can be overridden
				on individual requets using the appropriate Accept header or request URL parameters.
			</action>
			<action type="add">
				Add support for quantity search params in FHIR tester UI
			</action>
			<action type="add">
				Add support for FHIR "extended operations" as defined in the FHIR DSTU2
				specification, for the Generic Client, Annotation Client, and
				Server.  
			</action>
			<action type="fix">
				Observation.applies[x] and other similar search fields with multiple allowable 
				value types were not being correctly indexed in the JPA server.    
			</action>
			<action type="fix" issue="122">
				DateClientParam.before() incorrectly placed "&lt;=" instead of 
				"&lt;" in the request URL. Thanks to Ryan for reporting!    
			</action>
			<action type="add" issue="77" dev="wdebeau1">
				Server now only automatically adds _include resources which are provided
				as references if the client request actually requested that specific include.
				See RestfulServer
			</action>
			<action type="fix" issue="120">
				User defined resource types which contain extensions that use a bound code type
				(e.g. an BoundCodeDt with a custom Enum) failed to parse correctly. Thanks
				to baopingle for reporting and providing a test case!
			</action>
			<action type="add">
				Sorting is now supported in the Web Testing UI (previously a button existed for sorting, but it didn't do anything)
			</action>
			<action type="add" issue="111">
				Server will no longer include stack traces in the OperationOutcome returned to the client
				when an exception is thrown. A new interceptor called ExceptionHandlingInterceptor has been
				created which adds this functionality back if it is needed (e.g. for DEV setups). See the 
				server interceptor documentation for more information. Thanks to Andy Huang for the suggestion!
			</action>
		</release>
		<release version="0.8" date="2014-Dec-17">
			<action type="add">
				<![CDATA[<b>API CHANGE:</b>]]> The "FHIR structures" for DSTU1 (the classes which model the
				resources and composite datatypes) have been moved out of the core JAR into their
				own JAR, in order to allow support for DEV resources, and DSTU2 resources when thast
				version is finalized. See
				<![CDATA[<a href="./doc_upgrading.html">upgrading</a>]]> 
				for more information.  
			</action>
			<action type="fix">
				<![CDATA[
					<b>Deprocated API Removal</b>: The following classes (which were deprocated previously)
					have now been removed:
					<ul>
						<li><b>ISecurityManager</b>: If you are using this class, the same functionality
						is available through the more general purpose
						<a href="http://jamesagnew.github.io/hapi-fhir/doc_rest_server_interceptor.html">server interceptor</a>
						capabilities.
						<li><b>CodingListParam</b>: This class was made redundant by the
						<a href="http://jamesagnew.github.io/hapi-fhir/apidocs/ca/uhn/fhir/rest/param/TokenOrListParam.html">TokenOrListParam</a>
						class, which can be used in its place.
					</ul>
				]]> 
			</action>			
			<action type="add">
				<![CDATA[
					<b>API Change</b>: The IResource#getResourceMetadata() method has been changed
					from returning 
					<code>Map&lt;ResourceMetadataKeyEnum&lt;?&gt;, Object&gt;</code>
					to returning a new type called
					<code>ResourceMetadataMap</code>. This new type implements 
					<code>Map&lt;ResourceMetadataKeyEnum&lt;?&gt;, Object&gt;</code>
					itself, so this change should not break existing code, but may
					require a clean build in order to run correctly.
				]]> 
			</action>			
			<action type="add" issue="38" dev="wdebeau1">
				Profile generation on the server was not working due to IdDt being
				incorrectly used. Thanks to Bill de Beaubien for the pull request!
			</action>			
			<action type="add" issue="42" dev="wdebeau1">
				Profiles did not generate correctly if a resource definition class had a 
				defined extension which was of a composite type. Thanks to Bill de Beaubien for the pull request!
			</action>			
			<action type="add" issue="44" dev="petromykhailysyn">
				Remove unnecessary IOException from narrative generator API. Thanks to
				Petro Mykhailysyn for the pull request!  
			</action>			
			<action type="add" issue="48" dev="wdebeau1">
				Introduced a new 
				<![CDATA[<code>@ProvidesResources</code>]]> annotation which can be added to
				resource provider and servers to allow them to declare additional resource
				classes they are able to serve. This is useful if you have a server which can
				serve up multiple classes for the same resource type (e.g. a server that sometimes
				returns a default Patient, but sometimes uses a custom subclass). 
				Thanks to Bill de Beaubien for the pull request!
			</action>
			<action type="add" issue="49" dev="wdebeau1">
				Introduced a new 
				<![CDATA[<code>@Destroy</code>]]> annotation which can be added to
				a resource provider method. This method will be called by the server when it
				is being closed/destroyed (e.g. when the application is being undeployed, the
				container is being shut down, etc.) 
				Thanks to Bill de Beaubien for the pull request!
			</action>
			<action type="add">
				Add a new method <![CDATA[handleException]]> to the server interceptor
				framework which allows interceptors to be notified of any exceptions and 
				runtime errors within server methods. Interceptors may optionally also
				override the default error handling behaviour of the RestfulServer.
			</action>
			<action dev="wdebeau1" type="add">
				Add constants to BaseResource for the "_id" search parameter which all resources
				should support.
			</action>			
			<action type="fix">
				DateRangeParam parameters on the server now return correct 
				<![CDATA[<code>getLowerBoundAsInstant()</code>]]>
				and 
				<![CDATA[<code>getUpperBoundAsInstant()</code>]]>
				values if a single unqualified value is passed in. For example, if
				a query containing 
				<![CDATA[<code>&birthdate=2012-10-01</code>]]> 
				is received, previously these two methods would both return the same
				value, but with this fix 
				<![CDATA[<code>getUpperBoundAsInstant()</code>]]>
				now returns the instant at 23:59:59.9999.				
			</action>			
			<action type="fix">
				Resource fields with a type of "*" (or Any) sometimes failed to parse if a 
				value type of "code" was used. Thanks to Bill de Beaubien for reporting!
			</action>
			<action type="add" dev="lmds">
				Remove dependency on JAXB libraries, which were used to parse and encode
				dates and times (even in the JSON parser). JAXB is built in to most JDKs
				but the version bundled with IBM's JDK is flaky and resulted in a number
				of problems when deploying to Websphere.
			</action>
			<action type="fix" issue="50" dev="jjathman">
				Primitive datatypes now preserve their original string value when parsing resources,
				as well as containing the "parsed value". For instance, a DecimalDt field value of
				<![CDATA[<code>1.0000</code>]]> will be parsed into the corresponding 
				decimal value, but will also retain the original value with the corresponding
				level of precision. This allows vadliator rules to be applied to 
				original values as received "over the wire", such as well formatted but
				invalid dates, e.g. "2001-15-01". Thanks to Joe Athman for reporting and 
				helping to come up with a fix!
			</action>
			<action type="add">
				When using Generic Client, if performing a
				<![CDATA[create]]> or <![CDATA[update]]> operation using a String as the resource body,
				the client will auto-detect the FHIR encoding style and send an appropriate 
				<![CDATA[Content-Type]]> header.
			</action>
			<action type="fix" issue="52">
				JPA module (and public HAPI-FHIR test server) were unable to process resource types
				where at least one search parameter has no path specified. These now correctly save
				(although the server does not yet process these params, and it should). Thanks to
				GitHub user shvoidlee for reporting and help with analysis!
			</action>
			<action type="fix">
				Generic/Fluent Client "create" and "update" method requests were not setting a content type header
			</action>
			<action type="add" issue="53" dev="petromykhailysyn">
				DateDt left precision value as <![CDATA[null]]> in the constructor
				<![CDATA[DateDt(Date)]]>.
			</action>
			<action type="fix">
				RESTful server now doesn't overwrite resource IDs if they are absolute. In other words, if
				a server's Resource Provider returns a resource with ID "Patient/123" it will be translated to
				"[base url]/Patient/123" but if the RP returns ID "http://foo/Patient/123" the ID will be
				returned exactly as is. Thanks to Bill de Beaubien for the suggestion!
			</action>
			<action type="fix" issue="55">
				JPA module Transaction operation was not correctly replacing logical IDs
				beginning with "cid:" with server assigned IDs, as required by the
				specification.
			</action>
			<action type="fix" dev="tahurac">
				<![CDATA[FhirTerser]]> did not visit or find children in contained resources when 
				searching a resource. This caused server implementations to not always return contained
				resources when they are included with a resource being returned.
			</action>
			<action type="add" dev="lmds">
				Add a method <![CDATA[String IResource#getResourceName()]]> which returns the name of the
				resource in question (e.g. "Patient", or "Observation"). This is intended as a 
				convenience to users. 
			</action>
			<action type="fix">
				Do not strip version from resource references in resources returned
				from server search methods. Thanks to Bill de Beaubien for reporting!
			</action>
			<action type="fix" dev="jjathman" issue="54">
				Correct an issue with the validator where changes to the underlying
				OperationOutcome produced by a validation cycle cause the validation
				results to be incorrect.
			</action>
			<action type="fix">
				Client interceptors registered to an interface based client instance 
				were applied to other client instances for the same client interface as well. (Issue
				did not affect generic/fluent clients)
			</action>
			<action type="fix" issue="57">
				DateDt, DateTimeDt and types InstantDt types now do not throw an exception
				if they are used to parse a value with the wrong level of precision for
				the given type but do throw an exception if the wrong level of precision
				is passed into their constructors.<![CDATA[<br/><br/>]]>
				This means that HAPI FHIR can now successfully parse resources from external 
				sources that have the wrong level of precision, but will generate a validation
				error if the resource is validated. Thanks to Alexander Kley for the suggestion!
			</action>
			<action type="fix">
				Encoding a Binary resource without a content type set should not result in a NullPointerException. Thanks
				to Alexander Kley for reporting!
			</action>
			<action type="add">
				Server gives a more helpful error message if multiple IResourceProvider implementations
				are provided for the same resource type. Thanks to wanghaisheng for the idea!
			</action>
			<action type="add" issue="61">
				Bring DSTU1 resource definitions up to version 0.0.82-2929<![CDATA[<br/>]]>
				Bring DEV resource definitions up to 0.4.0-3775<![CDATA[<br/>]]>
				Thanks to crinacimpian for reporting!
			</action>
			<action type="add" issue="62">
				JPA server did not correctly process _include requests if included 
				resources were present with a non-numeric identifier. Thanks to 
				Bill de Beaubien for reporting!
			</action>
			<action type="fix" issue="60">
				Client requests which include a resource/bundle body (e.g. create,
				update, transaction) were not including a charset in the content type
				header, leading to servers incorrectly assuming ISO-8859/1. Thanks to 
				shvoidlee for reporting!
			</action>
			<action type="fix" issue="59" dev="wdebeau1">
				Clean up the way that Profile resources are automatically exported
				by the server for custom resource profile classes. See the 
				<![CDATA[<a href="http://jamesagnew.github.io/hapi-fhir/apidocs/ca/uhn/fhir/model/api/annotation/ResourceDef.html">@ResourceDef</a>]]>
				JavaDoc for information on how this works.
			</action>
			<action type="add" issue="73" dev="wdebeau1">
				Add convenience methods to TokenOrListParam to test whether any of a set of tokens match
				the given requested list.
			</action>
			<action type="add" issue="86" dev="harsha89">
				Add a protected method to RestfulServer which allows developers to 
				implement their own method for determining which part of the request
				URL is the FHIR request path (useful if you are embedding the RestulServer inside
				of another web framework). Thanks to Harsha Kumara for the pull request!
			</action>
		</release>
		<release version="0.7" date="2014-Oct-23">
			<action type="add" issue="30">
				<![CDATA[<b>API CHANGE:</b>]]> The TagList class previously implemented ArrayList semantics,
				but this has been replaced with LinkedHashMap semantics. This means that the list of
				tags will no longer accept duplicate tags, but that tag order will still be
				preserved. Thanks to Bill de Beaubien for reporting!
			</action>			
			<action type="fix" issue="33">
				Server was incorrectly including contained resources being returned as both contained resources, and as 
				top-level resources in the returned bundle for search operations.
				Thanks to Bill de Beaubien for reporting! This also fixes Issue #20, thanks to
				lephty for reporting!
			</action>			
			<action type="add" dev="suranga">
				Documentation fixes
			</action>			
			<action type="add" dev="dougmartin">
				Add a collection of new methods on the generic client which support the
				<![CDATA[ 
				<b><a href="./apidocs/ca/uhn/fhir/rest/client/IGenericClient.html#read(java.lang.Class,%20ca.uhn.fhir.model.primitive.UriDt)">read</a></b>,
				<b><a href="./apidocs/ca/uhn/fhir/rest/client/IGenericClient.html#vread(java.lang.Class,%20ca.uhn.fhir.model.primitive.UriDt)">read</a></b>,
				and <b><a href="./apidocs/ca/uhn/fhir/rest/client/IGenericClient.html#search(java.lang.Class,%20ca.uhn.fhir.model.primitive.UriDt)">search</a></b>
				]]>
				operations using an absolute URL. This allows developers to perform these operations using
				URLs they obtained from other sources (or external resource references within resources). In
				addition, the existing read/vread operations will now access absolute URL references if
				they are passed in. Thanks to Doug Martin of the Regenstrief Center for Biomedical Informatics
				for contributing this implementation!
			</action>
			<action type="fix">
				Server implementation was not correctly figuring out its own FHIR Base URL when deployed
				on Amazon Web Service server. Thanks to Jeffrey Ting and Bill De Beaubien of
				Systems Made Simple for their help in figuring out this issue! 
			</action>
			<action type="fix">
				XML Parser failed to encode fields with both a resource reference child and
				a primitive type child. Thanks to Jeffrey Ting and Bill De Beaubien of
				Systems Made Simple for their help in figuring out this issue!
			</action>
			<action type="fix">
				HAPI now runs successfully on Servlet 2.5 containers (such as Tomcat 6). Thanks to
				Bernard Gitaadji for reporting and diagnosing the issue!
			</action>
			<action type="fix">
				Summary (in the bundle entry) is now encoded by the XML and JSON parsers if supplied. Thanks to David Hay of 
				Orion Health for reporting this!
			</action>
			<action type="fix" issue="24">
				Conformance profiles which are automatically generated by the server were missing a few mandatory elements,
				which meant that the profile did not correctly validate. Thanks to Bill de Beaubien of Systems Made Simple
				for reporting this!				
			</action>
			<action type="fix">
				XHTML (in narratives) containing escapable characters (e.g. &lt; or &quot;) will now always have those characters 
				escaped properly in encoded messages.
			</action>
			<action type="fix">
				Resources containing entities which are not valid in basic XML (e.g. &amp;sect;) will have those
				entities converted to their equivalent unicode characters when resources are encoded, since FHIR does
				not allow extended entities in resource instances.
			</action>
			<action type="add">
				Add a new client interceptor which adds HTTP Authorization Bearer Tokens (for use with OAUTH2 servers)
				to client requests.
			</action>			
			<action type="fix">
				Add phloc-commons dependency explicitly, which resolves an issue building HAPI from source on
				some platforms. Thanks to Odysseas Pentakalos for the patch!
			</action>
			<action type="add">
				HAPI now logs a single line indicating the StAX implementation being used upon the
				first time an XML parser is created.
			</action>
			<action type="fix">
				Update methods on the server did not return a "content-location" header, but
				only a "location" header. Both are required according to the FHIR specification.
				Thanks to Bill de Beaubien of Systems Made Simple for reporting this!				
			</action>
			<action type="fix" issue="26" dev="akley">
				Parser failed to correctly read contained Binary resources. Thanks to Alexander Kley for
				the patch! 
			</action>
			<action type="fix" issue="29" dev="akley">
				Calling encode multiple times on a resource with contained resources caused the contained
				resources to be re-added (and the actual message to grow) with each encode pass. Thanks to
				Alexander Kley for the test case!
			</action>
			<action type="fix">
				JSON-encoded contained resources with the incorrect "_id" element (which should be "id", but some
				incorrect examples exist on the FHIR specification) now parse correctly. In other words, HAPI 
				previously only accepted the correct "id" element, but now it also accepts the incorrect
				"_id" element just to be more lenient.				
			</action>
			<action type="fix">
				Several unit tests failed on Windows (or any platform with non UTF-8 default encoding). This may
				have also caused resource validation to fail occasionally on these platforms as well.
				Thanks to Bill de Beaubien for reporting!
			</action>			
			<action type="fix">
				toString() method on TokenParam was incorrectly showing the system as the value.
				Thanks to Bill de Beaubien for reporting!
			</action>			
			<action type="update">
				Documentation on contained resources contained a typo and did not actually produce contained resources. Thanks
				to David Hay of Orion Health for reporting!
			</action>			
			<action type="add" issue="31" dev="preston">
				Add a 
				<![CDATA[<a href="https://www.vagrantup.com/">Vagrant</a>]]>  
				based environment (basically a fully built, self contained development environment) for
				trying out the HAPI server modules. Thanks to Preston Lee for the pull request, and for 
				offering to maintain this! 
			</action>
			<action type="add" issue="32" dev="jjathman">
				Change validation API so that it uses a return type instead of exceptions to communicate 
				validation failures. Thanks to Joe Athman for the pull request!
			</action>
			<action type="add" issue="35" dev="petromykhailysyn">
				Add a client interceptor which adds an HTTP cookie to each client request. Thanks to 
				Petro Mykhailysyn for the pull request! 
			</action>
		</release>
		<release version="0.6" date="2014-Sep-08" description="This release brings a number of new features and bug fixes!">
			<!-- 
			<action type="add">
				Allow generic client  ... OAUTH
			</action>
			-->
			<action type="add">
				Add server interceptor framework, and new interceptor for logging incoming
				requests.   
			</action>
			<action type="add">
				Add server validation framework for validating resources against the FHIR schemas and schematrons
			</action>
			<action type="fix">
				Tester UI created double _format and _pretty param entries in searches. Thanks to Gered King of University
				Health Network for reporting!   
			</action>
			<action type="fix" issue="4">
				Create method was incorrectly returning an HTTP 204 on sucessful completion, but
				should be returning an HTTP 200 per the FHIR specification. Thanks to wanghaisheng 
				for reporting! 
			</action>
			<action type="fix">
				FHIR Tester UI now correctly sends UTF-8 charset in responses so that message payloads containing
				non US-ASCII characters will correctly display in the browser
			</action>
			<action type="fix">
				JSON parser was incorrectly encoding extensions on composite elements outside the element itself
				(as is done correctly for non-composite elements) instead of inside of them. Thanks to David Hay of
				Orion for reporting this!
			</action>
			<action type="add">
				Contained/included resource instances received by a client are now automatically 
				added to any ResourceReferenceDt instancea in other resources which reference them.
			</action>
			<action type="add">
				Add documentation on how to use eBay CORS Filter to support Cross Origin Resource
				Sharing (CORS) to server. CORS support that was built in to the server itself has
				been removed, as it did not work correctly (and was reinventing a wheel that others
				have done a great job inventing). Thanks to Peter Bernhardt of Relay Health for all the assistance
				in testing this!
			</action>
			<action type="fix">
				IResource interface did not expose the getLanguage/setLanguage methods from BaseResource,
				so the resource language was difficult to access.
			</action>
			<action type="fix">
				JSON Parser now gives a more friendly error message if it tries to parse JSON with invalid use 
				of single quotes
			</action>
			<action type="add">
				Transaction server method is now allowed to return an OperationOutcome in addition to the
				incoming resources. The public test server now does this in order to return status information
				about the transaction processing.
			</action>
			<action type="add">
				Update method in the server can now flag (via a field on the MethodOutcome object being returned)
				that the result was actually a creation, and Create method can indicate that it was actually an
				update. This has no effect other than to switch between the HTTP 200 and HTTP 201 status codes on the
				response, but this may be useful in some circumstances.
			</action>
			<action type="fix" dev="tahurac">
				Annotation client search methods with a specific resource type (e.g. List&lt;Patient&gt; search())
				won't return any resources that aren't of the correct type that are received in a response
				bundle (generally these are referenced resources, so they are populated in the reference fields instead).
				Thanks to Tahura Chaudhry of University Health Network for the unit test!
			</action>
			<action type="add">
				Added narrative generator template for OperationOutcome resource
			</action>
			<action type="fix">
				Date/time types did not correctly parse values in the format "yyyymmdd" (although the FHIR-defined format
				is "yyyy-mm-dd" anyhow, and this is correctly handled). Thanks to Jeffrey Ting of Systems Made Simple
				for reporting! 
			</action>
			<action type="fix">
				Server search method for an unnamed query gets called if the client requests a named query
				with the same parameter list. Thanks to Neal Acharya of University Health Network for reporting!			
			</action>
			<action type="fix">
				Category header (for tags) is correctly read in client for "read" operation
			</action>
			<action type="add">
				Transaction method in server can now have parameter type Bundle instead of
				List&lt;IResource&gt;
			</action>
			<action type="add">
				HAPI parsers now use field access to get/set values instead of method accessors and mutators.
				This should give a small performance boost.
			</action>
			<action type="fix">
				JSON parser encodes resource references incorrectly, using the name "resource" instead
				of the name "reference" for the actual reference. Thanks to
				Ricky Nguyen for reporting and tracking down the issue!
			</action>
			<action type="fix">
				Rename NotImpementedException to NotImplementedException (to correct typo)
			</action>
			<action type="fix">
				Server setUseBrowserFriendlyContentType setting also respected for errors (e.g. OperationOutcome with 4xx/5xx status)
			</action>
			<action type="fix">
				Fix performance issue in date/time datatypes where pattern matchers were not static
			</action>
			<action type="fix">
				Server now gives a more helpful error message if a @Read method has a search parameter (which is invalid, but
				previously lead to a very unhelpful error message). Thanks to Tahura Chaudhry of UHN for reporting!
			</action>
			<action type="fix">
				Resource of type "List" failed to parse from a bundle correctly. Thanks to David Hay of Orion Health 
				for reporting!
			</action>
			<action type="fix">
				QuantityParam correctly encodes approximate (~) prefix to values
			</action>
			<action type="fix" issue="14">
				If a server defines a method with parameter "_id", incoming search requests for that method may
				get delegated to the wrong method. Thanks to Neal Acharya for reporting! 
			</action>
			<action type="add">
				SecurityEvent.Object structural element has been renamed to 
				SecurityEvent.ObjectElement to avoid conflicting names with the 
				java Object class. Thanks to Laurie Macdougall-Sookraj of UHN for
				reporting! 
			</action>
			<action type="fix">
				Text/narrative blocks that were created with a non-empty
				namespace prefix (e.g. &lt;xhtml:div xmlns:xhtml="..."&gt;...&lt;/xhtml:div&gt;)
				failed to encode correctly (prefix was missing in encoded resource)				
			</action>
			<action type="fix">
				Resource references previously encoded their children (display and reference)
				in the wrong order so references with both would fail schema validation.
			</action>
			<action type="add">
				SecurityEvent resource's enums now use friendly enum names instead of the unfriendly
				numeric code values. Thanks to Laurie MacDougall-Sookraj of UHN for the
				suggestion!
			</action>
		</release>
		<release version="0.5" date="2014-Jul-30">
			<action type="add">
				HAPI has a number of RESTful method parameter types that have similar but not identical
				purposes and confusing names. A cleanup has been undertaken to clean this up.
				This means that a number of existing classes
				have been deprocated in favour of new naming schemes.
				<![CDATA[<br/><br/>]]>
				All annotation-based clients and all server search method parameters are now named
				(type)Param, for example: StringParam, TokenParam, etc.
				<![CDATA[<br/><br/>]]>
				All generic/fluent client method parameters are now named
				(type)ClientParam, for example: StringClientParam, TokenClientParam, etc.
				<![CDATA[<br/><br/>]]>
				All renamed classes have been retained and deprocated, so this change should not cause any issues
				for existing applications but those applications should be refactored to use the 
				new parameters when possible.
			</action>
			<action type="add">
				Allow server methods to return wildcard generic types (e.g. List&lt;? extends IResource&gt;)
			</action>
			<action type="add">
				Search parameters are not properly escaped and unescaped. E.g. for a token parameter such as
				"&amp;identifier=system|codepart1\|codepart2"
			</action>
			<action type="add">
				Add support for OPTIONS verb (which returns the server conformance statement)
			</action>
			<action type="add">
				Add support for CORS headers in server
			</action>
			<action type="add">
				Bump SLF4j dependency to latest version (1.7.7)
			</action>
			<action type="add">
				Add interceptor framework for clients (annotation based and generic), and add interceptors
				for configurable logging, capturing requests and responses, and HTTP basic auth.
			</action>
			<action type="fix">
				Transaction client invocations with XML encoding were using the wrong content type ("application/xml+fhir" instead 
				of the correct "application/atom+xml"). Thanks to David Hay of Orion Health for surfacing this one!
			</action>
			<action type="add">
				Bundle entries now support a link type of "search". Thanks to David Hay for the suggestion!
			</action>
			<action type="add" issue="1">
				 If a client receives a non 2xx response (e.g. HTTP 500) and the response body is a text/plain message or
				 an OperationOutcome resource, include the message in the exception message so that it will be 
				 more conveniently displayed in logs and other places. Thanks to Neal Acharya for the suggestion! 
			</action>
			<action type="add" issue="2">
				 Read invocations in the client now process the "Content-Location" header and use it to 
				 populate the ID of the returned resource. Thanks to Neal Acharya for the suggestion!
			</action>
			<action type="fix" issue="3">
				Fix issue where vread invocations on server incorrectly get routed to instance history method if one is 
				defined. Thanks to Neal Acharya from UHN for surfacing this one! 
			</action>
			<action type="add">
				Binary reads on a server not include the Content-Disposition header, to prevent HTML in binary 
				blobs from being used for nefarious purposes. See
				<![CDATA[<a href="http://gforge.hl7.org/gf/project/fhir/tracker/?action=TrackerItemEdit&tracker_id=677&tracker_item_id=3298">FHIR Tracker Bug 3298</a>]]>
				for more information.
			</action>
			<action type="add">
				Support has been added for using an HTTP proxy for outgoing requests.
			</action>
			<action type="fix">
				Fix: Primitive extensions declared against custom resource types 
				are encoded even if they have no value. Thanks to David Hay of Orion for
				reporting this!
			</action>
			<action type="fix">
				Fix: RESTful server deployed to a location where the URL to access it contained a
				space (e.g. a WAR file with a space in the name) failed to work correctly.
				Thanks to David Hay of Orion for reporting this!
			</action>
        </release>			
		<release version="0.4" date="2014-Jul-13">
			<action type="add">
				<![CDATA[<b>BREAKING CHANGE:</b>]]>: IdDt has been modified so that it 
				contains a partial or complete resource identity. Previously it contained
				only the simple alphanumeric id of the resource (the part at the end of the "read" URL for
				that resource) but it can now contain a complete URL or even a partial URL (e.g. "Patient/123")
				and can optionally contain a version (e.g. "Patient/123/_history/456"). New methods have
				been added to this datatype which provide just the numeric portion. See the JavaDoc
				for more information. 
			</action>
			<action type="add">
				<![CDATA[<b>API CHANGE:</b>]]>: Most elements in the HAPI FHIR model contain
				a getId() and setId() method. This method is confusing because it is only actually used
				for IDREF elements (which are rare) but its name makes it easy to confuse with more
				important identifiers. For this reason, these methods have been deprocated and replaced with
				get/setElementSpecificId() methods. The old methods will be removed at some point. Resource
				types are unchanged and retain their get/setId methods.
			</action>
			<action type="add">
				Allow use of QuantityDt as a service parameter to support the "quantity" type. Previously
				QuantityDt did not implement IQueryParameterType so it was not valid, and there was no way to
				support quantity search parameters on the server (e.g. Observation.value-quantity)
			</action>
			<action type="add">
				Introduce StringParameter type which can be used as a RESTful operation search parameter
				type. StringParameter allows ":exact" matches to be specified in clients, and handled in servers.
			</action>
			<action type="add">
				Parsers (XML/JSON) now support deleted entries in bundles
			</action>
			<action type="add">
				Transaction method now supported in servers
			</action>
			<action type="add">
				Support for Binary resources added (in servers, clients, parsers, etc.)
			</action>
			<action type="fix">
				Support for Query resources fixed (in parser)
			</action>
			<action type="fix">
				Nested contained resources (e.g. encoding a resource with a contained resource that itself contains a resource)
				now parse and encode correctly, meaning that all contained resources are placed in the "contained" element
				of the root resource, and the parser looks in the root resource for all container levels when stitching
				contained resources back together.
			</action>
			<action type="fix">
				Server methods with @Include parameter would sometimes fail when no _include was actually
				specified in query strings.
			</action>
			<action type="fix">
				Client requests for IdentifierDt types (such as Patient.identifier) did not create the correct
				query string if the system is null.
			</action>
			<action type="add">
				Add support for paging responses from RESTful servers.
			</action>
			<action type="fix">
				Don't fail on narrative blocks in JSON resources with only an XML declaration but no content (these are
				produced by the Health Intersections server) 
			</action>
			<action type="fix">
				Server now automatically compresses responses if the client indicates support 
			</action>
			<action type="fix">
				Server failed to support optional parameters when type is String and :exact qualifier is used 
			</action>
			<action type="fix">
				Read method in client correctly populated resource ID in returned object 
			</action>
			<action type="add">
				Support added for deleted-entry by/name, by/email, and comment from Tombstones spec
			</action>
        </release>			
		<release version="0.3" date="2014-May-12" description="This release corrects lots of bugs and introduces the fluent client mode">
        </release>			
	</body>
</document>
<|MERGE_RESOLUTION|>--- conflicted
+++ resolved
@@ -1,1072 +1,1070 @@
-<?xml version="1.0"?>
-<document xmlns="http://maven.apache.org/changes/1.0.0" xmlns:xsi="http://www.w3.org/2001/XMLSchema-instance"
-	xsi:schemaLocation="http://maven.apache.org/changes/1.0.0 ./changes.xsd">
-	<properties>
-		<author>James Agnew</author>
-		<title>HAPI FHIR Changelog</title>
-	</properties>
-	<body>
-		<release version="1.1" date="TBD">
-			<action type="add">
-				Add support for reference implementation structures.
-			</action>
-			<action type="fix">
-				Parsers did not encode the resource meta element if the resource 
-				had tags but no other meta elements. Thanks to Bill de Beaubien and
-				Claude Nanjo for finding this.
-			</action>
-			<action type="fix" issue="164">
-				Correct performance issue with :missing=true search requests where the parameter is a resource link. Thanks to wanghaisheng for all his help in testing this.
-			</action>
-			<action type="fix" issue="149">
-				The self link in the Bundle returned by searches on the server does not respect the
-				server's address strategy (which resulted in an internal IP being shown on fhirtest.uhn.ca)
-			</action>
-			<action type="add">
-				Introduce ResponseHighlighterInterceptor, which provides syntax highlighting on RESTful server responses
-				if the server detects that the request is coming from a browser. This interceptor has been added
-				to fhirtest.uhn.ca responses.
-			</action>
-			<action type="fix">
-				Performing a create operation in a client used an incorrect URL if the
-				resource had an ID set. ID should be ignored for creates. Thanks to 
-				Peter Girard for reporting!
-			</action>
-			<action type="add" issue="170">
-				Add better addXXX() methods to structures, which take the datatype being added as a parameter. Thanks to Claude Nanjo for the
-				suggestion!
-			</action>
-			<action type="add" issue="152">
-				Add a new parser validation mechanism (see the 
-				<![CDATA[<a href="./doc_validation.html">validation page</a>]]> for info) which can be 
-				used to validate resources as they are being parsed, and optionally fail if invalid/unexpected
-				elements are found in resource bodies during parsing. 
-			</action>
-			<action type="fix">
-				IParser#parseResource(Class, String) method, which is used to parse a resource into the given
-				structure will now throw a DataFormatException if the structure is for the wrong type of
-				resource for the one actually found in the input String (or Reader). For example, if a Patient
-				resource is being parsed into Organization.class this will now cause an error. Previously,
-				the XML parser would ignore the type and the JSON parser would fail. This also caused 
-				operations to not parse correctly if they returned a resource type other than
-				parameters with JSON encoding (e.g. the $everything operation on UHN's test server).
-				Thanks to Avinash Shanbhag for reporting!
-			</action>
-			<action type="add">
-				Web tester UI now supports _revinclude
-			</action>
-<<<<<<< HEAD
-			<action type="add">
-				LoggingInterceptor for server now supports logging DSTU2 extended operations by name
-			</action>
-			<action type="fix">
-				Woodstox XML parser has a default setting to limit the maximum
-				length of an attribute to 512kb. This caused issues handling
-				large attachments, so this setting has been increased to 100Mb.
-				Thanks to Nikos Kyriakoulakos for reporting!
-=======
-			<action type="fix" issue="178">
-				Support link elements in Bundle.entry when parsing in DSTU2 mode
-				using the old (non-resource) Bundle class. Thanks to GitHub user
-				@joedai for reporting!
->>>>>>> 8c3c8e21
-			</action>
-		</release>
-		<release version="1.0" date="2015-May-8">
-			<action type="add">
-				Bump the version of a few dependencies to the
-				latest versions:
-				<![CDATA[
-					<ul>
-						<li>Phloc-commons (for schematron validation) 4.3.5 -> 4.3.6</li>
-						<li>Apache HttpClient 4.3.6 -> 4.4</li>
-						<li>Woodstox 4.4.0 -> 4.4.1</li>
-						<li>SLF4j 1.7.9 -> 1.7.10</li>
-						<li>Spring (used in hapi-fhir-jpaserver-base module) 4.1.3.RELEASE -> 4.1.5.RELEASE</li>
-					</ul>
-				]]>
-			</action>
-			<action type="add">
-				Add support for "profile" and "tag" elements in the resource Meta block
-				when parsing DSTU2 structures.
-			</action>
-			<action type="fix" issue="113">
-				When a user manually creates the list of contained resources in a resource,
-				the encoder fails to encode any resources that don't have a '#' at the
-				start of their ID. This is unintuitive, so we now assume that '123' means '#123'.
-				Thanks to myungchoi for reporting and providing a test case!
-			</action>
-			<action type="add">
-				Add methods for setting the default encoding (XML/JSON) and
-				oretty print behaviour in the Fluent Client. Thanks to Stackoverflow
-				user ewall for the idea.
-			</action>
-			<action type="fix" issue="129">
-				JPA Server did not mark a resource as "no longer deleted" if it
-				was updated after being deleted. Thanks to Elliott Lavy and Lloyd
-				McKenzie for reporting!
-			</action>
-			<action type="fix" issue="128">
-				Fix regression in 0.9 - Server responds with an HTTP 500 and a NullPointerException instead of an HTTP 400 and a useful error message if the client requests an unknown resource type
-			</action>
-			<action type="add">
-				Add support for 
-				<![CDATA[<code>_revinclude</code>]]>
-				parameter in client, server, and JPA.
-			</action>
-			<action type="add">
-				Include constants on resources (such as 
-				<![CDATA[<code>Observation.INCLUDE_VALUE_STRING</code>]]>)
-				have been switched in the DSTU2 structures to use
-				the new syntax required in DSTU2: [resource name]:[search param NAME]
-				insead of the DSTU1 style [resource name].[search param PATH]
-			</action>
-			<action type="add" fix="124">
-				When encoding resources, the parser will now convert any resource
-				references to versionless references automatically (i.e. it will 
-				omit the version part automatically if one is present in the reference)
-				since references between resources must be versionless. Additionally,
-				references in server responses will omit the server base URL part of the
-				reference if the base matches the base for the server giving
-				the response.
-			</action>
-			<action type="fix" fix="130">
-				Narrative generator incorrectly sets the Resource.text.status to 'generated' even if the
-				given resource type does not have a template (and therefore no narrative is actually generated).
-				Thanks to Bill de Beaubien for reporting!
-			</action>
-			<action type="fix">
-				Searching in JPA server with no search parameter returns deleted resources when it should exclude them.
-			</action>
-			<action type="add" fix="135">
-				Remove Eclipse and IntelliJ artifacts (.project, *.iml, etc) from version control. Thanks
-				to Doug Martin for the suggestion!
-			</action>
-			<action type="add">
-				REST server methods may now have a parameter of
-				type NarrativeModeEnum which will be populated with
-				the value of the _narrative URL parameter
-				if one was supplied. Annotation client methods 
-				may also include a parameter of this type, and it
-				will be used to populate this parameter on the request
-				URL if it is not null. Thanks to Neal Acharya for the
-				idea!
-			</action>
-			<action type="add">
-				Android JAR now includes servlet-API classes, as the project will not
-				work without them. Thanks 
-			</action>
-			<action type="fix" issue="116">
-				Requested _include values are preserved across paging links when the
-				server returns multiple pages. Thanks to Bill de Beaubien for 
-				reporting! 
-			</action>
-			<action type="add" issue="138" dev="wdebeau1">
-				Add new server address strategy "ApacheProxyAddressStrategy" which uses 
-				headers "x-forwarded-host" and "x-forwarded-proto" to determine the
-				server's address. This is useful if you are deploying a HAPI FHIR 
-				server behind an Apache proxy (e.g. for load balancing or other reasons).
-				Thanks to Bill de Beaubien for contributing!
-			</action>
-			<action type="fix" issue="143">
-				Resource references between separate resources found in a single
-				bundle did not get populated with the actual resource when parsing a
-				DSTU2 style bundle. Thanks to Nick Peterson for reporting and figuring
-				out why none of our unit tests were actually catching the problem!
-			</action>
-			<action type="fix" issue="146">
-				JSON encoder did not encode contained resources when encoding
-				a DSTU2 style bundle. Thanks to Mohammad Jafari and baopingle
-				for all of their help in tracking this issue down and developing
-				useful unit tests to demonstrate it.
-			</action>
-			<action type="add">
-				Client now supports invoking transcation using a DSTU2-style
-				Bundle resource as the input.
-			</action>
-			<action type="fix" issue="147">
-				JPA Server $everything operation could sometimes include a duplicate copy of 
-				the main focus resource if it was referred to in a deep chain. Thanks
-				to David Hay for reporting!
-			</action>
-			<action type="add" issue="148">
-				JPA Server $everything operation now allows a _count parameter
-			</action>
-			<action type="fix" issue="139">
-				JPA server failed to index resources containing ContactPointDt elements with
-				populated values (e.g. Patient.telecom). Thanks to Mohammad Jafari for reporting!
-			</action>
-			<action type="add">
-				Add a new configuration method on the parsers, 
-				<![CDATA[<code>setStripVersionsFromReferences(boolean)</code>]]> which
-				configures the parser to preserve versions in resource reference links when
-				encoding. By default, these are removed.
-			</action>
-			<action type="fix" issue="155" dev="wdebeau1">
-				Terser's IModelVisitor now supplies to the path to the element. This is
-				an API change, but I don't think there are many users of the IModelVisitor yet.
-				Please let us know if this is a big hardship and we can find an alternate way
-				of making this change.
-			</action>
-			<action type="fix">
-				Prevent server from returning a Content-Location header for search
-				response when using the DSTU2 bundle format
-			</action>
-			<action type="fix">
-				JPA server (uhnfhirtest.uhn.ca) sometimes included an empty
-				"text" element in Bundles being returned.
-			</action>
-			<action type="add" issue="162">
-				Add a framework for the Web Tester UI to allow its internal FHIR client to 
-				be configured (e.g. to add an authorization interceptor so that it adds
-				credentials to client requests it makes). Thanks to Harsha Kumara for
-				the suggestion!
-			</action>
-			<action type="fix" issue="163">
-				Fix regression in early 1.0 builds where resource type sometimes does not get 
-				populated in a resource ID when the resource is parsed. Thanks to
-				Nick Peterson for reporting, and for providing a test case!
-			</action>
-			<action type="add">
-				Allow fluent/generic client users to execute a transaction using a raw string (containing a bundle resource)
-				as input instead of a Bundle resource class instance.
-			</action>
-			<action type="fix">
-				Disable date validation in the web tester UI, so that it is possible to 
-				enter partial dates, or dates without times, or even test out invalid date
-				options.
-			</action>
-			<action type="fix" issue="36">
-				Make BaseElement#getUndeclaredExtensions() and BaseElement#getUndeclaredExtensions() return
-				a mutable list so that it is possible to delete extensions from a resource instance.
-			</action>
-			<action type="fix" issue="168">
-				Server conformance statement check in clients (this is the check
-				where the first time a given FhirContext is used to access a given server
-				base URL, it will first check the server's Conformance statement to ensure
-				that it supports the correct version of FHIR) now uses any 
-				registered client interceptors. In addition, IGenericClient now has a method
-				"forceConformanceCheck()" which manually triggers this check. Thanks to
-				Doug Martin for reporting and suggesting!
-			</action>
-			<action type="add" issue="167">
-				Rename the Spring Bean definition for the JPA server EntityManager from
-				"myEntityManagerFactory" to just "entityManagerFactory" as this is the
-				default bean name expected in other parts of the Spring framework. 
-				Thanks to Mohammad Jafari for the suggestion!
-			</action>
-			<action type="add" issue="164">
-				Improve error message when a user tries to perform a create/update with an invalid
-				or missing Content-Type header. Thanks to wanghaisheng for reporting! (This was
-				actually a three part bug, so the following two fixes also reference this
-				bug number)
-			</action>
-			<action type="add" issue="164">
-				Add support for :missing qualifier in generic/fluent client.
-			</action>
-			<action type="add" issue="164">
-				Add support for :missing qualifier in JPA server.
-			</action>
-			<action type="add">
-				Add a new configuration method on the parsers, 
-				<![CDATA[<code>setStripVersionsFromReferences(boolean)</code>]]> which
-				configures the parser to preserve versions in resource reference links when
-				encoding. By default, these are removed.
-			</action>
-			<action type="add" due-to="joel-costigliola" issue="171">
-				Add an exception for RESTful clients/servers to represent the
-				HTTP 403 Forbidden status code. Thanks to Joel Costigliola for
-				the patch!
-			</action>
-			<action type="fix">
-				Transaction server operations incorrectly used the "Accept" header instead of the "Content-Type" header to determine the
-				POST request encoding. Thanks to Rene Spronk for providing a test case!
-			</action>
-		</release>
-		<release version="0.9" date="2015-Mar-14">
-			<action type="add">
-				Support for DSTU2 features introduced: New resource definitions, Bundle resource, 
-				encoding changes (ID in resource bodt, meta tag)
-			</action>
-			<action type="fix" issue="65">
-				Fix an issue encoding extensions on primitive types in JSON. Previously the "_value" object
-				would be an array even if the field it was extending was not repeatable. This is not correct
-				according to the specification, nor can HAPI's parser parse this correctly. The encoder
-				has been corrected, and the parser has been adjusted to be able to handle resources with
-				extensions encoded in this way. Thanks to Mohammad Jafari for reporting!
-			</action>
-			<action type="add">
-				Library now checks if custom resource types can be instantiated on startup
-				(e.g. because they don't have a no-argument constructor) in order to 
-				avoid failing later
-			</action>
-			<action type="add">
-				Bump a few dependency JARs to the latest versions in Maven POM:
-				<![CDATA[
-					<ul>
-						<li>SLF4j (in base module) - Bumped to 1.7.9</li>
-						<li>Apache HTTPClient (in base module) - Bumped to 4.3.6</li>
-						<li>Hibernate (in JPA module) - Bumped to 4.3.7</li>
-					</ul>
-				]]>
-			</action>
-			<action type="fix" issue="67">
-				IdDt failed to recognize local identifiers containing fragments that look like 
-				real identifiers as being local identifiers even though they started with '#'.
-				For example, a local resource reference of "#aa/_history/aa" would be incorrectly
-				parsed as a non-local reference.
-				Thanks to Mohammad Jafari for reporting!
-			</action>
-			<action type="fix">
-				<![CDATA[<code>Last-Modified</code>]]>
-				header in server was incorrectly using FHIR date format instead
-				of RFC-1123 format. 
-			</action>
-			<action type="fix">
-				Server create and update methods failed with an IllegalArgumentException if
-				the method type was a custom resource definition type (instead of a built-in
-				HAPI type). Thanks to Neal Acharya for the analysis. 
-			</action>
-			<action type="add" fix="79">
-				JPA server module now supports 
-				<![CDATA[<code>_include</code>]]> 
-				value of 
-				<![CDATA[<code>*</code>]]>. Thanks to Bill de Beaubien for reporting! 
-			</action>
-			<action type="fix">
-				IdDt method 
-				<![CDATA[withServerBase]]>
-				returned String (unlike all of the other "withFoo" methods on that class),
-				and did not work correctly if the IdDt already had a server base. This
-				has been corrected. Note that the return type for this method has been
-				changed, so code may need to be updated.
-			</action>
-			<action type="fix" issue="84" due-to="mochaholic">
-				In previous versions of HAPI, the XML parser encoded multiple contained
-				resources in a single 
-				<![CDATA[<code>&lt;contained&gt;&lt;/contained&gt;</code>]]>
-				tag, even though the FHIR specification rerquires a separate
-				<![CDATA[<code>&lt;contained&gt;&lt;/contained&gt;</code>]]>
-				tag for each resource. This has been corrected. Note that the parser will
-				correctly parse either form (this has always been the case) so this
-				change should not cause any breakage in HAPI based trading partners, but
-				may cause issues if other applications have been coded to depend on the
-				incorrect behaviour. Thanks to Mochaholic for reporting! 
-			</action>
-			<action type="fix" issue="91" due-to="andyhuang91">
-				Custom/user defined resource definitions which contained more than one
-				child with no order defined failed to initialize properly. Thanks to
-				Andy Huang for reporting and figuring out where the
-				problem was! 
-			</action>
-			<action type="add">
-				RESTful Client now queries the server (only once per server base URL) to ensure that
-				the given server corresponds to the correct version of the FHIR specification, as
-				defined by the FhirContext. This behaviour can be disabled by setting the
-				appropriate configuration on the 
-				RestfulClientConfig. Thanks to Grahame Grieve for the suggestion!
-			</action>
-			<action type="add">
-			    JPA module now supports deleting resource via transaction
-			</action>
-			<action type="fix" issue="97" due-to="twilson650">
-				DateClientParam#second() incorrectly used DAY precision instead
-				of SECOND precision. Thanks to Tom Wilson for the pull request!
-			</action>
-			<action type="fix" issue="100" due-to="sweetnavelorange">
-				Fix issue where HAPI failed to initialize correctly if Woodstox library was not on the classpath, even
-				if StAX API was configured to use a different provider. Thanks to
-				James Butler for reporting and figuring out where the issue was!
-			</action>
-			<action type="fix" issue="101">
-				Calling BaseDateTimeDt#setValue(Date, TemporalPrecisionEnum) did not always actually respect
-				the given precision when the value was encoded. Thanks to jacksonjesse for
-				reporting!
-			</action>
-			<action type="fix" issue="103">
-				Encoders (both XML and JSON) will no longer encode contained resources if they are 
-				not referenced anywhere in the resource via a local reference. This is just a convenience
-				for users who have parsed a resource with contained resources and want to remove some
-				before re-encoding. Thanks to Alexander Kley for reporting! 
-			</action>
-			<action type="fix" issue="110" due-to="mochaholic">
-				Add support for DSTU2 style security labels in the parser and encoder. Thanks to
-				Mohammad Jafari for the contribution!
-			</action>
-			<action type="fix">
-				Server requests for Binary resources where the client has explicitly requested XML or JSON responses
-				(either with a <![CDATA[<code>_format</code>]]> URL parameter, or an <![CDATA[<code>Accept</code>]]> request header)
-				will be responded to using the Binary FHIR resource type instead of as Binary blobs. This is
-				in accordance with the recommended behaviour in the FHIR specification.
-			</action>
-			<action type="add">
-				Add new properties to RestfulServer: "DefaultResponseEncoding", which allows
-				users to configure a default encoding (XML/JSON) to use if none is specified in the
-				client request. Currently defaults to XML. Also "DefaultPrettyPrint", which specifies
-				whether to pretty print responses by default. Both properties can be overridden
-				on individual requets using the appropriate Accept header or request URL parameters.
-			</action>
-			<action type="add">
-				Add support for quantity search params in FHIR tester UI
-			</action>
-			<action type="add">
-				Add support for FHIR "extended operations" as defined in the FHIR DSTU2
-				specification, for the Generic Client, Annotation Client, and
-				Server.  
-			</action>
-			<action type="fix">
-				Observation.applies[x] and other similar search fields with multiple allowable 
-				value types were not being correctly indexed in the JPA server.    
-			</action>
-			<action type="fix" issue="122">
-				DateClientParam.before() incorrectly placed "&lt;=" instead of 
-				"&lt;" in the request URL. Thanks to Ryan for reporting!    
-			</action>
-			<action type="add" issue="77" dev="wdebeau1">
-				Server now only automatically adds _include resources which are provided
-				as references if the client request actually requested that specific include.
-				See RestfulServer
-			</action>
-			<action type="fix" issue="120">
-				User defined resource types which contain extensions that use a bound code type
-				(e.g. an BoundCodeDt with a custom Enum) failed to parse correctly. Thanks
-				to baopingle for reporting and providing a test case!
-			</action>
-			<action type="add">
-				Sorting is now supported in the Web Testing UI (previously a button existed for sorting, but it didn't do anything)
-			</action>
-			<action type="add" issue="111">
-				Server will no longer include stack traces in the OperationOutcome returned to the client
-				when an exception is thrown. A new interceptor called ExceptionHandlingInterceptor has been
-				created which adds this functionality back if it is needed (e.g. for DEV setups). See the 
-				server interceptor documentation for more information. Thanks to Andy Huang for the suggestion!
-			</action>
-		</release>
-		<release version="0.8" date="2014-Dec-17">
-			<action type="add">
-				<![CDATA[<b>API CHANGE:</b>]]> The "FHIR structures" for DSTU1 (the classes which model the
-				resources and composite datatypes) have been moved out of the core JAR into their
-				own JAR, in order to allow support for DEV resources, and DSTU2 resources when thast
-				version is finalized. See
-				<![CDATA[<a href="./doc_upgrading.html">upgrading</a>]]> 
-				for more information.  
-			</action>
-			<action type="fix">
-				<![CDATA[
-					<b>Deprocated API Removal</b>: The following classes (which were deprocated previously)
-					have now been removed:
-					<ul>
-						<li><b>ISecurityManager</b>: If you are using this class, the same functionality
-						is available through the more general purpose
-						<a href="http://jamesagnew.github.io/hapi-fhir/doc_rest_server_interceptor.html">server interceptor</a>
-						capabilities.
-						<li><b>CodingListParam</b>: This class was made redundant by the
-						<a href="http://jamesagnew.github.io/hapi-fhir/apidocs/ca/uhn/fhir/rest/param/TokenOrListParam.html">TokenOrListParam</a>
-						class, which can be used in its place.
-					</ul>
-				]]> 
-			</action>			
-			<action type="add">
-				<![CDATA[
-					<b>API Change</b>: The IResource#getResourceMetadata() method has been changed
-					from returning 
-					<code>Map&lt;ResourceMetadataKeyEnum&lt;?&gt;, Object&gt;</code>
-					to returning a new type called
-					<code>ResourceMetadataMap</code>. This new type implements 
-					<code>Map&lt;ResourceMetadataKeyEnum&lt;?&gt;, Object&gt;</code>
-					itself, so this change should not break existing code, but may
-					require a clean build in order to run correctly.
-				]]> 
-			</action>			
-			<action type="add" issue="38" dev="wdebeau1">
-				Profile generation on the server was not working due to IdDt being
-				incorrectly used. Thanks to Bill de Beaubien for the pull request!
-			</action>			
-			<action type="add" issue="42" dev="wdebeau1">
-				Profiles did not generate correctly if a resource definition class had a 
-				defined extension which was of a composite type. Thanks to Bill de Beaubien for the pull request!
-			</action>			
-			<action type="add" issue="44" dev="petromykhailysyn">
-				Remove unnecessary IOException from narrative generator API. Thanks to
-				Petro Mykhailysyn for the pull request!  
-			</action>			
-			<action type="add" issue="48" dev="wdebeau1">
-				Introduced a new 
-				<![CDATA[<code>@ProvidesResources</code>]]> annotation which can be added to
-				resource provider and servers to allow them to declare additional resource
-				classes they are able to serve. This is useful if you have a server which can
-				serve up multiple classes for the same resource type (e.g. a server that sometimes
-				returns a default Patient, but sometimes uses a custom subclass). 
-				Thanks to Bill de Beaubien for the pull request!
-			</action>
-			<action type="add" issue="49" dev="wdebeau1">
-				Introduced a new 
-				<![CDATA[<code>@Destroy</code>]]> annotation which can be added to
-				a resource provider method. This method will be called by the server when it
-				is being closed/destroyed (e.g. when the application is being undeployed, the
-				container is being shut down, etc.) 
-				Thanks to Bill de Beaubien for the pull request!
-			</action>
-			<action type="add">
-				Add a new method <![CDATA[handleException]]> to the server interceptor
-				framework which allows interceptors to be notified of any exceptions and 
-				runtime errors within server methods. Interceptors may optionally also
-				override the default error handling behaviour of the RestfulServer.
-			</action>
-			<action dev="wdebeau1" type="add">
-				Add constants to BaseResource for the "_id" search parameter which all resources
-				should support.
-			</action>			
-			<action type="fix">
-				DateRangeParam parameters on the server now return correct 
-				<![CDATA[<code>getLowerBoundAsInstant()</code>]]>
-				and 
-				<![CDATA[<code>getUpperBoundAsInstant()</code>]]>
-				values if a single unqualified value is passed in. For example, if
-				a query containing 
-				<![CDATA[<code>&birthdate=2012-10-01</code>]]> 
-				is received, previously these two methods would both return the same
-				value, but with this fix 
-				<![CDATA[<code>getUpperBoundAsInstant()</code>]]>
-				now returns the instant at 23:59:59.9999.				
-			</action>			
-			<action type="fix">
-				Resource fields with a type of "*" (or Any) sometimes failed to parse if a 
-				value type of "code" was used. Thanks to Bill de Beaubien for reporting!
-			</action>
-			<action type="add" dev="lmds">
-				Remove dependency on JAXB libraries, which were used to parse and encode
-				dates and times (even in the JSON parser). JAXB is built in to most JDKs
-				but the version bundled with IBM's JDK is flaky and resulted in a number
-				of problems when deploying to Websphere.
-			</action>
-			<action type="fix" issue="50" dev="jjathman">
-				Primitive datatypes now preserve their original string value when parsing resources,
-				as well as containing the "parsed value". For instance, a DecimalDt field value of
-				<![CDATA[<code>1.0000</code>]]> will be parsed into the corresponding 
-				decimal value, but will also retain the original value with the corresponding
-				level of precision. This allows vadliator rules to be applied to 
-				original values as received "over the wire", such as well formatted but
-				invalid dates, e.g. "2001-15-01". Thanks to Joe Athman for reporting and 
-				helping to come up with a fix!
-			</action>
-			<action type="add">
-				When using Generic Client, if performing a
-				<![CDATA[create]]> or <![CDATA[update]]> operation using a String as the resource body,
-				the client will auto-detect the FHIR encoding style and send an appropriate 
-				<![CDATA[Content-Type]]> header.
-			</action>
-			<action type="fix" issue="52">
-				JPA module (and public HAPI-FHIR test server) were unable to process resource types
-				where at least one search parameter has no path specified. These now correctly save
-				(although the server does not yet process these params, and it should). Thanks to
-				GitHub user shvoidlee for reporting and help with analysis!
-			</action>
-			<action type="fix">
-				Generic/Fluent Client "create" and "update" method requests were not setting a content type header
-			</action>
-			<action type="add" issue="53" dev="petromykhailysyn">
-				DateDt left precision value as <![CDATA[null]]> in the constructor
-				<![CDATA[DateDt(Date)]]>.
-			</action>
-			<action type="fix">
-				RESTful server now doesn't overwrite resource IDs if they are absolute. In other words, if
-				a server's Resource Provider returns a resource with ID "Patient/123" it will be translated to
-				"[base url]/Patient/123" but if the RP returns ID "http://foo/Patient/123" the ID will be
-				returned exactly as is. Thanks to Bill de Beaubien for the suggestion!
-			</action>
-			<action type="fix" issue="55">
-				JPA module Transaction operation was not correctly replacing logical IDs
-				beginning with "cid:" with server assigned IDs, as required by the
-				specification.
-			</action>
-			<action type="fix" dev="tahurac">
-				<![CDATA[FhirTerser]]> did not visit or find children in contained resources when 
-				searching a resource. This caused server implementations to not always return contained
-				resources when they are included with a resource being returned.
-			</action>
-			<action type="add" dev="lmds">
-				Add a method <![CDATA[String IResource#getResourceName()]]> which returns the name of the
-				resource in question (e.g. "Patient", or "Observation"). This is intended as a 
-				convenience to users. 
-			</action>
-			<action type="fix">
-				Do not strip version from resource references in resources returned
-				from server search methods. Thanks to Bill de Beaubien for reporting!
-			</action>
-			<action type="fix" dev="jjathman" issue="54">
-				Correct an issue with the validator where changes to the underlying
-				OperationOutcome produced by a validation cycle cause the validation
-				results to be incorrect.
-			</action>
-			<action type="fix">
-				Client interceptors registered to an interface based client instance 
-				were applied to other client instances for the same client interface as well. (Issue
-				did not affect generic/fluent clients)
-			</action>
-			<action type="fix" issue="57">
-				DateDt, DateTimeDt and types InstantDt types now do not throw an exception
-				if they are used to parse a value with the wrong level of precision for
-				the given type but do throw an exception if the wrong level of precision
-				is passed into their constructors.<![CDATA[<br/><br/>]]>
-				This means that HAPI FHIR can now successfully parse resources from external 
-				sources that have the wrong level of precision, but will generate a validation
-				error if the resource is validated. Thanks to Alexander Kley for the suggestion!
-			</action>
-			<action type="fix">
-				Encoding a Binary resource without a content type set should not result in a NullPointerException. Thanks
-				to Alexander Kley for reporting!
-			</action>
-			<action type="add">
-				Server gives a more helpful error message if multiple IResourceProvider implementations
-				are provided for the same resource type. Thanks to wanghaisheng for the idea!
-			</action>
-			<action type="add" issue="61">
-				Bring DSTU1 resource definitions up to version 0.0.82-2929<![CDATA[<br/>]]>
-				Bring DEV resource definitions up to 0.4.0-3775<![CDATA[<br/>]]>
-				Thanks to crinacimpian for reporting!
-			</action>
-			<action type="add" issue="62">
-				JPA server did not correctly process _include requests if included 
-				resources were present with a non-numeric identifier. Thanks to 
-				Bill de Beaubien for reporting!
-			</action>
-			<action type="fix" issue="60">
-				Client requests which include a resource/bundle body (e.g. create,
-				update, transaction) were not including a charset in the content type
-				header, leading to servers incorrectly assuming ISO-8859/1. Thanks to 
-				shvoidlee for reporting!
-			</action>
-			<action type="fix" issue="59" dev="wdebeau1">
-				Clean up the way that Profile resources are automatically exported
-				by the server for custom resource profile classes. See the 
-				<![CDATA[<a href="http://jamesagnew.github.io/hapi-fhir/apidocs/ca/uhn/fhir/model/api/annotation/ResourceDef.html">@ResourceDef</a>]]>
-				JavaDoc for information on how this works.
-			</action>
-			<action type="add" issue="73" dev="wdebeau1">
-				Add convenience methods to TokenOrListParam to test whether any of a set of tokens match
-				the given requested list.
-			</action>
-			<action type="add" issue="86" dev="harsha89">
-				Add a protected method to RestfulServer which allows developers to 
-				implement their own method for determining which part of the request
-				URL is the FHIR request path (useful if you are embedding the RestulServer inside
-				of another web framework). Thanks to Harsha Kumara for the pull request!
-			</action>
-		</release>
-		<release version="0.7" date="2014-Oct-23">
-			<action type="add" issue="30">
-				<![CDATA[<b>API CHANGE:</b>]]> The TagList class previously implemented ArrayList semantics,
-				but this has been replaced with LinkedHashMap semantics. This means that the list of
-				tags will no longer accept duplicate tags, but that tag order will still be
-				preserved. Thanks to Bill de Beaubien for reporting!
-			</action>			
-			<action type="fix" issue="33">
-				Server was incorrectly including contained resources being returned as both contained resources, and as 
-				top-level resources in the returned bundle for search operations.
-				Thanks to Bill de Beaubien for reporting! This also fixes Issue #20, thanks to
-				lephty for reporting!
-			</action>			
-			<action type="add" dev="suranga">
-				Documentation fixes
-			</action>			
-			<action type="add" dev="dougmartin">
-				Add a collection of new methods on the generic client which support the
-				<![CDATA[ 
-				<b><a href="./apidocs/ca/uhn/fhir/rest/client/IGenericClient.html#read(java.lang.Class,%20ca.uhn.fhir.model.primitive.UriDt)">read</a></b>,
-				<b><a href="./apidocs/ca/uhn/fhir/rest/client/IGenericClient.html#vread(java.lang.Class,%20ca.uhn.fhir.model.primitive.UriDt)">read</a></b>,
-				and <b><a href="./apidocs/ca/uhn/fhir/rest/client/IGenericClient.html#search(java.lang.Class,%20ca.uhn.fhir.model.primitive.UriDt)">search</a></b>
-				]]>
-				operations using an absolute URL. This allows developers to perform these operations using
-				URLs they obtained from other sources (or external resource references within resources). In
-				addition, the existing read/vread operations will now access absolute URL references if
-				they are passed in. Thanks to Doug Martin of the Regenstrief Center for Biomedical Informatics
-				for contributing this implementation!
-			</action>
-			<action type="fix">
-				Server implementation was not correctly figuring out its own FHIR Base URL when deployed
-				on Amazon Web Service server. Thanks to Jeffrey Ting and Bill De Beaubien of
-				Systems Made Simple for their help in figuring out this issue! 
-			</action>
-			<action type="fix">
-				XML Parser failed to encode fields with both a resource reference child and
-				a primitive type child. Thanks to Jeffrey Ting and Bill De Beaubien of
-				Systems Made Simple for their help in figuring out this issue!
-			</action>
-			<action type="fix">
-				HAPI now runs successfully on Servlet 2.5 containers (such as Tomcat 6). Thanks to
-				Bernard Gitaadji for reporting and diagnosing the issue!
-			</action>
-			<action type="fix">
-				Summary (in the bundle entry) is now encoded by the XML and JSON parsers if supplied. Thanks to David Hay of 
-				Orion Health for reporting this!
-			</action>
-			<action type="fix" issue="24">
-				Conformance profiles which are automatically generated by the server were missing a few mandatory elements,
-				which meant that the profile did not correctly validate. Thanks to Bill de Beaubien of Systems Made Simple
-				for reporting this!				
-			</action>
-			<action type="fix">
-				XHTML (in narratives) containing escapable characters (e.g. &lt; or &quot;) will now always have those characters 
-				escaped properly in encoded messages.
-			</action>
-			<action type="fix">
-				Resources containing entities which are not valid in basic XML (e.g. &amp;sect;) will have those
-				entities converted to their equivalent unicode characters when resources are encoded, since FHIR does
-				not allow extended entities in resource instances.
-			</action>
-			<action type="add">
-				Add a new client interceptor which adds HTTP Authorization Bearer Tokens (for use with OAUTH2 servers)
-				to client requests.
-			</action>			
-			<action type="fix">
-				Add phloc-commons dependency explicitly, which resolves an issue building HAPI from source on
-				some platforms. Thanks to Odysseas Pentakalos for the patch!
-			</action>
-			<action type="add">
-				HAPI now logs a single line indicating the StAX implementation being used upon the
-				first time an XML parser is created.
-			</action>
-			<action type="fix">
-				Update methods on the server did not return a "content-location" header, but
-				only a "location" header. Both are required according to the FHIR specification.
-				Thanks to Bill de Beaubien of Systems Made Simple for reporting this!				
-			</action>
-			<action type="fix" issue="26" dev="akley">
-				Parser failed to correctly read contained Binary resources. Thanks to Alexander Kley for
-				the patch! 
-			</action>
-			<action type="fix" issue="29" dev="akley">
-				Calling encode multiple times on a resource with contained resources caused the contained
-				resources to be re-added (and the actual message to grow) with each encode pass. Thanks to
-				Alexander Kley for the test case!
-			</action>
-			<action type="fix">
-				JSON-encoded contained resources with the incorrect "_id" element (which should be "id", but some
-				incorrect examples exist on the FHIR specification) now parse correctly. In other words, HAPI 
-				previously only accepted the correct "id" element, but now it also accepts the incorrect
-				"_id" element just to be more lenient.				
-			</action>
-			<action type="fix">
-				Several unit tests failed on Windows (or any platform with non UTF-8 default encoding). This may
-				have also caused resource validation to fail occasionally on these platforms as well.
-				Thanks to Bill de Beaubien for reporting!
-			</action>			
-			<action type="fix">
-				toString() method on TokenParam was incorrectly showing the system as the value.
-				Thanks to Bill de Beaubien for reporting!
-			</action>			
-			<action type="update">
-				Documentation on contained resources contained a typo and did not actually produce contained resources. Thanks
-				to David Hay of Orion Health for reporting!
-			</action>			
-			<action type="add" issue="31" dev="preston">
-				Add a 
-				<![CDATA[<a href="https://www.vagrantup.com/">Vagrant</a>]]>  
-				based environment (basically a fully built, self contained development environment) for
-				trying out the HAPI server modules. Thanks to Preston Lee for the pull request, and for 
-				offering to maintain this! 
-			</action>
-			<action type="add" issue="32" dev="jjathman">
-				Change validation API so that it uses a return type instead of exceptions to communicate 
-				validation failures. Thanks to Joe Athman for the pull request!
-			</action>
-			<action type="add" issue="35" dev="petromykhailysyn">
-				Add a client interceptor which adds an HTTP cookie to each client request. Thanks to 
-				Petro Mykhailysyn for the pull request! 
-			</action>
-		</release>
-		<release version="0.6" date="2014-Sep-08" description="This release brings a number of new features and bug fixes!">
-			<!-- 
-			<action type="add">
-				Allow generic client  ... OAUTH
-			</action>
-			-->
-			<action type="add">
-				Add server interceptor framework, and new interceptor for logging incoming
-				requests.   
-			</action>
-			<action type="add">
-				Add server validation framework for validating resources against the FHIR schemas and schematrons
-			</action>
-			<action type="fix">
-				Tester UI created double _format and _pretty param entries in searches. Thanks to Gered King of University
-				Health Network for reporting!   
-			</action>
-			<action type="fix" issue="4">
-				Create method was incorrectly returning an HTTP 204 on sucessful completion, but
-				should be returning an HTTP 200 per the FHIR specification. Thanks to wanghaisheng 
-				for reporting! 
-			</action>
-			<action type="fix">
-				FHIR Tester UI now correctly sends UTF-8 charset in responses so that message payloads containing
-				non US-ASCII characters will correctly display in the browser
-			</action>
-			<action type="fix">
-				JSON parser was incorrectly encoding extensions on composite elements outside the element itself
-				(as is done correctly for non-composite elements) instead of inside of them. Thanks to David Hay of
-				Orion for reporting this!
-			</action>
-			<action type="add">
-				Contained/included resource instances received by a client are now automatically 
-				added to any ResourceReferenceDt instancea in other resources which reference them.
-			</action>
-			<action type="add">
-				Add documentation on how to use eBay CORS Filter to support Cross Origin Resource
-				Sharing (CORS) to server. CORS support that was built in to the server itself has
-				been removed, as it did not work correctly (and was reinventing a wheel that others
-				have done a great job inventing). Thanks to Peter Bernhardt of Relay Health for all the assistance
-				in testing this!
-			</action>
-			<action type="fix">
-				IResource interface did not expose the getLanguage/setLanguage methods from BaseResource,
-				so the resource language was difficult to access.
-			</action>
-			<action type="fix">
-				JSON Parser now gives a more friendly error message if it tries to parse JSON with invalid use 
-				of single quotes
-			</action>
-			<action type="add">
-				Transaction server method is now allowed to return an OperationOutcome in addition to the
-				incoming resources. The public test server now does this in order to return status information
-				about the transaction processing.
-			</action>
-			<action type="add">
-				Update method in the server can now flag (via a field on the MethodOutcome object being returned)
-				that the result was actually a creation, and Create method can indicate that it was actually an
-				update. This has no effect other than to switch between the HTTP 200 and HTTP 201 status codes on the
-				response, but this may be useful in some circumstances.
-			</action>
-			<action type="fix" dev="tahurac">
-				Annotation client search methods with a specific resource type (e.g. List&lt;Patient&gt; search())
-				won't return any resources that aren't of the correct type that are received in a response
-				bundle (generally these are referenced resources, so they are populated in the reference fields instead).
-				Thanks to Tahura Chaudhry of University Health Network for the unit test!
-			</action>
-			<action type="add">
-				Added narrative generator template for OperationOutcome resource
-			</action>
-			<action type="fix">
-				Date/time types did not correctly parse values in the format "yyyymmdd" (although the FHIR-defined format
-				is "yyyy-mm-dd" anyhow, and this is correctly handled). Thanks to Jeffrey Ting of Systems Made Simple
-				for reporting! 
-			</action>
-			<action type="fix">
-				Server search method for an unnamed query gets called if the client requests a named query
-				with the same parameter list. Thanks to Neal Acharya of University Health Network for reporting!			
-			</action>
-			<action type="fix">
-				Category header (for tags) is correctly read in client for "read" operation
-			</action>
-			<action type="add">
-				Transaction method in server can now have parameter type Bundle instead of
-				List&lt;IResource&gt;
-			</action>
-			<action type="add">
-				HAPI parsers now use field access to get/set values instead of method accessors and mutators.
-				This should give a small performance boost.
-			</action>
-			<action type="fix">
-				JSON parser encodes resource references incorrectly, using the name "resource" instead
-				of the name "reference" for the actual reference. Thanks to
-				Ricky Nguyen for reporting and tracking down the issue!
-			</action>
-			<action type="fix">
-				Rename NotImpementedException to NotImplementedException (to correct typo)
-			</action>
-			<action type="fix">
-				Server setUseBrowserFriendlyContentType setting also respected for errors (e.g. OperationOutcome with 4xx/5xx status)
-			</action>
-			<action type="fix">
-				Fix performance issue in date/time datatypes where pattern matchers were not static
-			</action>
-			<action type="fix">
-				Server now gives a more helpful error message if a @Read method has a search parameter (which is invalid, but
-				previously lead to a very unhelpful error message). Thanks to Tahura Chaudhry of UHN for reporting!
-			</action>
-			<action type="fix">
-				Resource of type "List" failed to parse from a bundle correctly. Thanks to David Hay of Orion Health 
-				for reporting!
-			</action>
-			<action type="fix">
-				QuantityParam correctly encodes approximate (~) prefix to values
-			</action>
-			<action type="fix" issue="14">
-				If a server defines a method with parameter "_id", incoming search requests for that method may
-				get delegated to the wrong method. Thanks to Neal Acharya for reporting! 
-			</action>
-			<action type="add">
-				SecurityEvent.Object structural element has been renamed to 
-				SecurityEvent.ObjectElement to avoid conflicting names with the 
-				java Object class. Thanks to Laurie Macdougall-Sookraj of UHN for
-				reporting! 
-			</action>
-			<action type="fix">
-				Text/narrative blocks that were created with a non-empty
-				namespace prefix (e.g. &lt;xhtml:div xmlns:xhtml="..."&gt;...&lt;/xhtml:div&gt;)
-				failed to encode correctly (prefix was missing in encoded resource)				
-			</action>
-			<action type="fix">
-				Resource references previously encoded their children (display and reference)
-				in the wrong order so references with both would fail schema validation.
-			</action>
-			<action type="add">
-				SecurityEvent resource's enums now use friendly enum names instead of the unfriendly
-				numeric code values. Thanks to Laurie MacDougall-Sookraj of UHN for the
-				suggestion!
-			</action>
-		</release>
-		<release version="0.5" date="2014-Jul-30">
-			<action type="add">
-				HAPI has a number of RESTful method parameter types that have similar but not identical
-				purposes and confusing names. A cleanup has been undertaken to clean this up.
-				This means that a number of existing classes
-				have been deprocated in favour of new naming schemes.
-				<![CDATA[<br/><br/>]]>
-				All annotation-based clients and all server search method parameters are now named
-				(type)Param, for example: StringParam, TokenParam, etc.
-				<![CDATA[<br/><br/>]]>
-				All generic/fluent client method parameters are now named
-				(type)ClientParam, for example: StringClientParam, TokenClientParam, etc.
-				<![CDATA[<br/><br/>]]>
-				All renamed classes have been retained and deprocated, so this change should not cause any issues
-				for existing applications but those applications should be refactored to use the 
-				new parameters when possible.
-			</action>
-			<action type="add">
-				Allow server methods to return wildcard generic types (e.g. List&lt;? extends IResource&gt;)
-			</action>
-			<action type="add">
-				Search parameters are not properly escaped and unescaped. E.g. for a token parameter such as
-				"&amp;identifier=system|codepart1\|codepart2"
-			</action>
-			<action type="add">
-				Add support for OPTIONS verb (which returns the server conformance statement)
-			</action>
-			<action type="add">
-				Add support for CORS headers in server
-			</action>
-			<action type="add">
-				Bump SLF4j dependency to latest version (1.7.7)
-			</action>
-			<action type="add">
-				Add interceptor framework for clients (annotation based and generic), and add interceptors
-				for configurable logging, capturing requests and responses, and HTTP basic auth.
-			</action>
-			<action type="fix">
-				Transaction client invocations with XML encoding were using the wrong content type ("application/xml+fhir" instead 
-				of the correct "application/atom+xml"). Thanks to David Hay of Orion Health for surfacing this one!
-			</action>
-			<action type="add">
-				Bundle entries now support a link type of "search". Thanks to David Hay for the suggestion!
-			</action>
-			<action type="add" issue="1">
-				 If a client receives a non 2xx response (e.g. HTTP 500) and the response body is a text/plain message or
-				 an OperationOutcome resource, include the message in the exception message so that it will be 
-				 more conveniently displayed in logs and other places. Thanks to Neal Acharya for the suggestion! 
-			</action>
-			<action type="add" issue="2">
-				 Read invocations in the client now process the "Content-Location" header and use it to 
-				 populate the ID of the returned resource. Thanks to Neal Acharya for the suggestion!
-			</action>
-			<action type="fix" issue="3">
-				Fix issue where vread invocations on server incorrectly get routed to instance history method if one is 
-				defined. Thanks to Neal Acharya from UHN for surfacing this one! 
-			</action>
-			<action type="add">
-				Binary reads on a server not include the Content-Disposition header, to prevent HTML in binary 
-				blobs from being used for nefarious purposes. See
-				<![CDATA[<a href="http://gforge.hl7.org/gf/project/fhir/tracker/?action=TrackerItemEdit&tracker_id=677&tracker_item_id=3298">FHIR Tracker Bug 3298</a>]]>
-				for more information.
-			</action>
-			<action type="add">
-				Support has been added for using an HTTP proxy for outgoing requests.
-			</action>
-			<action type="fix">
-				Fix: Primitive extensions declared against custom resource types 
-				are encoded even if they have no value. Thanks to David Hay of Orion for
-				reporting this!
-			</action>
-			<action type="fix">
-				Fix: RESTful server deployed to a location where the URL to access it contained a
-				space (e.g. a WAR file with a space in the name) failed to work correctly.
-				Thanks to David Hay of Orion for reporting this!
-			</action>
-        </release>			
-		<release version="0.4" date="2014-Jul-13">
-			<action type="add">
-				<![CDATA[<b>BREAKING CHANGE:</b>]]>: IdDt has been modified so that it 
-				contains a partial or complete resource identity. Previously it contained
-				only the simple alphanumeric id of the resource (the part at the end of the "read" URL for
-				that resource) but it can now contain a complete URL or even a partial URL (e.g. "Patient/123")
-				and can optionally contain a version (e.g. "Patient/123/_history/456"). New methods have
-				been added to this datatype which provide just the numeric portion. See the JavaDoc
-				for more information. 
-			</action>
-			<action type="add">
-				<![CDATA[<b>API CHANGE:</b>]]>: Most elements in the HAPI FHIR model contain
-				a getId() and setId() method. This method is confusing because it is only actually used
-				for IDREF elements (which are rare) but its name makes it easy to confuse with more
-				important identifiers. For this reason, these methods have been deprocated and replaced with
-				get/setElementSpecificId() methods. The old methods will be removed at some point. Resource
-				types are unchanged and retain their get/setId methods.
-			</action>
-			<action type="add">
-				Allow use of QuantityDt as a service parameter to support the "quantity" type. Previously
-				QuantityDt did not implement IQueryParameterType so it was not valid, and there was no way to
-				support quantity search parameters on the server (e.g. Observation.value-quantity)
-			</action>
-			<action type="add">
-				Introduce StringParameter type which can be used as a RESTful operation search parameter
-				type. StringParameter allows ":exact" matches to be specified in clients, and handled in servers.
-			</action>
-			<action type="add">
-				Parsers (XML/JSON) now support deleted entries in bundles
-			</action>
-			<action type="add">
-				Transaction method now supported in servers
-			</action>
-			<action type="add">
-				Support for Binary resources added (in servers, clients, parsers, etc.)
-			</action>
-			<action type="fix">
-				Support for Query resources fixed (in parser)
-			</action>
-			<action type="fix">
-				Nested contained resources (e.g. encoding a resource with a contained resource that itself contains a resource)
-				now parse and encode correctly, meaning that all contained resources are placed in the "contained" element
-				of the root resource, and the parser looks in the root resource for all container levels when stitching
-				contained resources back together.
-			</action>
-			<action type="fix">
-				Server methods with @Include parameter would sometimes fail when no _include was actually
-				specified in query strings.
-			</action>
-			<action type="fix">
-				Client requests for IdentifierDt types (such as Patient.identifier) did not create the correct
-				query string if the system is null.
-			</action>
-			<action type="add">
-				Add support for paging responses from RESTful servers.
-			</action>
-			<action type="fix">
-				Don't fail on narrative blocks in JSON resources with only an XML declaration but no content (these are
-				produced by the Health Intersections server) 
-			</action>
-			<action type="fix">
-				Server now automatically compresses responses if the client indicates support 
-			</action>
-			<action type="fix">
-				Server failed to support optional parameters when type is String and :exact qualifier is used 
-			</action>
-			<action type="fix">
-				Read method in client correctly populated resource ID in returned object 
-			</action>
-			<action type="add">
-				Support added for deleted-entry by/name, by/email, and comment from Tombstones spec
-			</action>
-        </release>			
-		<release version="0.3" date="2014-May-12" description="This release corrects lots of bugs and introduces the fluent client mode">
-        </release>			
-	</body>
-</document>
+<?xml version="1.0"?>
+<document xmlns="http://maven.apache.org/changes/1.0.0" xmlns:xsi="http://www.w3.org/2001/XMLSchema-instance"
+	xsi:schemaLocation="http://maven.apache.org/changes/1.0.0 ./changes.xsd">
+	<properties>
+		<author>James Agnew</author>
+		<title>HAPI FHIR Changelog</title>
+	</properties>
+	<body>
+		<release version="1.1" date="TBD">
+			<action type="add">
+				Add support for reference implementation structures.
+			</action>
+			<action type="fix">
+				Parsers did not encode the resource meta element if the resource 
+				had tags but no other meta elements. Thanks to Bill de Beaubien and
+				Claude Nanjo for finding this.
+			</action>
+			<action type="fix" issue="164">
+				Correct performance issue with :missing=true search requests where the parameter is a resource link. Thanks to wanghaisheng for all his help in testing this.
+			</action>
+			<action type="fix" issue="149">
+				The self link in the Bundle returned by searches on the server does not respect the
+				server's address strategy (which resulted in an internal IP being shown on fhirtest.uhn.ca)
+			</action>
+			<action type="add">
+				Introduce ResponseHighlighterInterceptor, which provides syntax highlighting on RESTful server responses
+				if the server detects that the request is coming from a browser. This interceptor has been added
+				to fhirtest.uhn.ca responses.
+			</action>
+			<action type="fix">
+				Performing a create operation in a client used an incorrect URL if the
+				resource had an ID set. ID should be ignored for creates. Thanks to 
+				Peter Girard for reporting!
+			</action>
+			<action type="add" issue="170">
+				Add better addXXX() methods to structures, which take the datatype being added as a parameter. Thanks to Claude Nanjo for the
+				suggestion!
+			</action>
+			<action type="add" issue="152">
+				Add a new parser validation mechanism (see the 
+				<![CDATA[<a href="./doc_validation.html">validation page</a>]]> for info) which can be 
+				used to validate resources as they are being parsed, and optionally fail if invalid/unexpected
+				elements are found in resource bodies during parsing. 
+			</action>
+			<action type="fix">
+				IParser#parseResource(Class, String) method, which is used to parse a resource into the given
+				structure will now throw a DataFormatException if the structure is for the wrong type of
+				resource for the one actually found in the input String (or Reader). For example, if a Patient
+				resource is being parsed into Organization.class this will now cause an error. Previously,
+				the XML parser would ignore the type and the JSON parser would fail. This also caused 
+				operations to not parse correctly if they returned a resource type other than
+				parameters with JSON encoding (e.g. the $everything operation on UHN's test server).
+				Thanks to Avinash Shanbhag for reporting!
+			</action>
+			<action type="add">
+				Web tester UI now supports _revinclude
+			</action>
+			<action type="fix" issue="178">
+				Support link elements in Bundle.entry when parsing in DSTU2 mode
+				using the old (non-resource) Bundle class. Thanks to GitHub user
+				@joedai for reporting!
+			</action>
+			<action type="add">
+				LoggingInterceptor for server now supports logging DSTU2 extended operations by name
+			</action>
+			<action type="fix">
+				Woodstox XML parser has a default setting to limit the maximum
+				length of an attribute to 512kb. This caused issues handling
+				large attachments, so this setting has been increased to 100Mb.
+				Thanks to Nikos Kyriakoulakos for reporting!
+			</action>
+		</release>
+		<release version="1.0" date="2015-May-8">
+			<action type="add">
+				Bump the version of a few dependencies to the
+				latest versions:
+				<![CDATA[
+					<ul>
+						<li>Phloc-commons (for schematron validation) 4.3.5 -> 4.3.6</li>
+						<li>Apache HttpClient 4.3.6 -> 4.4</li>
+						<li>Woodstox 4.4.0 -> 4.4.1</li>
+						<li>SLF4j 1.7.9 -> 1.7.10</li>
+						<li>Spring (used in hapi-fhir-jpaserver-base module) 4.1.3.RELEASE -> 4.1.5.RELEASE</li>
+					</ul>
+				]]>
+			</action>
+			<action type="add">
+				Add support for "profile" and "tag" elements in the resource Meta block
+				when parsing DSTU2 structures.
+			</action>
+			<action type="fix" issue="113">
+				When a user manually creates the list of contained resources in a resource,
+				the encoder fails to encode any resources that don't have a '#' at the
+				start of their ID. This is unintuitive, so we now assume that '123' means '#123'.
+				Thanks to myungchoi for reporting and providing a test case!
+			</action>
+			<action type="add">
+				Add methods for setting the default encoding (XML/JSON) and
+				oretty print behaviour in the Fluent Client. Thanks to Stackoverflow
+				user ewall for the idea.
+			</action>
+			<action type="fix" issue="129">
+				JPA Server did not mark a resource as "no longer deleted" if it
+				was updated after being deleted. Thanks to Elliott Lavy and Lloyd
+				McKenzie for reporting!
+			</action>
+			<action type="fix" issue="128">
+				Fix regression in 0.9 - Server responds with an HTTP 500 and a NullPointerException instead of an HTTP 400 and a useful error message if the client requests an unknown resource type
+			</action>
+			<action type="add">
+				Add support for 
+				<![CDATA[<code>_revinclude</code>]]>
+				parameter in client, server, and JPA.
+			</action>
+			<action type="add">
+				Include constants on resources (such as 
+				<![CDATA[<code>Observation.INCLUDE_VALUE_STRING</code>]]>)
+				have been switched in the DSTU2 structures to use
+				the new syntax required in DSTU2: [resource name]:[search param NAME]
+				insead of the DSTU1 style [resource name].[search param PATH]
+			</action>
+			<action type="add" fix="124">
+				When encoding resources, the parser will now convert any resource
+				references to versionless references automatically (i.e. it will 
+				omit the version part automatically if one is present in the reference)
+				since references between resources must be versionless. Additionally,
+				references in server responses will omit the server base URL part of the
+				reference if the base matches the base for the server giving
+				the response.
+			</action>
+			<action type="fix" fix="130">
+				Narrative generator incorrectly sets the Resource.text.status to 'generated' even if the
+				given resource type does not have a template (and therefore no narrative is actually generated).
+				Thanks to Bill de Beaubien for reporting!
+			</action>
+			<action type="fix">
+				Searching in JPA server with no search parameter returns deleted resources when it should exclude them.
+			</action>
+			<action type="add" fix="135">
+				Remove Eclipse and IntelliJ artifacts (.project, *.iml, etc) from version control. Thanks
+				to Doug Martin for the suggestion!
+			</action>
+			<action type="add">
+				REST server methods may now have a parameter of
+				type NarrativeModeEnum which will be populated with
+				the value of the _narrative URL parameter
+				if one was supplied. Annotation client methods 
+				may also include a parameter of this type, and it
+				will be used to populate this parameter on the request
+				URL if it is not null. Thanks to Neal Acharya for the
+				idea!
+			</action>
+			<action type="add">
+				Android JAR now includes servlet-API classes, as the project will not
+				work without them. Thanks 
+			</action>
+			<action type="fix" issue="116">
+				Requested _include values are preserved across paging links when the
+				server returns multiple pages. Thanks to Bill de Beaubien for 
+				reporting! 
+			</action>
+			<action type="add" issue="138" dev="wdebeau1">
+				Add new server address strategy "ApacheProxyAddressStrategy" which uses 
+				headers "x-forwarded-host" and "x-forwarded-proto" to determine the
+				server's address. This is useful if you are deploying a HAPI FHIR 
+				server behind an Apache proxy (e.g. for load balancing or other reasons).
+				Thanks to Bill de Beaubien for contributing!
+			</action>
+			<action type="fix" issue="143">
+				Resource references between separate resources found in a single
+				bundle did not get populated with the actual resource when parsing a
+				DSTU2 style bundle. Thanks to Nick Peterson for reporting and figuring
+				out why none of our unit tests were actually catching the problem!
+			</action>
+			<action type="fix" issue="146">
+				JSON encoder did not encode contained resources when encoding
+				a DSTU2 style bundle. Thanks to Mohammad Jafari and baopingle
+				for all of their help in tracking this issue down and developing
+				useful unit tests to demonstrate it.
+			</action>
+			<action type="add">
+				Client now supports invoking transcation using a DSTU2-style
+				Bundle resource as the input.
+			</action>
+			<action type="fix" issue="147">
+				JPA Server $everything operation could sometimes include a duplicate copy of 
+				the main focus resource if it was referred to in a deep chain. Thanks
+				to David Hay for reporting!
+			</action>
+			<action type="add" issue="148">
+				JPA Server $everything operation now allows a _count parameter
+			</action>
+			<action type="fix" issue="139">
+				JPA server failed to index resources containing ContactPointDt elements with
+				populated values (e.g. Patient.telecom). Thanks to Mohammad Jafari for reporting!
+			</action>
+			<action type="add">
+				Add a new configuration method on the parsers, 
+				<![CDATA[<code>setStripVersionsFromReferences(boolean)</code>]]> which
+				configures the parser to preserve versions in resource reference links when
+				encoding. By default, these are removed.
+			</action>
+			<action type="fix" issue="155" dev="wdebeau1">
+				Terser's IModelVisitor now supplies to the path to the element. This is
+				an API change, but I don't think there are many users of the IModelVisitor yet.
+				Please let us know if this is a big hardship and we can find an alternate way
+				of making this change.
+			</action>
+			<action type="fix">
+				Prevent server from returning a Content-Location header for search
+				response when using the DSTU2 bundle format
+			</action>
+			<action type="fix">
+				JPA server (uhnfhirtest.uhn.ca) sometimes included an empty
+				"text" element in Bundles being returned.
+			</action>
+			<action type="add" issue="162">
+				Add a framework for the Web Tester UI to allow its internal FHIR client to 
+				be configured (e.g. to add an authorization interceptor so that it adds
+				credentials to client requests it makes). Thanks to Harsha Kumara for
+				the suggestion!
+			</action>
+			<action type="fix" issue="163">
+				Fix regression in early 1.0 builds where resource type sometimes does not get 
+				populated in a resource ID when the resource is parsed. Thanks to
+				Nick Peterson for reporting, and for providing a test case!
+			</action>
+			<action type="add">
+				Allow fluent/generic client users to execute a transaction using a raw string (containing a bundle resource)
+				as input instead of a Bundle resource class instance.
+			</action>
+			<action type="fix">
+				Disable date validation in the web tester UI, so that it is possible to 
+				enter partial dates, or dates without times, or even test out invalid date
+				options.
+			</action>
+			<action type="fix" issue="36">
+				Make BaseElement#getUndeclaredExtensions() and BaseElement#getUndeclaredExtensions() return
+				a mutable list so that it is possible to delete extensions from a resource instance.
+			</action>
+			<action type="fix" issue="168">
+				Server conformance statement check in clients (this is the check
+				where the first time a given FhirContext is used to access a given server
+				base URL, it will first check the server's Conformance statement to ensure
+				that it supports the correct version of FHIR) now uses any 
+				registered client interceptors. In addition, IGenericClient now has a method
+				"forceConformanceCheck()" which manually triggers this check. Thanks to
+				Doug Martin for reporting and suggesting!
+			</action>
+			<action type="add" issue="167">
+				Rename the Spring Bean definition for the JPA server EntityManager from
+				"myEntityManagerFactory" to just "entityManagerFactory" as this is the
+				default bean name expected in other parts of the Spring framework. 
+				Thanks to Mohammad Jafari for the suggestion!
+			</action>
+			<action type="add" issue="164">
+				Improve error message when a user tries to perform a create/update with an invalid
+				or missing Content-Type header. Thanks to wanghaisheng for reporting! (This was
+				actually a three part bug, so the following two fixes also reference this
+				bug number)
+			</action>
+			<action type="add" issue="164">
+				Add support for :missing qualifier in generic/fluent client.
+			</action>
+			<action type="add" issue="164">
+				Add support for :missing qualifier in JPA server.
+			</action>
+			<action type="add">
+				Add a new configuration method on the parsers, 
+				<![CDATA[<code>setStripVersionsFromReferences(boolean)</code>]]> which
+				configures the parser to preserve versions in resource reference links when
+				encoding. By default, these are removed.
+			</action>
+			<action type="add" due-to="joel-costigliola" issue="171">
+				Add an exception for RESTful clients/servers to represent the
+				HTTP 403 Forbidden status code. Thanks to Joel Costigliola for
+				the patch!
+			</action>
+			<action type="fix">
+				Transaction server operations incorrectly used the "Accept" header instead of the "Content-Type" header to determine the
+				POST request encoding. Thanks to Rene Spronk for providing a test case!
+			</action>
+		</release>
+		<release version="0.9" date="2015-Mar-14">
+			<action type="add">
+				Support for DSTU2 features introduced: New resource definitions, Bundle resource, 
+				encoding changes (ID in resource bodt, meta tag)
+			</action>
+			<action type="fix" issue="65">
+				Fix an issue encoding extensions on primitive types in JSON. Previously the "_value" object
+				would be an array even if the field it was extending was not repeatable. This is not correct
+				according to the specification, nor can HAPI's parser parse this correctly. The encoder
+				has been corrected, and the parser has been adjusted to be able to handle resources with
+				extensions encoded in this way. Thanks to Mohammad Jafari for reporting!
+			</action>
+			<action type="add">
+				Library now checks if custom resource types can be instantiated on startup
+				(e.g. because they don't have a no-argument constructor) in order to 
+				avoid failing later
+			</action>
+			<action type="add">
+				Bump a few dependency JARs to the latest versions in Maven POM:
+				<![CDATA[
+					<ul>
+						<li>SLF4j (in base module) - Bumped to 1.7.9</li>
+						<li>Apache HTTPClient (in base module) - Bumped to 4.3.6</li>
+						<li>Hibernate (in JPA module) - Bumped to 4.3.7</li>
+					</ul>
+				]]>
+			</action>
+			<action type="fix" issue="67">
+				IdDt failed to recognize local identifiers containing fragments that look like 
+				real identifiers as being local identifiers even though they started with '#'.
+				For example, a local resource reference of "#aa/_history/aa" would be incorrectly
+				parsed as a non-local reference.
+				Thanks to Mohammad Jafari for reporting!
+			</action>
+			<action type="fix">
+				<![CDATA[<code>Last-Modified</code>]]>
+				header in server was incorrectly using FHIR date format instead
+				of RFC-1123 format. 
+			</action>
+			<action type="fix">
+				Server create and update methods failed with an IllegalArgumentException if
+				the method type was a custom resource definition type (instead of a built-in
+				HAPI type). Thanks to Neal Acharya for the analysis. 
+			</action>
+			<action type="add" fix="79">
+				JPA server module now supports 
+				<![CDATA[<code>_include</code>]]> 
+				value of 
+				<![CDATA[<code>*</code>]]>. Thanks to Bill de Beaubien for reporting! 
+			</action>
+			<action type="fix">
+				IdDt method 
+				<![CDATA[withServerBase]]>
+				returned String (unlike all of the other "withFoo" methods on that class),
+				and did not work correctly if the IdDt already had a server base. This
+				has been corrected. Note that the return type for this method has been
+				changed, so code may need to be updated.
+			</action>
+			<action type="fix" issue="84" due-to="mochaholic">
+				In previous versions of HAPI, the XML parser encoded multiple contained
+				resources in a single 
+				<![CDATA[<code>&lt;contained&gt;&lt;/contained&gt;</code>]]>
+				tag, even though the FHIR specification rerquires a separate
+				<![CDATA[<code>&lt;contained&gt;&lt;/contained&gt;</code>]]>
+				tag for each resource. This has been corrected. Note that the parser will
+				correctly parse either form (this has always been the case) so this
+				change should not cause any breakage in HAPI based trading partners, but
+				may cause issues if other applications have been coded to depend on the
+				incorrect behaviour. Thanks to Mochaholic for reporting! 
+			</action>
+			<action type="fix" issue="91" due-to="andyhuang91">
+				Custom/user defined resource definitions which contained more than one
+				child with no order defined failed to initialize properly. Thanks to
+				Andy Huang for reporting and figuring out where the
+				problem was! 
+			</action>
+			<action type="add">
+				RESTful Client now queries the server (only once per server base URL) to ensure that
+				the given server corresponds to the correct version of the FHIR specification, as
+				defined by the FhirContext. This behaviour can be disabled by setting the
+				appropriate configuration on the 
+				RestfulClientConfig. Thanks to Grahame Grieve for the suggestion!
+			</action>
+			<action type="add">
+			    JPA module now supports deleting resource via transaction
+			</action>
+			<action type="fix" issue="97" due-to="twilson650">
+				DateClientParam#second() incorrectly used DAY precision instead
+				of SECOND precision. Thanks to Tom Wilson for the pull request!
+			</action>
+			<action type="fix" issue="100" due-to="sweetnavelorange">
+				Fix issue where HAPI failed to initialize correctly if Woodstox library was not on the classpath, even
+				if StAX API was configured to use a different provider. Thanks to
+				James Butler for reporting and figuring out where the issue was!
+			</action>
+			<action type="fix" issue="101">
+				Calling BaseDateTimeDt#setValue(Date, TemporalPrecisionEnum) did not always actually respect
+				the given precision when the value was encoded. Thanks to jacksonjesse for
+				reporting!
+			</action>
+			<action type="fix" issue="103">
+				Encoders (both XML and JSON) will no longer encode contained resources if they are 
+				not referenced anywhere in the resource via a local reference. This is just a convenience
+				for users who have parsed a resource with contained resources and want to remove some
+				before re-encoding. Thanks to Alexander Kley for reporting! 
+			</action>
+			<action type="fix" issue="110" due-to="mochaholic">
+				Add support for DSTU2 style security labels in the parser and encoder. Thanks to
+				Mohammad Jafari for the contribution!
+			</action>
+			<action type="fix">
+				Server requests for Binary resources where the client has explicitly requested XML or JSON responses
+				(either with a <![CDATA[<code>_format</code>]]> URL parameter, or an <![CDATA[<code>Accept</code>]]> request header)
+				will be responded to using the Binary FHIR resource type instead of as Binary blobs. This is
+				in accordance with the recommended behaviour in the FHIR specification.
+			</action>
+			<action type="add">
+				Add new properties to RestfulServer: "DefaultResponseEncoding", which allows
+				users to configure a default encoding (XML/JSON) to use if none is specified in the
+				client request. Currently defaults to XML. Also "DefaultPrettyPrint", which specifies
+				whether to pretty print responses by default. Both properties can be overridden
+				on individual requets using the appropriate Accept header or request URL parameters.
+			</action>
+			<action type="add">
+				Add support for quantity search params in FHIR tester UI
+			</action>
+			<action type="add">
+				Add support for FHIR "extended operations" as defined in the FHIR DSTU2
+				specification, for the Generic Client, Annotation Client, and
+				Server.  
+			</action>
+			<action type="fix">
+				Observation.applies[x] and other similar search fields with multiple allowable 
+				value types were not being correctly indexed in the JPA server.    
+			</action>
+			<action type="fix" issue="122">
+				DateClientParam.before() incorrectly placed "&lt;=" instead of 
+				"&lt;" in the request URL. Thanks to Ryan for reporting!    
+			</action>
+			<action type="add" issue="77" dev="wdebeau1">
+				Server now only automatically adds _include resources which are provided
+				as references if the client request actually requested that specific include.
+				See RestfulServer
+			</action>
+			<action type="fix" issue="120">
+				User defined resource types which contain extensions that use a bound code type
+				(e.g. an BoundCodeDt with a custom Enum) failed to parse correctly. Thanks
+				to baopingle for reporting and providing a test case!
+			</action>
+			<action type="add">
+				Sorting is now supported in the Web Testing UI (previously a button existed for sorting, but it didn't do anything)
+			</action>
+			<action type="add" issue="111">
+				Server will no longer include stack traces in the OperationOutcome returned to the client
+				when an exception is thrown. A new interceptor called ExceptionHandlingInterceptor has been
+				created which adds this functionality back if it is needed (e.g. for DEV setups). See the 
+				server interceptor documentation for more information. Thanks to Andy Huang for the suggestion!
+			</action>
+		</release>
+		<release version="0.8" date="2014-Dec-17">
+			<action type="add">
+				<![CDATA[<b>API CHANGE:</b>]]> The "FHIR structures" for DSTU1 (the classes which model the
+				resources and composite datatypes) have been moved out of the core JAR into their
+				own JAR, in order to allow support for DEV resources, and DSTU2 resources when thast
+				version is finalized. See
+				<![CDATA[<a href="./doc_upgrading.html">upgrading</a>]]> 
+				for more information.  
+			</action>
+			<action type="fix">
+				<![CDATA[
+					<b>Deprocated API Removal</b>: The following classes (which were deprocated previously)
+					have now been removed:
+					<ul>
+						<li><b>ISecurityManager</b>: If you are using this class, the same functionality
+						is available through the more general purpose
+						<a href="http://jamesagnew.github.io/hapi-fhir/doc_rest_server_interceptor.html">server interceptor</a>
+						capabilities.
+						<li><b>CodingListParam</b>: This class was made redundant by the
+						<a href="http://jamesagnew.github.io/hapi-fhir/apidocs/ca/uhn/fhir/rest/param/TokenOrListParam.html">TokenOrListParam</a>
+						class, which can be used in its place.
+					</ul>
+				]]> 
+			</action>			
+			<action type="add">
+				<![CDATA[
+					<b>API Change</b>: The IResource#getResourceMetadata() method has been changed
+					from returning 
+					<code>Map&lt;ResourceMetadataKeyEnum&lt;?&gt;, Object&gt;</code>
+					to returning a new type called
+					<code>ResourceMetadataMap</code>. This new type implements 
+					<code>Map&lt;ResourceMetadataKeyEnum&lt;?&gt;, Object&gt;</code>
+					itself, so this change should not break existing code, but may
+					require a clean build in order to run correctly.
+				]]> 
+			</action>			
+			<action type="add" issue="38" dev="wdebeau1">
+				Profile generation on the server was not working due to IdDt being
+				incorrectly used. Thanks to Bill de Beaubien for the pull request!
+			</action>			
+			<action type="add" issue="42" dev="wdebeau1">
+				Profiles did not generate correctly if a resource definition class had a 
+				defined extension which was of a composite type. Thanks to Bill de Beaubien for the pull request!
+			</action>			
+			<action type="add" issue="44" dev="petromykhailysyn">
+				Remove unnecessary IOException from narrative generator API. Thanks to
+				Petro Mykhailysyn for the pull request!  
+			</action>			
+			<action type="add" issue="48" dev="wdebeau1">
+				Introduced a new 
+				<![CDATA[<code>@ProvidesResources</code>]]> annotation which can be added to
+				resource provider and servers to allow them to declare additional resource
+				classes they are able to serve. This is useful if you have a server which can
+				serve up multiple classes for the same resource type (e.g. a server that sometimes
+				returns a default Patient, but sometimes uses a custom subclass). 
+				Thanks to Bill de Beaubien for the pull request!
+			</action>
+			<action type="add" issue="49" dev="wdebeau1">
+				Introduced a new 
+				<![CDATA[<code>@Destroy</code>]]> annotation which can be added to
+				a resource provider method. This method will be called by the server when it
+				is being closed/destroyed (e.g. when the application is being undeployed, the
+				container is being shut down, etc.) 
+				Thanks to Bill de Beaubien for the pull request!
+			</action>
+			<action type="add">
+				Add a new method <![CDATA[handleException]]> to the server interceptor
+				framework which allows interceptors to be notified of any exceptions and 
+				runtime errors within server methods. Interceptors may optionally also
+				override the default error handling behaviour of the RestfulServer.
+			</action>
+			<action dev="wdebeau1" type="add">
+				Add constants to BaseResource for the "_id" search parameter which all resources
+				should support.
+			</action>			
+			<action type="fix">
+				DateRangeParam parameters on the server now return correct 
+				<![CDATA[<code>getLowerBoundAsInstant()</code>]]>
+				and 
+				<![CDATA[<code>getUpperBoundAsInstant()</code>]]>
+				values if a single unqualified value is passed in. For example, if
+				a query containing 
+				<![CDATA[<code>&birthdate=2012-10-01</code>]]> 
+				is received, previously these two methods would both return the same
+				value, but with this fix 
+				<![CDATA[<code>getUpperBoundAsInstant()</code>]]>
+				now returns the instant at 23:59:59.9999.				
+			</action>			
+			<action type="fix">
+				Resource fields with a type of "*" (or Any) sometimes failed to parse if a 
+				value type of "code" was used. Thanks to Bill de Beaubien for reporting!
+			</action>
+			<action type="add" dev="lmds">
+				Remove dependency on JAXB libraries, which were used to parse and encode
+				dates and times (even in the JSON parser). JAXB is built in to most JDKs
+				but the version bundled with IBM's JDK is flaky and resulted in a number
+				of problems when deploying to Websphere.
+			</action>
+			<action type="fix" issue="50" dev="jjathman">
+				Primitive datatypes now preserve their original string value when parsing resources,
+				as well as containing the "parsed value". For instance, a DecimalDt field value of
+				<![CDATA[<code>1.0000</code>]]> will be parsed into the corresponding 
+				decimal value, but will also retain the original value with the corresponding
+				level of precision. This allows vadliator rules to be applied to 
+				original values as received "over the wire", such as well formatted but
+				invalid dates, e.g. "2001-15-01". Thanks to Joe Athman for reporting and 
+				helping to come up with a fix!
+			</action>
+			<action type="add">
+				When using Generic Client, if performing a
+				<![CDATA[create]]> or <![CDATA[update]]> operation using a String as the resource body,
+				the client will auto-detect the FHIR encoding style and send an appropriate 
+				<![CDATA[Content-Type]]> header.
+			</action>
+			<action type="fix" issue="52">
+				JPA module (and public HAPI-FHIR test server) were unable to process resource types
+				where at least one search parameter has no path specified. These now correctly save
+				(although the server does not yet process these params, and it should). Thanks to
+				GitHub user shvoidlee for reporting and help with analysis!
+			</action>
+			<action type="fix">
+				Generic/Fluent Client "create" and "update" method requests were not setting a content type header
+			</action>
+			<action type="add" issue="53" dev="petromykhailysyn">
+				DateDt left precision value as <![CDATA[null]]> in the constructor
+				<![CDATA[DateDt(Date)]]>.
+			</action>
+			<action type="fix">
+				RESTful server now doesn't overwrite resource IDs if they are absolute. In other words, if
+				a server's Resource Provider returns a resource with ID "Patient/123" it will be translated to
+				"[base url]/Patient/123" but if the RP returns ID "http://foo/Patient/123" the ID will be
+				returned exactly as is. Thanks to Bill de Beaubien for the suggestion!
+			</action>
+			<action type="fix" issue="55">
+				JPA module Transaction operation was not correctly replacing logical IDs
+				beginning with "cid:" with server assigned IDs, as required by the
+				specification.
+			</action>
+			<action type="fix" dev="tahurac">
+				<![CDATA[FhirTerser]]> did not visit or find children in contained resources when 
+				searching a resource. This caused server implementations to not always return contained
+				resources when they are included with a resource being returned.
+			</action>
+			<action type="add" dev="lmds">
+				Add a method <![CDATA[String IResource#getResourceName()]]> which returns the name of the
+				resource in question (e.g. "Patient", or "Observation"). This is intended as a 
+				convenience to users. 
+			</action>
+			<action type="fix">
+				Do not strip version from resource references in resources returned
+				from server search methods. Thanks to Bill de Beaubien for reporting!
+			</action>
+			<action type="fix" dev="jjathman" issue="54">
+				Correct an issue with the validator where changes to the underlying
+				OperationOutcome produced by a validation cycle cause the validation
+				results to be incorrect.
+			</action>
+			<action type="fix">
+				Client interceptors registered to an interface based client instance 
+				were applied to other client instances for the same client interface as well. (Issue
+				did not affect generic/fluent clients)
+			</action>
+			<action type="fix" issue="57">
+				DateDt, DateTimeDt and types InstantDt types now do not throw an exception
+				if they are used to parse a value with the wrong level of precision for
+				the given type but do throw an exception if the wrong level of precision
+				is passed into their constructors.<![CDATA[<br/><br/>]]>
+				This means that HAPI FHIR can now successfully parse resources from external 
+				sources that have the wrong level of precision, but will generate a validation
+				error if the resource is validated. Thanks to Alexander Kley for the suggestion!
+			</action>
+			<action type="fix">
+				Encoding a Binary resource without a content type set should not result in a NullPointerException. Thanks
+				to Alexander Kley for reporting!
+			</action>
+			<action type="add">
+				Server gives a more helpful error message if multiple IResourceProvider implementations
+				are provided for the same resource type. Thanks to wanghaisheng for the idea!
+			</action>
+			<action type="add" issue="61">
+				Bring DSTU1 resource definitions up to version 0.0.82-2929<![CDATA[<br/>]]>
+				Bring DEV resource definitions up to 0.4.0-3775<![CDATA[<br/>]]>
+				Thanks to crinacimpian for reporting!
+			</action>
+			<action type="add" issue="62">
+				JPA server did not correctly process _include requests if included 
+				resources were present with a non-numeric identifier. Thanks to 
+				Bill de Beaubien for reporting!
+			</action>
+			<action type="fix" issue="60">
+				Client requests which include a resource/bundle body (e.g. create,
+				update, transaction) were not including a charset in the content type
+				header, leading to servers incorrectly assuming ISO-8859/1. Thanks to 
+				shvoidlee for reporting!
+			</action>
+			<action type="fix" issue="59" dev="wdebeau1">
+				Clean up the way that Profile resources are automatically exported
+				by the server for custom resource profile classes. See the 
+				<![CDATA[<a href="http://jamesagnew.github.io/hapi-fhir/apidocs/ca/uhn/fhir/model/api/annotation/ResourceDef.html">@ResourceDef</a>]]>
+				JavaDoc for information on how this works.
+			</action>
+			<action type="add" issue="73" dev="wdebeau1">
+				Add convenience methods to TokenOrListParam to test whether any of a set of tokens match
+				the given requested list.
+			</action>
+			<action type="add" issue="86" dev="harsha89">
+				Add a protected method to RestfulServer which allows developers to 
+				implement their own method for determining which part of the request
+				URL is the FHIR request path (useful if you are embedding the RestulServer inside
+				of another web framework). Thanks to Harsha Kumara for the pull request!
+			</action>
+		</release>
+		<release version="0.7" date="2014-Oct-23">
+			<action type="add" issue="30">
+				<![CDATA[<b>API CHANGE:</b>]]> The TagList class previously implemented ArrayList semantics,
+				but this has been replaced with LinkedHashMap semantics. This means that the list of
+				tags will no longer accept duplicate tags, but that tag order will still be
+				preserved. Thanks to Bill de Beaubien for reporting!
+			</action>			
+			<action type="fix" issue="33">
+				Server was incorrectly including contained resources being returned as both contained resources, and as 
+				top-level resources in the returned bundle for search operations.
+				Thanks to Bill de Beaubien for reporting! This also fixes Issue #20, thanks to
+				lephty for reporting!
+			</action>			
+			<action type="add" dev="suranga">
+				Documentation fixes
+			</action>			
+			<action type="add" dev="dougmartin">
+				Add a collection of new methods on the generic client which support the
+				<![CDATA[ 
+				<b><a href="./apidocs/ca/uhn/fhir/rest/client/IGenericClient.html#read(java.lang.Class,%20ca.uhn.fhir.model.primitive.UriDt)">read</a></b>,
+				<b><a href="./apidocs/ca/uhn/fhir/rest/client/IGenericClient.html#vread(java.lang.Class,%20ca.uhn.fhir.model.primitive.UriDt)">read</a></b>,
+				and <b><a href="./apidocs/ca/uhn/fhir/rest/client/IGenericClient.html#search(java.lang.Class,%20ca.uhn.fhir.model.primitive.UriDt)">search</a></b>
+				]]>
+				operations using an absolute URL. This allows developers to perform these operations using
+				URLs they obtained from other sources (or external resource references within resources). In
+				addition, the existing read/vread operations will now access absolute URL references if
+				they are passed in. Thanks to Doug Martin of the Regenstrief Center for Biomedical Informatics
+				for contributing this implementation!
+			</action>
+			<action type="fix">
+				Server implementation was not correctly figuring out its own FHIR Base URL when deployed
+				on Amazon Web Service server. Thanks to Jeffrey Ting and Bill De Beaubien of
+				Systems Made Simple for their help in figuring out this issue! 
+			</action>
+			<action type="fix">
+				XML Parser failed to encode fields with both a resource reference child and
+				a primitive type child. Thanks to Jeffrey Ting and Bill De Beaubien of
+				Systems Made Simple for their help in figuring out this issue!
+			</action>
+			<action type="fix">
+				HAPI now runs successfully on Servlet 2.5 containers (such as Tomcat 6). Thanks to
+				Bernard Gitaadji for reporting and diagnosing the issue!
+			</action>
+			<action type="fix">
+				Summary (in the bundle entry) is now encoded by the XML and JSON parsers if supplied. Thanks to David Hay of 
+				Orion Health for reporting this!
+			</action>
+			<action type="fix" issue="24">
+				Conformance profiles which are automatically generated by the server were missing a few mandatory elements,
+				which meant that the profile did not correctly validate. Thanks to Bill de Beaubien of Systems Made Simple
+				for reporting this!				
+			</action>
+			<action type="fix">
+				XHTML (in narratives) containing escapable characters (e.g. &lt; or &quot;) will now always have those characters 
+				escaped properly in encoded messages.
+			</action>
+			<action type="fix">
+				Resources containing entities which are not valid in basic XML (e.g. &amp;sect;) will have those
+				entities converted to their equivalent unicode characters when resources are encoded, since FHIR does
+				not allow extended entities in resource instances.
+			</action>
+			<action type="add">
+				Add a new client interceptor which adds HTTP Authorization Bearer Tokens (for use with OAUTH2 servers)
+				to client requests.
+			</action>			
+			<action type="fix">
+				Add phloc-commons dependency explicitly, which resolves an issue building HAPI from source on
+				some platforms. Thanks to Odysseas Pentakalos for the patch!
+			</action>
+			<action type="add">
+				HAPI now logs a single line indicating the StAX implementation being used upon the
+				first time an XML parser is created.
+			</action>
+			<action type="fix">
+				Update methods on the server did not return a "content-location" header, but
+				only a "location" header. Both are required according to the FHIR specification.
+				Thanks to Bill de Beaubien of Systems Made Simple for reporting this!				
+			</action>
+			<action type="fix" issue="26" dev="akley">
+				Parser failed to correctly read contained Binary resources. Thanks to Alexander Kley for
+				the patch! 
+			</action>
+			<action type="fix" issue="29" dev="akley">
+				Calling encode multiple times on a resource with contained resources caused the contained
+				resources to be re-added (and the actual message to grow) with each encode pass. Thanks to
+				Alexander Kley for the test case!
+			</action>
+			<action type="fix">
+				JSON-encoded contained resources with the incorrect "_id" element (which should be "id", but some
+				incorrect examples exist on the FHIR specification) now parse correctly. In other words, HAPI 
+				previously only accepted the correct "id" element, but now it also accepts the incorrect
+				"_id" element just to be more lenient.				
+			</action>
+			<action type="fix">
+				Several unit tests failed on Windows (or any platform with non UTF-8 default encoding). This may
+				have also caused resource validation to fail occasionally on these platforms as well.
+				Thanks to Bill de Beaubien for reporting!
+			</action>			
+			<action type="fix">
+				toString() method on TokenParam was incorrectly showing the system as the value.
+				Thanks to Bill de Beaubien for reporting!
+			</action>			
+			<action type="update">
+				Documentation on contained resources contained a typo and did not actually produce contained resources. Thanks
+				to David Hay of Orion Health for reporting!
+			</action>			
+			<action type="add" issue="31" dev="preston">
+				Add a 
+				<![CDATA[<a href="https://www.vagrantup.com/">Vagrant</a>]]>  
+				based environment (basically a fully built, self contained development environment) for
+				trying out the HAPI server modules. Thanks to Preston Lee for the pull request, and for 
+				offering to maintain this! 
+			</action>
+			<action type="add" issue="32" dev="jjathman">
+				Change validation API so that it uses a return type instead of exceptions to communicate 
+				validation failures. Thanks to Joe Athman for the pull request!
+			</action>
+			<action type="add" issue="35" dev="petromykhailysyn">
+				Add a client interceptor which adds an HTTP cookie to each client request. Thanks to 
+				Petro Mykhailysyn for the pull request! 
+			</action>
+		</release>
+		<release version="0.6" date="2014-Sep-08" description="This release brings a number of new features and bug fixes!">
+			<!-- 
+			<action type="add">
+				Allow generic client  ... OAUTH
+			</action>
+			-->
+			<action type="add">
+				Add server interceptor framework, and new interceptor for logging incoming
+				requests.   
+			</action>
+			<action type="add">
+				Add server validation framework for validating resources against the FHIR schemas and schematrons
+			</action>
+			<action type="fix">
+				Tester UI created double _format and _pretty param entries in searches. Thanks to Gered King of University
+				Health Network for reporting!   
+			</action>
+			<action type="fix" issue="4">
+				Create method was incorrectly returning an HTTP 204 on sucessful completion, but
+				should be returning an HTTP 200 per the FHIR specification. Thanks to wanghaisheng 
+				for reporting! 
+			</action>
+			<action type="fix">
+				FHIR Tester UI now correctly sends UTF-8 charset in responses so that message payloads containing
+				non US-ASCII characters will correctly display in the browser
+			</action>
+			<action type="fix">
+				JSON parser was incorrectly encoding extensions on composite elements outside the element itself
+				(as is done correctly for non-composite elements) instead of inside of them. Thanks to David Hay of
+				Orion for reporting this!
+			</action>
+			<action type="add">
+				Contained/included resource instances received by a client are now automatically 
+				added to any ResourceReferenceDt instancea in other resources which reference them.
+			</action>
+			<action type="add">
+				Add documentation on how to use eBay CORS Filter to support Cross Origin Resource
+				Sharing (CORS) to server. CORS support that was built in to the server itself has
+				been removed, as it did not work correctly (and was reinventing a wheel that others
+				have done a great job inventing). Thanks to Peter Bernhardt of Relay Health for all the assistance
+				in testing this!
+			</action>
+			<action type="fix">
+				IResource interface did not expose the getLanguage/setLanguage methods from BaseResource,
+				so the resource language was difficult to access.
+			</action>
+			<action type="fix">
+				JSON Parser now gives a more friendly error message if it tries to parse JSON with invalid use 
+				of single quotes
+			</action>
+			<action type="add">
+				Transaction server method is now allowed to return an OperationOutcome in addition to the
+				incoming resources. The public test server now does this in order to return status information
+				about the transaction processing.
+			</action>
+			<action type="add">
+				Update method in the server can now flag (via a field on the MethodOutcome object being returned)
+				that the result was actually a creation, and Create method can indicate that it was actually an
+				update. This has no effect other than to switch between the HTTP 200 and HTTP 201 status codes on the
+				response, but this may be useful in some circumstances.
+			</action>
+			<action type="fix" dev="tahurac">
+				Annotation client search methods with a specific resource type (e.g. List&lt;Patient&gt; search())
+				won't return any resources that aren't of the correct type that are received in a response
+				bundle (generally these are referenced resources, so they are populated in the reference fields instead).
+				Thanks to Tahura Chaudhry of University Health Network for the unit test!
+			</action>
+			<action type="add">
+				Added narrative generator template for OperationOutcome resource
+			</action>
+			<action type="fix">
+				Date/time types did not correctly parse values in the format "yyyymmdd" (although the FHIR-defined format
+				is "yyyy-mm-dd" anyhow, and this is correctly handled). Thanks to Jeffrey Ting of Systems Made Simple
+				for reporting! 
+			</action>
+			<action type="fix">
+				Server search method for an unnamed query gets called if the client requests a named query
+				with the same parameter list. Thanks to Neal Acharya of University Health Network for reporting!			
+			</action>
+			<action type="fix">
+				Category header (for tags) is correctly read in client for "read" operation
+			</action>
+			<action type="add">
+				Transaction method in server can now have parameter type Bundle instead of
+				List&lt;IResource&gt;
+			</action>
+			<action type="add">
+				HAPI parsers now use field access to get/set values instead of method accessors and mutators.
+				This should give a small performance boost.
+			</action>
+			<action type="fix">
+				JSON parser encodes resource references incorrectly, using the name "resource" instead
+				of the name "reference" for the actual reference. Thanks to
+				Ricky Nguyen for reporting and tracking down the issue!
+			</action>
+			<action type="fix">
+				Rename NotImpementedException to NotImplementedException (to correct typo)
+			</action>
+			<action type="fix">
+				Server setUseBrowserFriendlyContentType setting also respected for errors (e.g. OperationOutcome with 4xx/5xx status)
+			</action>
+			<action type="fix">
+				Fix performance issue in date/time datatypes where pattern matchers were not static
+			</action>
+			<action type="fix">
+				Server now gives a more helpful error message if a @Read method has a search parameter (which is invalid, but
+				previously lead to a very unhelpful error message). Thanks to Tahura Chaudhry of UHN for reporting!
+			</action>
+			<action type="fix">
+				Resource of type "List" failed to parse from a bundle correctly. Thanks to David Hay of Orion Health 
+				for reporting!
+			</action>
+			<action type="fix">
+				QuantityParam correctly encodes approximate (~) prefix to values
+			</action>
+			<action type="fix" issue="14">
+				If a server defines a method with parameter "_id", incoming search requests for that method may
+				get delegated to the wrong method. Thanks to Neal Acharya for reporting! 
+			</action>
+			<action type="add">
+				SecurityEvent.Object structural element has been renamed to 
+				SecurityEvent.ObjectElement to avoid conflicting names with the 
+				java Object class. Thanks to Laurie Macdougall-Sookraj of UHN for
+				reporting! 
+			</action>
+			<action type="fix">
+				Text/narrative blocks that were created with a non-empty
+				namespace prefix (e.g. &lt;xhtml:div xmlns:xhtml="..."&gt;...&lt;/xhtml:div&gt;)
+				failed to encode correctly (prefix was missing in encoded resource)				
+			</action>
+			<action type="fix">
+				Resource references previously encoded their children (display and reference)
+				in the wrong order so references with both would fail schema validation.
+			</action>
+			<action type="add">
+				SecurityEvent resource's enums now use friendly enum names instead of the unfriendly
+				numeric code values. Thanks to Laurie MacDougall-Sookraj of UHN for the
+				suggestion!
+			</action>
+		</release>
+		<release version="0.5" date="2014-Jul-30">
+			<action type="add">
+				HAPI has a number of RESTful method parameter types that have similar but not identical
+				purposes and confusing names. A cleanup has been undertaken to clean this up.
+				This means that a number of existing classes
+				have been deprocated in favour of new naming schemes.
+				<![CDATA[<br/><br/>]]>
+				All annotation-based clients and all server search method parameters are now named
+				(type)Param, for example: StringParam, TokenParam, etc.
+				<![CDATA[<br/><br/>]]>
+				All generic/fluent client method parameters are now named
+				(type)ClientParam, for example: StringClientParam, TokenClientParam, etc.
+				<![CDATA[<br/><br/>]]>
+				All renamed classes have been retained and deprocated, so this change should not cause any issues
+				for existing applications but those applications should be refactored to use the 
+				new parameters when possible.
+			</action>
+			<action type="add">
+				Allow server methods to return wildcard generic types (e.g. List&lt;? extends IResource&gt;)
+			</action>
+			<action type="add">
+				Search parameters are not properly escaped and unescaped. E.g. for a token parameter such as
+				"&amp;identifier=system|codepart1\|codepart2"
+			</action>
+			<action type="add">
+				Add support for OPTIONS verb (which returns the server conformance statement)
+			</action>
+			<action type="add">
+				Add support for CORS headers in server
+			</action>
+			<action type="add">
+				Bump SLF4j dependency to latest version (1.7.7)
+			</action>
+			<action type="add">
+				Add interceptor framework for clients (annotation based and generic), and add interceptors
+				for configurable logging, capturing requests and responses, and HTTP basic auth.
+			</action>
+			<action type="fix">
+				Transaction client invocations with XML encoding were using the wrong content type ("application/xml+fhir" instead 
+				of the correct "application/atom+xml"). Thanks to David Hay of Orion Health for surfacing this one!
+			</action>
+			<action type="add">
+				Bundle entries now support a link type of "search". Thanks to David Hay for the suggestion!
+			</action>
+			<action type="add" issue="1">
+				 If a client receives a non 2xx response (e.g. HTTP 500) and the response body is a text/plain message or
+				 an OperationOutcome resource, include the message in the exception message so that it will be 
+				 more conveniently displayed in logs and other places. Thanks to Neal Acharya for the suggestion! 
+			</action>
+			<action type="add" issue="2">
+				 Read invocations in the client now process the "Content-Location" header and use it to 
+				 populate the ID of the returned resource. Thanks to Neal Acharya for the suggestion!
+			</action>
+			<action type="fix" issue="3">
+				Fix issue where vread invocations on server incorrectly get routed to instance history method if one is 
+				defined. Thanks to Neal Acharya from UHN for surfacing this one! 
+			</action>
+			<action type="add">
+				Binary reads on a server not include the Content-Disposition header, to prevent HTML in binary 
+				blobs from being used for nefarious purposes. See
+				<![CDATA[<a href="http://gforge.hl7.org/gf/project/fhir/tracker/?action=TrackerItemEdit&tracker_id=677&tracker_item_id=3298">FHIR Tracker Bug 3298</a>]]>
+				for more information.
+			</action>
+			<action type="add">
+				Support has been added for using an HTTP proxy for outgoing requests.
+			</action>
+			<action type="fix">
+				Fix: Primitive extensions declared against custom resource types 
+				are encoded even if they have no value. Thanks to David Hay of Orion for
+				reporting this!
+			</action>
+			<action type="fix">
+				Fix: RESTful server deployed to a location where the URL to access it contained a
+				space (e.g. a WAR file with a space in the name) failed to work correctly.
+				Thanks to David Hay of Orion for reporting this!
+			</action>
+        </release>			
+		<release version="0.4" date="2014-Jul-13">
+			<action type="add">
+				<![CDATA[<b>BREAKING CHANGE:</b>]]>: IdDt has been modified so that it 
+				contains a partial or complete resource identity. Previously it contained
+				only the simple alphanumeric id of the resource (the part at the end of the "read" URL for
+				that resource) but it can now contain a complete URL or even a partial URL (e.g. "Patient/123")
+				and can optionally contain a version (e.g. "Patient/123/_history/456"). New methods have
+				been added to this datatype which provide just the numeric portion. See the JavaDoc
+				for more information. 
+			</action>
+			<action type="add">
+				<![CDATA[<b>API CHANGE:</b>]]>: Most elements in the HAPI FHIR model contain
+				a getId() and setId() method. This method is confusing because it is only actually used
+				for IDREF elements (which are rare) but its name makes it easy to confuse with more
+				important identifiers. For this reason, these methods have been deprocated and replaced with
+				get/setElementSpecificId() methods. The old methods will be removed at some point. Resource
+				types are unchanged and retain their get/setId methods.
+			</action>
+			<action type="add">
+				Allow use of QuantityDt as a service parameter to support the "quantity" type. Previously
+				QuantityDt did not implement IQueryParameterType so it was not valid, and there was no way to
+				support quantity search parameters on the server (e.g. Observation.value-quantity)
+			</action>
+			<action type="add">
+				Introduce StringParameter type which can be used as a RESTful operation search parameter
+				type. StringParameter allows ":exact" matches to be specified in clients, and handled in servers.
+			</action>
+			<action type="add">
+				Parsers (XML/JSON) now support deleted entries in bundles
+			</action>
+			<action type="add">
+				Transaction method now supported in servers
+			</action>
+			<action type="add">
+				Support for Binary resources added (in servers, clients, parsers, etc.)
+			</action>
+			<action type="fix">
+				Support for Query resources fixed (in parser)
+			</action>
+			<action type="fix">
+				Nested contained resources (e.g. encoding a resource with a contained resource that itself contains a resource)
+				now parse and encode correctly, meaning that all contained resources are placed in the "contained" element
+				of the root resource, and the parser looks in the root resource for all container levels when stitching
+				contained resources back together.
+			</action>
+			<action type="fix">
+				Server methods with @Include parameter would sometimes fail when no _include was actually
+				specified in query strings.
+			</action>
+			<action type="fix">
+				Client requests for IdentifierDt types (such as Patient.identifier) did not create the correct
+				query string if the system is null.
+			</action>
+			<action type="add">
+				Add support for paging responses from RESTful servers.
+			</action>
+			<action type="fix">
+				Don't fail on narrative blocks in JSON resources with only an XML declaration but no content (these are
+				produced by the Health Intersections server) 
+			</action>
+			<action type="fix">
+				Server now automatically compresses responses if the client indicates support 
+			</action>
+			<action type="fix">
+				Server failed to support optional parameters when type is String and :exact qualifier is used 
+			</action>
+			<action type="fix">
+				Read method in client correctly populated resource ID in returned object 
+			</action>
+			<action type="add">
+				Support added for deleted-entry by/name, by/email, and comment from Tombstones spec
+			</action>
+        </release>			
+		<release version="0.3" date="2014-May-12" description="This release corrects lots of bugs and introduces the fluent client mode">
+        </release>			
+	</body>
+</document>