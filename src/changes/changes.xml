--- conflicted
+++ resolved
@@ -8,9 +8,6 @@
 	<body>
 		<release version="3.3.0" date="TBD">
 			<action type="add">
-<<<<<<< HEAD
-				This release corrects an inefficiency in the JPA Server, but requires a schema
-=======
 				The version of a few dependencies have been bumped to the
 				latest versions (dependent HAPI modules listed in brackets):
 				<![CDATA[
@@ -22,8 +19,7 @@
 				]]>
 			</action>
 		<action type="add">
-				This release corrects an ineffiency in the JPA Server, but requires a schema
->>>>>>> 2e4f80d7
+				This release corrects an inefficiency in the JPA Server, but requires a schema
 				change in order to update. Prior to this version of HAPI FHIR, a CLOB column
 				containing the complete resource body was stored in two 
 				tables: HFJ_RESOURCE and HFJ_RES_VER. Because the same content was stored in two
@@ -47,7 +43,17 @@
 				Fix an issue where the JPA server crashed while attempting to normalize string values
 				containing Korean text. Thanks to GitHub user @JoonggeonLee for reporting!
 			</action>
-<<<<<<< HEAD
+			<action type="fix">
+				An issue was solved where it was possible for server interceptors
+				to have both processingCompletedNormally and handleException called
+				if the stream.close() method threw an exception. Thanks to Carlos
+				Eduardo Lara Augusto for investigating!
+			</action>
+			<action type="remove" issue="831">
+				The <![CDATA[<code>@TagListParam</code>]]> annotation has been removed. This
+				annotation had no use after DSTU1 but never got deleted and was misleading. Thanks
+				to Angelo Kastroulis for reporting!
+			</action>
 			<action type="add">
 				A new method overload has been added to IServerInterceptor:
 				<![CDATA[
@@ -60,18 +66,6 @@
 				parameters) should be flexible enough to
 				accommodate future needs which means that this should be the last
 				time we have to change it.
-=======
-			<action type="fix">
-				An issue was solved where it was possible for server interceptors
-				to have both processingCompletedNormally and handleException called
-				if the stream.close() method threw an exception. Thanks to Carlos
-				Eduardo Lara Augusto for investigating!
-			</action>
-			<action type="remove" issue="831">
-				The <![CDATA[<code>@TagListParam</code>]]> annotation has been removed. This
-				annotation had no use after DSTU1 but never got deleted and was misleading. Thanks
-				to Angelo Kastroulis for reporting!
->>>>>>> 2e4f80d7
 			</action>
 		</release>
 		<release version="3.2.0" date="2018-01-13">
