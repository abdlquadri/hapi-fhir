--- conflicted
+++ resolved
@@ -230,17 +230,15 @@
 	@Transient
 	private transient ResourceHistoryTable myCurrentVersionEntity;
 
-<<<<<<< HEAD
+	@OneToOne(optional = true, fetch = FetchType.EAGER, cascade = {}, orphanRemoval = false, mappedBy = "myResource")
+	private ForcedId myForcedId;
+
 	/**
 	 * Constructor
 	 */
 	public ResourceTable() {
 		super();
 	}
-=======
-	@OneToOne(optional = true, fetch = FetchType.EAGER, cascade = {}, orphanRemoval = false, mappedBy = "myResource")
-	private ForcedId myForcedId;
->>>>>>> 58b5bd96
 
 	@Override
 	public ResourceTag addTag(TagDefinition theTag) {
@@ -572,12 +570,9 @@
 		retVal.setUpdated(getUpdated());
 		retVal.setFhirVersion(getFhirVersion());
 		retVal.setDeleted(getDeleted());
-<<<<<<< HEAD
+		retVal.setResourceTable(this);
 		retVal.setForcedId(getForcedId());
 		retVal.setTenantId(getTenantId());
-=======
-		retVal.setResourceTable(this);
->>>>>>> 58b5bd96
 
 		retVal.getTags().clear();
 
@@ -618,16 +613,16 @@
 	 * This is a convenience to avoid loading the version a second time within a single transaction. It is
 	 * not persisted.
 	 */
+	public void setCurrentVersionEntity(ResourceHistoryTable theCurrentVersionEntity) {
+		myCurrentVersionEntity = theCurrentVersionEntity;
+	}
+
+	/**
+	 * This is a convenience to avoid loading the version a second time within a single transaction. It is
+	 * not persisted.
+	 */
 	public ResourceHistoryTable getCurrentVersionEntity() {
 		return myCurrentVersionEntity;
-	}
-
-	/**
-	 * This is a convenience to avoid loading the version a second time within a single transaction. It is
-	 * not persisted.
-	 */
-	public void setCurrentVersionEntity(ResourceHistoryTable theCurrentVersionEntity) {
-		myCurrentVersionEntity = theCurrentVersionEntity;
 	}
 
 	@Override
