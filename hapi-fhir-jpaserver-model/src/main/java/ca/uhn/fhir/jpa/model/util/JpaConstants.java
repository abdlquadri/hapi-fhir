package ca.uhn.fhir.jpa.model.util;

/*-
 * #%L
 * HAPI FHIR Model
 * %%
 * Copyright (C) 2014 - 2020 University Health Network
 * %%
 * Licensed under the Apache License, Version 2.0 (the "License");
 * you may not use this file except in compliance with the License.
 * You may obtain a copy of the License at
 *
 *      http://www.apache.org/licenses/LICENSE-2.0
 *
 * Unless required by applicable law or agreed to in writing, software
 * distributed under the License is distributed on an "AS IS" BASIS,
 * WITHOUT WARRANTIES OR CONDITIONS OF ANY KIND, either express or implied.
 * See the License for the specific language governing permissions and
 * limitations under the License.
 * #L%
 */

import ca.uhn.fhir.rest.api.Constants;

public class JpaConstants {

	/**
<<<<<<< HEAD
=======
	 * Userdata key for tracking the fact that a resource ID was assigned by the server
	 */
	public static final String RESOURCE_ID_SERVER_ASSIGNED = JpaConstants.class.getName() + "_RESOURCE_ID_SERVER_ASSIGNED";
	/**
>>>>>>> fdf66331
	 * Operation name for the $apply-codesystem-delta-add operation
	 */
	public static final String OPERATION_APPLY_CODESYSTEM_DELTA_ADD = "$apply-codesystem-delta-add";
	/**
	 * Operation name for the $apply-codesystem-delta-remove operation
	 */
	public static final String OPERATION_APPLY_CODESYSTEM_DELTA_REMOVE = "$apply-codesystem-delta-remove";
	/**
	 * Operation name for the $expunge operation
	 */
	public static final String OPERATION_EXPUNGE = "$expunge";
	/**
	 * Operation name for the $match operation
	 */
	public static final String OPERATION_MATCH = "$match";
	/**
	 * @deprecated Replace with {@link #OPERATION_EXPUNGE}
	 */
	@Deprecated
	public static final String OPERATION_NAME_EXPUNGE = OPERATION_EXPUNGE;
	/**
	 * Parameter name for the $expunge operation
	 */
	public static final String OPERATION_EXPUNGE_PARAM_LIMIT = "limit";
	/**
	 * Parameter name for the $expunge operation
	 */
	public static final String OPERATION_EXPUNGE_PARAM_EXPUNGE_DELETED_RESOURCES = "expungeDeletedResources";
	/**
	 * Parameter name for the $expunge operation
	 */
	public static final String OPERATION_EXPUNGE_PARAM_EXPUNGE_PREVIOUS_VERSIONS = "expungePreviousVersions";
	/**
	 * Parameter name for the $expunge operation
	 */
	public static final String OPERATION_EXPUNGE_PARAM_EXPUNGE_EVERYTHING = "expungeEverything";
	/**
	 * Output parameter name for the $expunge operation
	 */
	public static final String OPERATION_EXPUNGE_OUT_PARAM_EXPUNGE_COUNT = "count";
	/**
	 * Header name for the "X-Meta-Snapshot-Mode" header, which
	 * specifies that properties in meta (tags, profiles, security labels)
	 * should be treated as a snapshot, meaning that these things will
	 * be removed if they are nt explicitly included in updates
	 */
	public static final String HEADER_META_SNAPSHOT_MODE = "X-Meta-Snapshot-Mode";
	/**
	 * Operation name for the $lookup operation
	 */
	public static final String OPERATION_LOOKUP = "$lookup";
	/**
	 * Operation name for the $expand operation
	 */
	public static final String OPERATION_EXPAND = "$expand";
	/**
	 * Operation name for the $validate-code operation
	 */
	public static final String OPERATION_VALIDATE_CODE = "$validate-code";
	/**
	 * Operation name for the $get-resource-counts operation
	 */
	public static final String OPERATION_GET_RESOURCE_COUNTS = "$get-resource-counts";
	/**
	 * Operation name for the $meta operation
	 */
	public static final String OPERATION_META = "$meta";
	/**
	 * Operation name for the $validate operation
	 */
	// NB don't delete this, it's used in Smile as well, even though hapi-fhir-server uses the version from Constants.java
	public static final String OPERATION_VALIDATE = Constants.EXTOP_VALIDATE;
	/**
	 * Operation name for the $suggest-keywords operation
	 */
	public static final String OPERATION_SUGGEST_KEYWORDS = "$suggest-keywords";
	/**
	 * Operation name for the $everything operation
	 */
	public static final String OPERATION_EVERYTHING = "$everything";
	/**
	 * Operation name for the $process-message operation
	 */
	public static final String OPERATION_PROCESS_MESSAGE = "$process-message";
	/**
	 * Operation name for the $meta-delete operation
	 */
	public static final String OPERATION_META_DELETE = "$meta-delete";
	/**
	 * Operation name for the $meta-add operation
	 */
	public static final String OPERATION_META_ADD = "$meta-add";
	/**
	 * Operation name for the $translate operation
	 */
	public static final String OPERATION_TRANSLATE = "$translate";
	/**
	 * Operation name for the $document operation
	 */
	public static final String OPERATION_DOCUMENT = "$document";
	/**
	 * Trigger a subscription manually for a given resource
	 */
	public static final String OPERATION_TRIGGER_SUBSCRIPTION = "$trigger-subscription";
	/**
	 * Operation name for the "$subsumes" operation
	 */
	public static final String OPERATION_SUBSUMES = "$subsumes";
	/**
	 * Operation name for the "$snapshot" operation
	 */
	public static final String OPERATION_SNAPSHOT = "$snapshot";
	/**
	 * Operation name for the "$binary-access" operation
	 */
	public static final String OPERATION_BINARY_ACCESS_READ = "$binary-access-read";
	/**
	 * Operation name for the "$binary-access" operation
	 */
	public static final String OPERATION_BINARY_ACCESS_WRITE = "$binary-access-write";
	/**
	 * Operation name for the "$upload-external-code-system" operation
	 */
	public static final String OPERATION_UPLOAD_EXTERNAL_CODE_SYSTEM = "$upload-external-code-system";
	/**
	 * Operation name for the "$export" operation
	 */
	public static final String OPERATION_EXPORT = "$export";
	/**
	 * Operation name for the "$export-poll-status" operation
	 */
	public static final String OPERATION_EXPORT_POLL_STATUS = "$export-poll-status";
	/**
	 * <p>
	 * This extension should be of type <code>string</code> and should be
	 * placed on the <code>Subscription.channel</code> element
	 * </p>
	 */
	public static final String EXT_SUBSCRIPTION_SUBJECT_TEMPLATE = "http://hapifhir.io/fhir/StructureDefinition/subscription-email-subject-template";
	/**
	 * This extension URL indicates whether a REST HOOK delivery should
	 * include the version ID when delivering.
	 * <p>
	 * This extension should be of type <code>boolean</code> and should be
	 * placed on the <code>Subscription.channel</code> element.
	 * </p>
	 */
	public static final String EXT_SUBSCRIPTION_RESTHOOK_STRIP_VERSION_IDS = "http://hapifhir.io/fhir/StructureDefinition/subscription-resthook-strip-version-ids";
	/**
	 * This extension URL indicates whether a REST HOOK delivery should
	 * reload the resource and deliver the latest version always. This
	 * could be useful for example if a resource which triggers a
	 * subscription gets updated many times in short succession and there
	 * is no value in delivering the older versions.
	 * <p>
	 * Note that if the resource is now deleted, this may cause
	 * the delivery to be cancelled altogether.
	 * </p>
	 *
	 * <p>
	 * This extension should be of type <code>boolean</code> and should be
	 * placed on the <code>Subscription.channel</code> element.
	 * </p>
	 */
	public static final String EXT_SUBSCRIPTION_RESTHOOK_DELIVER_LATEST_VERSION = "http://hapifhir.io/fhir/StructureDefinition/subscription-resthook-deliver-latest-version";
	/**
	 * Indicate which strategy will be used to match this subscription
	 */
	public static final String EXT_SUBSCRIPTION_MATCHING_STRATEGY = "http://hapifhir.io/fhir/StructureDefinition/subscription-matching-strategy";
	/**
	 * <p>
	 * This extension should be of type <code>string</code> and should be
	 * placed on the <code>Subscription.channel</code> element
	 * </p>
	 */
	public static final String EXT_SUBSCRIPTION_EMAIL_FROM = "http://hapifhir.io/fhir/StructureDefinition/subscription-email-from";
	/**
	 * Extension ID for external binary references
	 */
	public static final String EXT_EXTERNALIZED_BINARY_ID = "http://hapifhir.io/fhir/StructureDefinition/externalized-binary-id";
	/**
	 * Placed in system-generated extensions
	 */
	public static final String EXTENSION_EXT_SYSTEMDEFINED = JpaConstants.class.getName() + "_EXTENSION_EXT_SYSTEMDEFINED";
	/**
	 * Message added to expansion valueset
	 */
	public static final String EXT_VALUESET_EXPANSION_MESSAGE = "http://hapifhir.io/fhir/StructureDefinition/valueset-expansion-message";
	/**
	 * Parameter for the $export operation
	 */
	public static final String PARAM_EXPORT_POLL_STATUS_JOB_ID = "_jobId";
	/**
	 * Parameter for the $export operation
	 */
	public static final String PARAM_EXPORT_OUTPUT_FORMAT = "_outputFormat";
	/**
	 * Parameter for the $export operation
	 */
	public static final String PARAM_EXPORT_TYPE = "_type";
	/**
	 * Parameter for the $export operation
	 */
	public static final String PARAM_EXPORT_SINCE = "_since";
	/**
	 * Parameter for the $export operation
	 */
	public static final String PARAM_EXPORT_TYPE_FILTER = "_typeFilter";

	/**
	 * Non-instantiable
	 */
	private JpaConstants() {
		// nothing
	}
}<|MERGE_RESOLUTION|>--- conflicted
+++ resolved
@@ -25,13 +25,10 @@
 public class JpaConstants {
 
 	/**
-<<<<<<< HEAD
-=======
 	 * Userdata key for tracking the fact that a resource ID was assigned by the server
 	 */
 	public static final String RESOURCE_ID_SERVER_ASSIGNED = JpaConstants.class.getName() + "_RESOURCE_ID_SERVER_ASSIGNED";
 	/**
->>>>>>> fdf66331
 	 * Operation name for the $apply-codesystem-delta-add operation
 	 */
 	public static final String OPERATION_APPLY_CODESYSTEM_DELTA_ADD = "$apply-codesystem-delta-add";
