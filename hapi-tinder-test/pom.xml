<<<<<<< HEAD
<project xmlns="http://maven.apache.org/POM/4.0.0" xmlns:xsi="http://www.w3.org/2001/XMLSchema-instance" xsi:schemaLocation="http://maven.apache.org/POM/4.0.0 http://maven.apache.org/xsd/maven-4.0.0.xsd">
	<modelVersion>4.0.0</modelVersion>

	<parent>
		<groupId>ca.uhn.hapi.fhir</groupId>
		<artifactId>hapi-fhir</artifactId>
		<version>3.6.0-SNAPSHOT</version>
		<relativePath>../pom.xml</relativePath>
	</parent>

	<artifactId>hapi-tinder-test</artifactId>
	<packaging>jar</packaging>

	<name>HAPI Tinder Plugin - Test Project</name>

	<dependencies>
		<dependency>
			<groupId>ca.uhn.hapi.fhir</groupId>
			<artifactId>hapi-fhir-base</artifactId>
			<version>${project.version}</version>
		</dependency>
		<dependency>
			<groupId>ca.uhn.hapi.fhir</groupId>
			<artifactId>hapi-fhir-structures-dstu2</artifactId>
			<version>${project.version}</version>
		</dependency>
		<!-- Because Tinder is a part of the HAPI FHIR build process (it generates a bunch of the actual HAPI structure code), but also uses HAPI FHIR in order to run (e.g. to load ValueSet resources), we keep 
			the dependencies for the structures a version behind the main library. This is weird, but it works. -->
		<dependency>
			<groupId>ca.uhn.hapi.fhir</groupId>
			<artifactId>hapi-fhir-structures-dstu2.1</artifactId>
			<version>${project.version}</version>
			<exclusions>
				<exclusion>
					<groupId>ca.uhn.hapi.fhir</groupId>
					<artifactId>hapi-fhir-base</artifactId>
				</exclusion>
			</exclusions>
		</dependency>
		<dependency>
			<groupId>ca.uhn.hapi.fhir</groupId>
			<artifactId>hapi-fhir-structures-dstu3</artifactId>
			<version>${project.version}</version>
		</dependency>
		<dependency>
			<groupId>ca.uhn.hapi.fhir</groupId>
			<artifactId>hapi-fhir-structures-hl7org-dstu2</artifactId>
			<version>${project.version}</version>
		</dependency>
		<dependency>
			<groupId>ca.uhn.hapi.fhir</groupId>
			<artifactId>hapi-fhir-validation-resources-dstu2</artifactId>
			<version>${project.version}</version>
		</dependency>
		<dependency>
			<groupId>ca.uhn.hapi.fhir</groupId>
			<artifactId>hapi-fhir-validation-resources-dstu3</artifactId>
			<version>${project.version}</version>
		</dependency>
		<dependency>
			<groupId>junit</groupId>
			<artifactId>junit</artifactId>
			<scope>test</scope>
		</dependency>

	</dependencies>

	<build>
		<plugins>
			<!-- <plugin> <groupId>ca.uhn.hapi.fhir</groupId> <artifactId>hapi-tinder-plugin</artifactId> <version>1.0-SNAPSHOT</version> <executions> <execution> <id>structs</id> <goals> <goal>generate-structures</goal> 
				</goals> <configuration> <package>ca.uhn.tindertest</package> <baseResourceNames> <baseResourceName>patient</baseResourceName> <baseResourceName>valueset</baseResourceName> <baseResourceName>organization</baseResourceName> 
				<baseResourceName>device</baseResourceName> <baseResourceName>location</baseResourceName> <baseResourceName>practitioner</baseResourceName> </baseResourceNames> </configuration> </execution> <execution> 
				<id>client</id> <goals> <goal>generate-client</goal> </goals> <configuration> <clientClassName>ca.uhn.hitest.HiTest</clientClassName> <serverBaseHref>http://fhir.healthintersections.com.au/open</serverBaseHref> 
				<generateSearchForAllParams>true</generateSearchForAllParams> </configuration> </execution> </executions> </plugin> -->

			<plugin>
				<groupId>ca.uhn.hapi.fhir</groupId>
				<artifactId>hapi-tinder-plugin</artifactId>
				<version>${project.version}</version>
				<dependencies>
					<dependency>
						<groupId>ca.uhn.hapi.fhir</groupId>
						<artifactId>hapi-fhir-base</artifactId>
						<version>${project.version}</version>
					</dependency>
					<dependency>
						<groupId>ca.uhn.hapi.fhir</groupId>
						<artifactId>hapi-fhir-structures-dstu2</artifactId>
						<version>${project.version}</version>
					</dependency>
					<dependency>
						<groupId>ca.uhn.hapi.fhir</groupId>
						<artifactId>hapi-fhir-structures-dstu2.1</artifactId>
						<version>${project.version}</version>
						<exclusions>
							<exclusion>
								<groupId>ca.uhn.hapi.fhir</groupId>
								<artifactId>hapi-fhir-base</artifactId>
							</exclusion>
						</exclusions>
					</dependency>
					<dependency>
						<groupId>ca.uhn.hapi.fhir</groupId>
						<artifactId>hapi-fhir-structures-dstu3</artifactId>
						<version>${project.version}</version>
					</dependency>
					<dependency>
						<groupId>ca.uhn.hapi.fhir</groupId>
						<artifactId>hapi-fhir-structures-r4</artifactId>
						<version>${project.version}</version>
					</dependency>
					<dependency>
						<groupId>ca.uhn.hapi.fhir</groupId>
						<artifactId>hapi-fhir-structures-hl7org-dstu2</artifactId>
						<version>${project.version}</version>
					</dependency>
					<dependency>
						<groupId>ca.uhn.hapi.fhir</groupId>
						<artifactId>hapi-fhir-validation-resources-dstu2</artifactId>
						<version>${project.version}</version>
					</dependency>
					<dependency>
						<groupId>ca.uhn.hapi.fhir</groupId>
						<artifactId>hapi-fhir-validation-resources-dstu3</artifactId>
						<version>${project.version}</version>
					</dependency>
					<dependency>
						<groupId>ca.uhn.hapi.fhir</groupId>
						<artifactId>hapi-fhir-validation-resources-r4</artifactId>
						<version>${project.version}</version>
					</dependency>
				</dependencies>
				<executions>
				<!-- 
					<execution>
						<id>custom-structs</id>
						<goals>
							<goal>generate-structures</goal>
						</goals>
						<configuration>
							<package>ca.uhn.test.customstructs</package>
							<profileHttpBase>http://foo</profileHttpBase>
							<version>dstu</version>
							<resourceProfileFiles>
								<resourceProfileFile>
									<profileFile>${project.basedir}/src/test/resources/profile/patient.xml</profileFile>
									<profileSourceUrl>http://foo1</profileSourceUrl>
								</resourceProfileFile>
								<resourceProfileFile>
									<profileFile>${project.basedir}/src/test/resources/profile/organization.xml</profileFile>
									<profileSourceUrl>http://foo1</profileSourceUrl>
								</resourceProfileFile>
							</resourceProfileFiles>
							<resourceValueSetFiles>
								<resourceValueSetFile>
									<valueSetFile>${project.basedir}/src/test/resources/valueset/valueset-cgta-patientidpool.xml</valueSetFile>
								</resourceValueSetFile>
								<resourceValueSetFile>
									<valueSetFile>${project.basedir}/src/test/resources/valueset/valueset-cgta-provideridpool.xml</valueSetFile>
								</resourceValueSetFile>
							</resourceValueSetFiles>
						</configuration>
					</execution>
				-->
					<execution>
						<id>generalstructs</id>
						<goals>
							<goal>generate-structures</goal>
						</goals>
						<configuration>
							<package>ca.uhn.test.realstructs</package>
							<version>dstu2</version>
							<baseResourceNames>
								<baseResourceName>patient</baseResourceName>
								<baseResourceName>valueset</baseResourceName>
								<baseResourceName>organization</baseResourceName>
								<baseResourceName>device</baseResourceName>
								<baseResourceName>location</baseResourceName>
								<baseResourceName>practitioner</baseResourceName>
								<baseResourceName>list</baseResourceName>
								<baseResourceName>auditevent</baseResourceName>
							</baseResourceNames>
							<buildDatatypes>true</buildDatatypes>
						</configuration>
					</execution>
					<execution>
						<id>generic_multi_dstu2</id>
						<goals>
							<goal>generate-multi-files</goal>
						</goals>
						<configuration>
							<version>dstu2</version>
							<generateResources>true</generateResources>
							<templateFile>${project.basedir}/src/test/resources/templates/resource_test.vm</templateFile>
							<targetSourceDirectory>${project.build.directory}/generated-sources/tinder</targetSourceDirectory>
							<targetPackage>ca.uhn.test.generic.multi</targetPackage>
							<filenameSuffix>ResourceTest.java</filenameSuffix>
							<includeResources>
								<includeResource>patient</includeResource>
								<includeResource>organization</includeResource>
							</includeResources>
						</configuration>
					</execution>
					<execution>
						<id>generic_multi_dstu3</id>
						<goals>
							<goal>generate-multi-files</goal>
						</goals>
						<configuration>
							<version>dstu3</version>
							<generateResources>true</generateResources>
							<resourceSource>model</resourceSource>
							<templateFile>${project.basedir}/src/test/resources/templates/resource_test.vm</templateFile>
							<targetSourceDirectory>${project.build.directory}/generated-sources/tinder</targetSourceDirectory>
							<targetPackage>ca.uhn.test.generic.multi.dstu3</targetPackage>
							<filenameSuffix>ResourceTest.java</filenameSuffix>
							<includeResources>
								<includeResource>patient</includeResource>
								<includeResource>organization</includeResource>
							</includeResources>
						</configuration>
					</execution>
					<execution>
						<id>generic_multi_r4</id>
						<goals>
							<goal>generate-multi-files</goal>
						</goals>
						<configuration>
							<version>r4</version>
							<generateResources>true</generateResources>
							<resourceSource>model</resourceSource>
							<templateFile>${project.basedir}/src/test/resources/templates/resource_test.vm</templateFile>
							<targetSourceDirectory>${project.build.directory}/generated-sources/tinder</targetSourceDirectory>
							<targetPackage>ca.uhn.test.generic.multi.r4</targetPackage>
							<filenameSuffix>ResourceTest.java</filenameSuffix>
							<includeResources>
								<includeResource>patient</includeResource>
								<includeResource>organization</includeResource>
							</includeResources>
						</configuration>
					</execution>
					<execution>
						<id>generic_multi_json</id>
						<goals>
							<goal>generate-multi-files</goal>
						</goals>
						<configuration>
							<version>dstu2</version>
							<generateResources>true</generateResources>
							<resourceSource>spreadsheet</resourceSource>
							<templateFile>${project.basedir}/src/test/resources/templates/resource_map.vm</templateFile>
							<velocityPath>${project.basedir}/src/test/resources/macros</velocityPath>
							<targetResourceDirectory>${project.build.directory}/generated-resources/tinder</targetResourceDirectory>
							<targetFolder>maps</targetFolder>
							<filenameSuffix>_Map.json</filenameSuffix>
							<includeResources>
								<includeResource>patient</includeResource>
								<includeResource>organization</includeResource>
								<includeResource>bundle</includeResource>
								<includeResource>composition</includeResource>
							</includeResources>
						</configuration>
					</execution>
					<execution>
						<id>generic_single_dstu2</id>
						<goals>
							<goal>generate-single-file</goal>
						</goals>
						<configuration>
							<version>dstu2</version>
							<generateResources>true</generateResources>
							<templateFile>${project.basedir}/src/test/resources/templates/resource_test_beans_java.vm</templateFile>
							<targetSourceDirectory>${project.build.directory}/generated-sources/tinder</targetSourceDirectory>
							<targetPackage>ca.uhn.test.generic.single</targetPackage>
							<packageBase>ca.uhn.test.generic.multi</packageBase>
							<targetFile>TestConfigDstu2.java</targetFile>
							<includeResources>
								<includeResource>patient</includeResource>
								<includeResource>organization</includeResource>
							</includeResources>
						</configuration>
					</execution>
					<execution>
						<id>generic_single_r4</id>
						<goals>
							<goal>generate-single-file</goal>
						</goals>
						<configuration>
							<version>r4</version>
							<generateResources>true</generateResources>
							<resourceSource>model</resourceSource>
							<templateFile>${project.basedir}/src/test/resources/templates/resource_test_beans_java.vm</templateFile>
							<targetSourceDirectory>${project.build.directory}/generated-sources/tinder</targetSourceDirectory>
							<targetPackage>ca.uhn.test.generic.single.r4</targetPackage>
							<packageBase>ca.uhn.test.generic.multi.r4</packageBase>
							<targetFile>TestConfigR4.java</targetFile>
							<includeResources>
								<includeResource>patient</includeResource>
								<includeResource>organization</includeResource>
							</includeResources>
						</configuration>
					</execution>
					<execution>
						<id>generic_single_json</id>
						<goals>
							<goal>generate-single-file</goal>
						</goals>
						<configuration>
							<version>dstu2</version>
							<generateDatatypes>true</generateDatatypes>
							<templateFile>${project.basedir}/src/test/resources/templates/composite_map.vm</templateFile>
							<velocityPath>${project.basedir}/src/test/resources/macros</velocityPath>
							<targetResourceDirectory>${project.build.directory}/generated-resources/tinder</targetResourceDirectory>
							<targetFolder>maps</targetFolder>
							<targetFile>Datatypes_Dstu2.json</targetFile>
							<includeResources>
								<includeResource>patient</includeResource>
								<includeResource>organization</includeResource>
							</includeResources>
						</configuration>
					</execution>
					<!-- <execution> <id>client</id> <goals> <goal>generate-client</goal> </goals> <configuration> <clientClassName>ca.uhn.hitest.HiTest</clientClassName> <serverBaseHref>http://fhir.healthintersections.com.au/open</serverBaseHref> 
						<generateSearchForAllParams>true</generateSearchForAllParams> </configuration> </execution> -->
				</executions>
			</plugin>
			<plugin>
				<artifactId>maven-antrun-plugin</artifactId>
				<executions>
					<execution>
						<id>testTinderTask</id>
						<phase>generate-sources</phase>
						<goals>
							<goal>run</goal>
						</goals>
						<configuration>
							<target>
								<taskdef name="hapi-tinder" classname="ca.uhn.fhir.tinder.ant.TinderGeneratorTask" classpathref="maven.plugin.classpath" />

								<hapi-tinder templateFile="${project.basedir}/src/test/resources/templates/resource_test.vm" generateResources="true" targetSourceDirectory="${project.build.directory}/generated-sources/tinder"
									targetPackage="ca.uhn.test.ant.multi" filenameSuffix="ResourceTest.java" projectHome="${project.basedir}/.." version="dstu2" includeResources="patient,organization" />

								<hapi-tinder templateFile="${project.basedir}/src/test/resources/templates/resource_test_beans_java.vm" generateResources="true" targetSourceDirectory="${project.build.directory}/generated-sources/tinder"
									targetFile="TestConfigDstu2.java" targetPackage="ca.uhn.test.ant.single" packageBase="ca.uhn.test.ant.multi" projectHome="${project.basedir}/.." version="dstu2" includeResources="patient,organization" />

							</target>
						</configuration>
					</execution>
				</executions>
				<dependencies>
					<dependency>
						<groupId>ca.uhn.hapi.fhir</groupId>
						<artifactId>hapi-fhir-base</artifactId>
						<version>${project.version}</version>
					</dependency>
					<dependency>
						<groupId>ca.uhn.hapi.fhir</groupId>
						<artifactId>hapi-fhir-structures-dstu2</artifactId>
						<version>${project.version}</version>
					</dependency>
					<dependency>
						<groupId>ca.uhn.hapi.fhir</groupId>
						<artifactId>hapi-fhir-structures-dstu2.1</artifactId>
						<version>${project.version}</version>
						<exclusions>
							<exclusion>
								<groupId>ca.uhn.hapi.fhir</groupId>
								<artifactId>hapi-fhir-base</artifactId>
							</exclusion>
						</exclusions>
					</dependency>
					<dependency>
						<groupId>ca.uhn.hapi.fhir</groupId>
						<artifactId>hapi-fhir-structures-dstu3</artifactId>
						<version>${project.version}</version>
					</dependency>
					<dependency>
						<groupId>ca.uhn.hapi.fhir</groupId>
						<artifactId>hapi-fhir-structures-hl7org-dstu2</artifactId>
						<version>${project.version}</version>
					</dependency>
					<dependency>
						<groupId>ca.uhn.hapi.fhir</groupId>
						<artifactId>hapi-fhir-validation-resources-dstu2</artifactId>
						<version>${project.version}</version>
					</dependency>
					<dependency>
						<groupId>ca.uhn.hapi.fhir</groupId>
						<artifactId>hapi-fhir-validation-resources-dstu3</artifactId>
						<version>${project.version}</version>
					</dependency>
					<dependency>
						<groupId>ca.uhn.hapi.fhir</groupId>
						<artifactId>hapi-tinder-plugin</artifactId>
						<version>${project.version}</version>
					</dependency>
				</dependencies>
			</plugin>
			<plugin>
				<groupId>org.apache.maven.plugins</groupId>
				<artifactId>maven-deploy-plugin</artifactId>
				<configuration>
					<skip>true</skip>
				</configuration>
			</plugin>
			<plugin>
				<groupId>org.codehaus.mojo</groupId>
				<artifactId>build-helper-maven-plugin</artifactId>
				<executions>
					<execution>
						<id>add-source</id>
						<phase>generate-sources</phase>
						<goals>
							<goal>add-source</goal>
						</goals>
						<configuration>
							<sources>
								<source>target/generated-sources/tinder</source>
							</sources>
						</configuration>
					</execution>
				</executions>
			</plugin>
		</plugins>
		<pluginManagement>
			<plugins>
				<!--This plugin's configuration is used to store Eclipse m2e settings only. It has no influence on the Maven build itself. -->
				<plugin>
					<groupId>org.eclipse.m2e</groupId>
					<artifactId>lifecycle-mapping</artifactId>
					<version>1.0.0</version>
					<configuration>
						<lifecycleMappingMetadata>
							<pluginExecutions>
								<pluginExecution>
									<pluginExecutionFilter>
										<groupId>ca.uhn.hapi.fhir</groupId>
										<artifactId>hapi-tinder-plugin</artifactId>
										<versionRange>[0.4-SNAPSHOT,)</versionRange>
										<goals>
											<goal>generate-structures</goal>
										</goals>
									</pluginExecutionFilter>
									<action>
										<ignore></ignore>
									</action>
								</pluginExecution>
								<pluginExecution>
									<pluginExecutionFilter>
										<groupId>ca.uhn.hapi.fhir</groupId>
										<artifactId>hapi-tinder-plugin</artifactId>
										<versionRange>[0.4-SNAPSHOT,)</versionRange>
										<goals>
											<goal>generate-multi-files</goal>
										</goals>
									</pluginExecutionFilter>
									<action>
										<ignore></ignore>
									</action>
								</pluginExecution>
								<pluginExecution>
									<pluginExecutionFilter>
										<groupId>ca.uhn.hapi.fhir</groupId>
										<artifactId>hapi-tinder-plugin</artifactId>
										<versionRange>[0.4-SNAPSHOT,)</versionRange>
										<goals>
											<goal>generate-single-file</goal>
										</goals>
									</pluginExecutionFilter>
									<action>
										<ignore></ignore>
									</action>
								</pluginExecution>
							</pluginExecutions>
						</lifecycleMappingMetadata>
					</configuration>
				</plugin>
			</plugins>
		</pluginManagement>
		<resources>
			<resource>
				<directory>${basedir}/src/main/resources</directory>
			</resource>
			<resource>
				<directory>${basedir}/target/generated-resources/tinder</directory>
			</resource>
		</resources>
	</build>

</project>
=======
<project xmlns="http://maven.apache.org/POM/4.0.0" xmlns:xsi="http://www.w3.org/2001/XMLSchema-instance" xsi:schemaLocation="http://maven.apache.org/POM/4.0.0 http://maven.apache.org/xsd/maven-4.0.0.xsd">
	<modelVersion>4.0.0</modelVersion>

	<parent>
		<groupId>ca.uhn.hapi.fhir</groupId>
		<artifactId>hapi-fhir</artifactId>
		<version>3.6.0</version>
		<relativePath>../pom.xml</relativePath>
	</parent>

	<artifactId>hapi-tinder-test</artifactId>
	<packaging>jar</packaging>

	<name>HAPI Tinder Plugin - Test Project</name>

	<dependencies>
		<dependency>
			<groupId>ca.uhn.hapi.fhir</groupId>
			<artifactId>hapi-fhir-base</artifactId>
			<version>${project.version}</version>
		</dependency>
		<dependency>
			<groupId>ca.uhn.hapi.fhir</groupId>
			<artifactId>hapi-fhir-structures-dstu2</artifactId>
			<version>${project.version}</version>
		</dependency>
		<!-- Because Tinder is a part of the HAPI FHIR build process (it generates a bunch of the actual HAPI structure code), but also uses HAPI FHIR in order to run (e.g. to load ValueSet resources), we keep 
			the dependencies for the structures a version behind the main library. This is weird, but it works. -->
		<dependency>
			<groupId>ca.uhn.hapi.fhir</groupId>
			<artifactId>hapi-fhir-structures-dstu2.1</artifactId>
			<version>${project.version}</version>
			<exclusions>
				<exclusion>
					<groupId>ca.uhn.hapi.fhir</groupId>
					<artifactId>hapi-fhir-base</artifactId>
				</exclusion>
			</exclusions>
		</dependency>
		<dependency>
			<groupId>ca.uhn.hapi.fhir</groupId>
			<artifactId>hapi-fhir-structures-dstu3</artifactId>
			<version>${project.version}</version>
		</dependency>
		<dependency>
			<groupId>ca.uhn.hapi.fhir</groupId>
			<artifactId>hapi-fhir-structures-hl7org-dstu2</artifactId>
			<version>${project.version}</version>
		</dependency>
		<dependency>
			<groupId>ca.uhn.hapi.fhir</groupId>
			<artifactId>hapi-fhir-validation-resources-dstu2</artifactId>
			<version>${project.version}</version>
		</dependency>
		<dependency>
			<groupId>ca.uhn.hapi.fhir</groupId>
			<artifactId>hapi-fhir-validation-resources-dstu3</artifactId>
			<version>${project.version}</version>
		</dependency>
		<dependency>
			<groupId>junit</groupId>
			<artifactId>junit</artifactId>
			<scope>test</scope>
		</dependency>

	</dependencies>

	<build>
		<plugins>
			<!-- <plugin> <groupId>ca.uhn.hapi.fhir</groupId> <artifactId>hapi-tinder-plugin</artifactId> <version>1.0-SNAPSHOT</version> <executions> <execution> <id>structs</id> <goals> <goal>generate-structures</goal> 
				</goals> <configuration> <package>ca.uhn.tindertest</package> <baseResourceNames> <baseResourceName>patient</baseResourceName> <baseResourceName>valueset</baseResourceName> <baseResourceName>organization</baseResourceName> 
				<baseResourceName>device</baseResourceName> <baseResourceName>location</baseResourceName> <baseResourceName>practitioner</baseResourceName> </baseResourceNames> </configuration> </execution> <execution> 
				<id>client</id> <goals> <goal>generate-client</goal> </goals> <configuration> <clientClassName>ca.uhn.hitest.HiTest</clientClassName> <serverBaseHref>http://fhir.healthintersections.com.au/open</serverBaseHref> 
				<generateSearchForAllParams>true</generateSearchForAllParams> </configuration> </execution> </executions> </plugin> -->

			<plugin>
				<groupId>ca.uhn.hapi.fhir</groupId>
				<artifactId>hapi-tinder-plugin</artifactId>
				<version>${project.version}</version>
				<dependencies>
					<dependency>
						<groupId>ca.uhn.hapi.fhir</groupId>
						<artifactId>hapi-fhir-base</artifactId>
						<version>${project.version}</version>
					</dependency>
					<dependency>
						<groupId>ca.uhn.hapi.fhir</groupId>
						<artifactId>hapi-fhir-structures-dstu2</artifactId>
						<version>${project.version}</version>
					</dependency>
					<dependency>
						<groupId>ca.uhn.hapi.fhir</groupId>
						<artifactId>hapi-fhir-structures-dstu2.1</artifactId>
						<version>${project.version}</version>
						<exclusions>
							<exclusion>
								<groupId>ca.uhn.hapi.fhir</groupId>
								<artifactId>hapi-fhir-base</artifactId>
							</exclusion>
						</exclusions>
					</dependency>
					<dependency>
						<groupId>ca.uhn.hapi.fhir</groupId>
						<artifactId>hapi-fhir-structures-dstu3</artifactId>
						<version>${project.version}</version>
					</dependency>
					<dependency>
						<groupId>ca.uhn.hapi.fhir</groupId>
						<artifactId>hapi-fhir-structures-hl7org-dstu2</artifactId>
						<version>${project.version}</version>
					</dependency>
					<dependency>
						<groupId>ca.uhn.hapi.fhir</groupId>
						<artifactId>hapi-fhir-validation-resources-dstu2</artifactId>
						<version>${project.version}</version>
					</dependency>
					<dependency>
						<groupId>ca.uhn.hapi.fhir</groupId>
						<artifactId>hapi-fhir-validation-resources-dstu3</artifactId>
						<version>${project.version}</version>
					</dependency>
				</dependencies>
				<executions>
				<!-- 
					<execution>
						<id>custom-structs</id>
						<goals>
							<goal>generate-structures</goal>
						</goals>
						<configuration>
							<package>ca.uhn.test.customstructs</package>
							<profileHttpBase>http://foo</profileHttpBase>
							<version>dstu</version>
							<resourceProfileFiles>
								<resourceProfileFile>
									<profileFile>${project.basedir}/src/test/resources/profile/patient.xml</profileFile>
									<profileSourceUrl>http://foo1</profileSourceUrl>
								</resourceProfileFile>
								<resourceProfileFile>
									<profileFile>${project.basedir}/src/test/resources/profile/organization.xml</profileFile>
									<profileSourceUrl>http://foo1</profileSourceUrl>
								</resourceProfileFile>
							</resourceProfileFiles>
							<resourceValueSetFiles>
								<resourceValueSetFile>
									<valueSetFile>${project.basedir}/src/test/resources/valueset/valueset-cgta-patientidpool.xml</valueSetFile>
								</resourceValueSetFile>
								<resourceValueSetFile>
									<valueSetFile>${project.basedir}/src/test/resources/valueset/valueset-cgta-provideridpool.xml</valueSetFile>
								</resourceValueSetFile>
							</resourceValueSetFiles>
						</configuration>
					</execution>
				-->
					<execution>
						<id>generalstructs</id>
						<goals>
							<goal>generate-structures</goal>
						</goals>
						<configuration>
							<package>ca.uhn.test.realstructs</package>
							<version>dstu2</version>
							<baseResourceNames>
								<baseResourceName>patient</baseResourceName>
								<baseResourceName>valueset</baseResourceName>
								<baseResourceName>organization</baseResourceName>
								<baseResourceName>device</baseResourceName>
								<baseResourceName>location</baseResourceName>
								<baseResourceName>practitioner</baseResourceName>
								<baseResourceName>list</baseResourceName>
								<baseResourceName>auditevent</baseResourceName>
							</baseResourceNames>
							<buildDatatypes>true</buildDatatypes>
						</configuration>
					</execution>
					<execution>
						<id>generic_multi</id>
						<goals>
							<goal>generate-multi-files</goal>
						</goals>
						<configuration>
							<version>dstu2</version>
							<generateResources>true</generateResources>
							<templateFile>${project.basedir}/src/test/resources/templates/resource_test.vm</templateFile>
							<targetSourceDirectory>${project.build.directory}/generated-sources/tinder</targetSourceDirectory>
							<targetPackage>ca.uhn.test.generic.multi</targetPackage>
							<filenameSuffix>ResourceTest.java</filenameSuffix>
							<includeResources>
								<includeResource>patient</includeResource>
								<includeResource>organization</includeResource>
							</includeResources>
						</configuration>
					</execution>
					<execution>
						<id>generic_multi_json</id>
						<goals>
							<goal>generate-multi-files</goal>
						</goals>
						<configuration>
							<version>dstu2</version>
							<generateResources>true</generateResources>
							<templateFile>${project.basedir}/src/test/resources/templates/resource_map.vm</templateFile>
							<velocityPath>${project.basedir}/src/test/resources/macros</velocityPath>
							<targetResourceDirectory>${project.build.directory}/generated-resources/tinder</targetResourceDirectory>
							<targetFolder>maps</targetFolder>
							<filenameSuffix>_Map.json</filenameSuffix>
							<includeResources>
								<includeResource>patient</includeResource>
								<includeResource>organization</includeResource>
								<includeResource>bundle</includeResource>
								<includeResource>composition</includeResource>
							</includeResources>
						</configuration>
					</execution>
					<execution>
						<id>generic_single</id>
						<goals>
							<goal>generate-single-file</goal>
						</goals>
						<configuration>
							<version>dstu2</version>
							<generateResources>true</generateResources>
							<templateFile>${project.basedir}/src/test/resources/templates/resource_test_beans_java.vm</templateFile>
							<targetSourceDirectory>${project.build.directory}/generated-sources/tinder</targetSourceDirectory>
							<targetPackage>ca.uhn.test.generic.single</targetPackage>
							<packageBase>ca.uhn.test.generic.multi</packageBase>
							<targetFile>TestConfigDstu2.java</targetFile>
							<includeResources>
								<includeResource>patient</includeResource>
								<includeResource>organization</includeResource>
							</includeResources>
						</configuration>
					</execution>
					<execution>
						<id>generic_single_json</id>
						<goals>
							<goal>generate-single-file</goal>
						</goals>
						<configuration>
							<version>dstu2</version>
							<generateDatatypes>true</generateDatatypes>
							<templateFile>${project.basedir}/src/test/resources/templates/composite_map.vm</templateFile>
							<velocityPath>${project.basedir}/src/test/resources/macros</velocityPath>
							<targetResourceDirectory>${project.build.directory}/generated-resources/tinder</targetResourceDirectory>
							<targetFolder>maps</targetFolder>
							<targetFile>Datatypes_Dstu2.json</targetFile>
							<includeResources>
								<includeResource>patient</includeResource>
								<includeResource>organization</includeResource>
							</includeResources>
						</configuration>
					</execution>
					<!-- <execution> <id>client</id> <goals> <goal>generate-client</goal> </goals> <configuration> <clientClassName>ca.uhn.hitest.HiTest</clientClassName> <serverBaseHref>http://fhir.healthintersections.com.au/open</serverBaseHref> 
						<generateSearchForAllParams>true</generateSearchForAllParams> </configuration> </execution> -->
				</executions>
			</plugin>
			<plugin>
				<artifactId>maven-antrun-plugin</artifactId>
				<executions>
					<execution>
						<id>testTinderTask</id>
						<phase>generate-sources</phase>
						<goals>
							<goal>run</goal>
						</goals>
						<configuration>
							<target>
								<taskdef name="hapi-tinder" classname="ca.uhn.fhir.tinder.ant.TinderGeneratorTask" classpathref="maven.plugin.classpath" />

								<hapi-tinder templateFile="${project.basedir}/src/test/resources/templates/resource_test.vm" generateResources="true" targetSourceDirectory="${project.build.directory}/generated-sources/tinder"
									targetPackage="ca.uhn.test.ant.multi" filenameSuffix="ResourceTest.java" projectHome="${project.basedir}/.." version="dstu2" includeResources="patient,organization" />

								<hapi-tinder templateFile="${project.basedir}/src/test/resources/templates/resource_test_beans_java.vm" generateResources="true" targetSourceDirectory="${project.build.directory}/generated-sources/tinder"
									targetFile="TestConfigDstu2.java" targetPackage="ca.uhn.test.ant.single" packageBase="ca.uhn.test.ant.multi" projectHome="${project.basedir}/.." version="dstu2" includeResources="patient,organization" />

							</target>
						</configuration>
					</execution>
				</executions>
				<dependencies>
					<dependency>
						<groupId>ca.uhn.hapi.fhir</groupId>
						<artifactId>hapi-fhir-base</artifactId>
						<version>${project.version}</version>
					</dependency>
					<dependency>
						<groupId>ca.uhn.hapi.fhir</groupId>
						<artifactId>hapi-fhir-structures-dstu2</artifactId>
						<version>${project.version}</version>
					</dependency>
					<dependency>
						<groupId>ca.uhn.hapi.fhir</groupId>
						<artifactId>hapi-fhir-structures-dstu2.1</artifactId>
						<version>${project.version}</version>
						<exclusions>
							<exclusion>
								<groupId>ca.uhn.hapi.fhir</groupId>
								<artifactId>hapi-fhir-base</artifactId>
							</exclusion>
						</exclusions>
					</dependency>
					<dependency>
						<groupId>ca.uhn.hapi.fhir</groupId>
						<artifactId>hapi-fhir-structures-dstu3</artifactId>
						<version>${project.version}</version>
					</dependency>
					<dependency>
						<groupId>ca.uhn.hapi.fhir</groupId>
						<artifactId>hapi-fhir-structures-hl7org-dstu2</artifactId>
						<version>${project.version}</version>
					</dependency>
					<dependency>
						<groupId>ca.uhn.hapi.fhir</groupId>
						<artifactId>hapi-fhir-validation-resources-dstu2</artifactId>
						<version>${project.version}</version>
					</dependency>
					<dependency>
						<groupId>ca.uhn.hapi.fhir</groupId>
						<artifactId>hapi-fhir-validation-resources-dstu3</artifactId>
						<version>${project.version}</version>
					</dependency>
					<dependency>
						<groupId>ca.uhn.hapi.fhir</groupId>
						<artifactId>hapi-tinder-plugin</artifactId>
						<version>${project.version}</version>
					</dependency>
				</dependencies>
			</plugin>
			<plugin>
				<groupId>org.apache.maven.plugins</groupId>
				<artifactId>maven-deploy-plugin</artifactId>
				<configuration>
					<skip>true</skip>
				</configuration>
			</plugin>
			<plugin>
				<groupId>org.codehaus.mojo</groupId>
				<artifactId>build-helper-maven-plugin</artifactId>
				<executions>
					<execution>
						<id>add-source</id>
						<phase>generate-sources</phase>
						<goals>
							<goal>add-source</goal>
						</goals>
						<configuration>
							<sources>
								<source>target/generated-sources/tinder</source>
							</sources>
						</configuration>
					</execution>
				</executions>
			</plugin>
		</plugins>
		<pluginManagement>
			<plugins>
				<!--This plugin's configuration is used to store Eclipse m2e settings only. It has no influence on the Maven build itself. -->
				<plugin>
					<groupId>org.eclipse.m2e</groupId>
					<artifactId>lifecycle-mapping</artifactId>
					<version>1.0.0</version>
					<configuration>
						<lifecycleMappingMetadata>
							<pluginExecutions>
								<pluginExecution>
									<pluginExecutionFilter>
										<groupId>ca.uhn.hapi.fhir</groupId>
										<artifactId>hapi-tinder-plugin</artifactId>
										<versionRange>[0.4-SNAPSHOT,)</versionRange>
										<goals>
											<goal>generate-structures</goal>
										</goals>
									</pluginExecutionFilter>
									<action>
										<ignore></ignore>
									</action>
								</pluginExecution>
								<pluginExecution>
									<pluginExecutionFilter>
										<groupId>ca.uhn.hapi.fhir</groupId>
										<artifactId>hapi-tinder-plugin</artifactId>
										<versionRange>[0.4-SNAPSHOT,)</versionRange>
										<goals>
											<goal>generate-multi-files</goal>
										</goals>
									</pluginExecutionFilter>
									<action>
										<ignore></ignore>
									</action>
								</pluginExecution>
								<pluginExecution>
									<pluginExecutionFilter>
										<groupId>ca.uhn.hapi.fhir</groupId>
										<artifactId>hapi-tinder-plugin</artifactId>
										<versionRange>[0.4-SNAPSHOT,)</versionRange>
										<goals>
											<goal>generate-single-file</goal>
										</goals>
									</pluginExecutionFilter>
									<action>
										<ignore></ignore>
									</action>
								</pluginExecution>
							</pluginExecutions>
						</lifecycleMappingMetadata>
					</configuration>
				</plugin>
			</plugins>
		</pluginManagement>
		<resources>
			<resource>
				<directory>${basedir}/src/main/resources</directory>
			</resource>
			<resource>
				<directory>${basedir}/target/generated-resources/tinder</directory>
			</resource>
		</resources>
	</build>

</project>
>>>>>>> 0ec8d942
<|MERGE_RESOLUTION|>--- conflicted
+++ resolved
@@ -1,912 +1,489 @@
-<<<<<<< HEAD
-<project xmlns="http://maven.apache.org/POM/4.0.0" xmlns:xsi="http://www.w3.org/2001/XMLSchema-instance" xsi:schemaLocation="http://maven.apache.org/POM/4.0.0 http://maven.apache.org/xsd/maven-4.0.0.xsd">
-	<modelVersion>4.0.0</modelVersion>
-
-	<parent>
-		<groupId>ca.uhn.hapi.fhir</groupId>
-		<artifactId>hapi-fhir</artifactId>
-		<version>3.6.0-SNAPSHOT</version>
-		<relativePath>../pom.xml</relativePath>
-	</parent>
-
-	<artifactId>hapi-tinder-test</artifactId>
-	<packaging>jar</packaging>
-
-	<name>HAPI Tinder Plugin - Test Project</name>
-
-	<dependencies>
-		<dependency>
-			<groupId>ca.uhn.hapi.fhir</groupId>
-			<artifactId>hapi-fhir-base</artifactId>
-			<version>${project.version}</version>
-		</dependency>
-		<dependency>
-			<groupId>ca.uhn.hapi.fhir</groupId>
-			<artifactId>hapi-fhir-structures-dstu2</artifactId>
-			<version>${project.version}</version>
-		</dependency>
-		<!-- Because Tinder is a part of the HAPI FHIR build process (it generates a bunch of the actual HAPI structure code), but also uses HAPI FHIR in order to run (e.g. to load ValueSet resources), we keep 
-			the dependencies for the structures a version behind the main library. This is weird, but it works. -->
-		<dependency>
-			<groupId>ca.uhn.hapi.fhir</groupId>
-			<artifactId>hapi-fhir-structures-dstu2.1</artifactId>
-			<version>${project.version}</version>
-			<exclusions>
-				<exclusion>
-					<groupId>ca.uhn.hapi.fhir</groupId>
-					<artifactId>hapi-fhir-base</artifactId>
-				</exclusion>
-			</exclusions>
-		</dependency>
-		<dependency>
-			<groupId>ca.uhn.hapi.fhir</groupId>
-			<artifactId>hapi-fhir-structures-dstu3</artifactId>
-			<version>${project.version}</version>
-		</dependency>
-		<dependency>
-			<groupId>ca.uhn.hapi.fhir</groupId>
-			<artifactId>hapi-fhir-structures-hl7org-dstu2</artifactId>
-			<version>${project.version}</version>
-		</dependency>
-		<dependency>
-			<groupId>ca.uhn.hapi.fhir</groupId>
-			<artifactId>hapi-fhir-validation-resources-dstu2</artifactId>
-			<version>${project.version}</version>
-		</dependency>
-		<dependency>
-			<groupId>ca.uhn.hapi.fhir</groupId>
-			<artifactId>hapi-fhir-validation-resources-dstu3</artifactId>
-			<version>${project.version}</version>
-		</dependency>
-		<dependency>
-			<groupId>junit</groupId>
-			<artifactId>junit</artifactId>
-			<scope>test</scope>
-		</dependency>
-
-	</dependencies>
-
-	<build>
-		<plugins>
-			<!-- <plugin> <groupId>ca.uhn.hapi.fhir</groupId> <artifactId>hapi-tinder-plugin</artifactId> <version>1.0-SNAPSHOT</version> <executions> <execution> <id>structs</id> <goals> <goal>generate-structures</goal> 
-				</goals> <configuration> <package>ca.uhn.tindertest</package> <baseResourceNames> <baseResourceName>patient</baseResourceName> <baseResourceName>valueset</baseResourceName> <baseResourceName>organization</baseResourceName> 
-				<baseResourceName>device</baseResourceName> <baseResourceName>location</baseResourceName> <baseResourceName>practitioner</baseResourceName> </baseResourceNames> </configuration> </execution> <execution> 
-				<id>client</id> <goals> <goal>generate-client</goal> </goals> <configuration> <clientClassName>ca.uhn.hitest.HiTest</clientClassName> <serverBaseHref>http://fhir.healthintersections.com.au/open</serverBaseHref> 
-				<generateSearchForAllParams>true</generateSearchForAllParams> </configuration> </execution> </executions> </plugin> -->
-
-			<plugin>
-				<groupId>ca.uhn.hapi.fhir</groupId>
-				<artifactId>hapi-tinder-plugin</artifactId>
-				<version>${project.version}</version>
-				<dependencies>
-					<dependency>
-						<groupId>ca.uhn.hapi.fhir</groupId>
-						<artifactId>hapi-fhir-base</artifactId>
-						<version>${project.version}</version>
-					</dependency>
-					<dependency>
-						<groupId>ca.uhn.hapi.fhir</groupId>
-						<artifactId>hapi-fhir-structures-dstu2</artifactId>
-						<version>${project.version}</version>
-					</dependency>
-					<dependency>
-						<groupId>ca.uhn.hapi.fhir</groupId>
-						<artifactId>hapi-fhir-structures-dstu2.1</artifactId>
-						<version>${project.version}</version>
-						<exclusions>
-							<exclusion>
-								<groupId>ca.uhn.hapi.fhir</groupId>
-								<artifactId>hapi-fhir-base</artifactId>
-							</exclusion>
-						</exclusions>
-					</dependency>
-					<dependency>
-						<groupId>ca.uhn.hapi.fhir</groupId>
-						<artifactId>hapi-fhir-structures-dstu3</artifactId>
-						<version>${project.version}</version>
-					</dependency>
-					<dependency>
-						<groupId>ca.uhn.hapi.fhir</groupId>
-						<artifactId>hapi-fhir-structures-r4</artifactId>
-						<version>${project.version}</version>
-					</dependency>
-					<dependency>
-						<groupId>ca.uhn.hapi.fhir</groupId>
-						<artifactId>hapi-fhir-structures-hl7org-dstu2</artifactId>
-						<version>${project.version}</version>
-					</dependency>
-					<dependency>
-						<groupId>ca.uhn.hapi.fhir</groupId>
-						<artifactId>hapi-fhir-validation-resources-dstu2</artifactId>
-						<version>${project.version}</version>
-					</dependency>
-					<dependency>
-						<groupId>ca.uhn.hapi.fhir</groupId>
-						<artifactId>hapi-fhir-validation-resources-dstu3</artifactId>
-						<version>${project.version}</version>
-					</dependency>
-					<dependency>
-						<groupId>ca.uhn.hapi.fhir</groupId>
-						<artifactId>hapi-fhir-validation-resources-r4</artifactId>
-						<version>${project.version}</version>
-					</dependency>
-				</dependencies>
-				<executions>
-				<!-- 
-					<execution>
-						<id>custom-structs</id>
-						<goals>
-							<goal>generate-structures</goal>
-						</goals>
-						<configuration>
-							<package>ca.uhn.test.customstructs</package>
-							<profileHttpBase>http://foo</profileHttpBase>
-							<version>dstu</version>
-							<resourceProfileFiles>
-								<resourceProfileFile>
-									<profileFile>${project.basedir}/src/test/resources/profile/patient.xml</profileFile>
-									<profileSourceUrl>http://foo1</profileSourceUrl>
-								</resourceProfileFile>
-								<resourceProfileFile>
-									<profileFile>${project.basedir}/src/test/resources/profile/organization.xml</profileFile>
-									<profileSourceUrl>http://foo1</profileSourceUrl>
-								</resourceProfileFile>
-							</resourceProfileFiles>
-							<resourceValueSetFiles>
-								<resourceValueSetFile>
-									<valueSetFile>${project.basedir}/src/test/resources/valueset/valueset-cgta-patientidpool.xml</valueSetFile>
-								</resourceValueSetFile>
-								<resourceValueSetFile>
-									<valueSetFile>${project.basedir}/src/test/resources/valueset/valueset-cgta-provideridpool.xml</valueSetFile>
-								</resourceValueSetFile>
-							</resourceValueSetFiles>
-						</configuration>
-					</execution>
-				-->
-					<execution>
-						<id>generalstructs</id>
-						<goals>
-							<goal>generate-structures</goal>
-						</goals>
-						<configuration>
-							<package>ca.uhn.test.realstructs</package>
-							<version>dstu2</version>
-							<baseResourceNames>
-								<baseResourceName>patient</baseResourceName>
-								<baseResourceName>valueset</baseResourceName>
-								<baseResourceName>organization</baseResourceName>
-								<baseResourceName>device</baseResourceName>
-								<baseResourceName>location</baseResourceName>
-								<baseResourceName>practitioner</baseResourceName>
-								<baseResourceName>list</baseResourceName>
-								<baseResourceName>auditevent</baseResourceName>
-							</baseResourceNames>
-							<buildDatatypes>true</buildDatatypes>
-						</configuration>
-					</execution>
-					<execution>
-						<id>generic_multi_dstu2</id>
-						<goals>
-							<goal>generate-multi-files</goal>
-						</goals>
-						<configuration>
-							<version>dstu2</version>
-							<generateResources>true</generateResources>
-							<templateFile>${project.basedir}/src/test/resources/templates/resource_test.vm</templateFile>
-							<targetSourceDirectory>${project.build.directory}/generated-sources/tinder</targetSourceDirectory>
-							<targetPackage>ca.uhn.test.generic.multi</targetPackage>
-							<filenameSuffix>ResourceTest.java</filenameSuffix>
-							<includeResources>
-								<includeResource>patient</includeResource>
-								<includeResource>organization</includeResource>
-							</includeResources>
-						</configuration>
-					</execution>
-					<execution>
-						<id>generic_multi_dstu3</id>
-						<goals>
-							<goal>generate-multi-files</goal>
-						</goals>
-						<configuration>
-							<version>dstu3</version>
-							<generateResources>true</generateResources>
-							<resourceSource>model</resourceSource>
-							<templateFile>${project.basedir}/src/test/resources/templates/resource_test.vm</templateFile>
-							<targetSourceDirectory>${project.build.directory}/generated-sources/tinder</targetSourceDirectory>
-							<targetPackage>ca.uhn.test.generic.multi.dstu3</targetPackage>
-							<filenameSuffix>ResourceTest.java</filenameSuffix>
-							<includeResources>
-								<includeResource>patient</includeResource>
-								<includeResource>organization</includeResource>
-							</includeResources>
-						</configuration>
-					</execution>
-					<execution>
-						<id>generic_multi_r4</id>
-						<goals>
-							<goal>generate-multi-files</goal>
-						</goals>
-						<configuration>
-							<version>r4</version>
-							<generateResources>true</generateResources>
-							<resourceSource>model</resourceSource>
-							<templateFile>${project.basedir}/src/test/resources/templates/resource_test.vm</templateFile>
-							<targetSourceDirectory>${project.build.directory}/generated-sources/tinder</targetSourceDirectory>
-							<targetPackage>ca.uhn.test.generic.multi.r4</targetPackage>
-							<filenameSuffix>ResourceTest.java</filenameSuffix>
-							<includeResources>
-								<includeResource>patient</includeResource>
-								<includeResource>organization</includeResource>
-							</includeResources>
-						</configuration>
-					</execution>
-					<execution>
-						<id>generic_multi_json</id>
-						<goals>
-							<goal>generate-multi-files</goal>
-						</goals>
-						<configuration>
-							<version>dstu2</version>
-							<generateResources>true</generateResources>
-							<resourceSource>spreadsheet</resourceSource>
-							<templateFile>${project.basedir}/src/test/resources/templates/resource_map.vm</templateFile>
-							<velocityPath>${project.basedir}/src/test/resources/macros</velocityPath>
-							<targetResourceDirectory>${project.build.directory}/generated-resources/tinder</targetResourceDirectory>
-							<targetFolder>maps</targetFolder>
-							<filenameSuffix>_Map.json</filenameSuffix>
-							<includeResources>
-								<includeResource>patient</includeResource>
-								<includeResource>organization</includeResource>
-								<includeResource>bundle</includeResource>
-								<includeResource>composition</includeResource>
-							</includeResources>
-						</configuration>
-					</execution>
-					<execution>
-						<id>generic_single_dstu2</id>
-						<goals>
-							<goal>generate-single-file</goal>
-						</goals>
-						<configuration>
-							<version>dstu2</version>
-							<generateResources>true</generateResources>
-							<templateFile>${project.basedir}/src/test/resources/templates/resource_test_beans_java.vm</templateFile>
-							<targetSourceDirectory>${project.build.directory}/generated-sources/tinder</targetSourceDirectory>
-							<targetPackage>ca.uhn.test.generic.single</targetPackage>
-							<packageBase>ca.uhn.test.generic.multi</packageBase>
-							<targetFile>TestConfigDstu2.java</targetFile>
-							<includeResources>
-								<includeResource>patient</includeResource>
-								<includeResource>organization</includeResource>
-							</includeResources>
-						</configuration>
-					</execution>
-					<execution>
-						<id>generic_single_r4</id>
-						<goals>
-							<goal>generate-single-file</goal>
-						</goals>
-						<configuration>
-							<version>r4</version>
-							<generateResources>true</generateResources>
-							<resourceSource>model</resourceSource>
-							<templateFile>${project.basedir}/src/test/resources/templates/resource_test_beans_java.vm</templateFile>
-							<targetSourceDirectory>${project.build.directory}/generated-sources/tinder</targetSourceDirectory>
-							<targetPackage>ca.uhn.test.generic.single.r4</targetPackage>
-							<packageBase>ca.uhn.test.generic.multi.r4</packageBase>
-							<targetFile>TestConfigR4.java</targetFile>
-							<includeResources>
-								<includeResource>patient</includeResource>
-								<includeResource>organization</includeResource>
-							</includeResources>
-						</configuration>
-					</execution>
-					<execution>
-						<id>generic_single_json</id>
-						<goals>
-							<goal>generate-single-file</goal>
-						</goals>
-						<configuration>
-							<version>dstu2</version>
-							<generateDatatypes>true</generateDatatypes>
-							<templateFile>${project.basedir}/src/test/resources/templates/composite_map.vm</templateFile>
-							<velocityPath>${project.basedir}/src/test/resources/macros</velocityPath>
-							<targetResourceDirectory>${project.build.directory}/generated-resources/tinder</targetResourceDirectory>
-							<targetFolder>maps</targetFolder>
-							<targetFile>Datatypes_Dstu2.json</targetFile>
-							<includeResources>
-								<includeResource>patient</includeResource>
-								<includeResource>organization</includeResource>
-							</includeResources>
-						</configuration>
-					</execution>
-					<!-- <execution> <id>client</id> <goals> <goal>generate-client</goal> </goals> <configuration> <clientClassName>ca.uhn.hitest.HiTest</clientClassName> <serverBaseHref>http://fhir.healthintersections.com.au/open</serverBaseHref> 
-						<generateSearchForAllParams>true</generateSearchForAllParams> </configuration> </execution> -->
-				</executions>
-			</plugin>
-			<plugin>
-				<artifactId>maven-antrun-plugin</artifactId>
-				<executions>
-					<execution>
-						<id>testTinderTask</id>
-						<phase>generate-sources</phase>
-						<goals>
-							<goal>run</goal>
-						</goals>
-						<configuration>
-							<target>
-								<taskdef name="hapi-tinder" classname="ca.uhn.fhir.tinder.ant.TinderGeneratorTask" classpathref="maven.plugin.classpath" />
-
-								<hapi-tinder templateFile="${project.basedir}/src/test/resources/templates/resource_test.vm" generateResources="true" targetSourceDirectory="${project.build.directory}/generated-sources/tinder"
-									targetPackage="ca.uhn.test.ant.multi" filenameSuffix="ResourceTest.java" projectHome="${project.basedir}/.." version="dstu2" includeResources="patient,organization" />
-
-								<hapi-tinder templateFile="${project.basedir}/src/test/resources/templates/resource_test_beans_java.vm" generateResources="true" targetSourceDirectory="${project.build.directory}/generated-sources/tinder"
-									targetFile="TestConfigDstu2.java" targetPackage="ca.uhn.test.ant.single" packageBase="ca.uhn.test.ant.multi" projectHome="${project.basedir}/.." version="dstu2" includeResources="patient,organization" />
-
-							</target>
-						</configuration>
-					</execution>
-				</executions>
-				<dependencies>
-					<dependency>
-						<groupId>ca.uhn.hapi.fhir</groupId>
-						<artifactId>hapi-fhir-base</artifactId>
-						<version>${project.version}</version>
-					</dependency>
-					<dependency>
-						<groupId>ca.uhn.hapi.fhir</groupId>
-						<artifactId>hapi-fhir-structures-dstu2</artifactId>
-						<version>${project.version}</version>
-					</dependency>
-					<dependency>
-						<groupId>ca.uhn.hapi.fhir</groupId>
-						<artifactId>hapi-fhir-structures-dstu2.1</artifactId>
-						<version>${project.version}</version>
-						<exclusions>
-							<exclusion>
-								<groupId>ca.uhn.hapi.fhir</groupId>
-								<artifactId>hapi-fhir-base</artifactId>
-							</exclusion>
-						</exclusions>
-					</dependency>
-					<dependency>
-						<groupId>ca.uhn.hapi.fhir</groupId>
-						<artifactId>hapi-fhir-structures-dstu3</artifactId>
-						<version>${project.version}</version>
-					</dependency>
-					<dependency>
-						<groupId>ca.uhn.hapi.fhir</groupId>
-						<artifactId>hapi-fhir-structures-hl7org-dstu2</artifactId>
-						<version>${project.version}</version>
-					</dependency>
-					<dependency>
-						<groupId>ca.uhn.hapi.fhir</groupId>
-						<artifactId>hapi-fhir-validation-resources-dstu2</artifactId>
-						<version>${project.version}</version>
-					</dependency>
-					<dependency>
-						<groupId>ca.uhn.hapi.fhir</groupId>
-						<artifactId>hapi-fhir-validation-resources-dstu3</artifactId>
-						<version>${project.version}</version>
-					</dependency>
-					<dependency>
-						<groupId>ca.uhn.hapi.fhir</groupId>
-						<artifactId>hapi-tinder-plugin</artifactId>
-						<version>${project.version}</version>
-					</dependency>
-				</dependencies>
-			</plugin>
-			<plugin>
-				<groupId>org.apache.maven.plugins</groupId>
-				<artifactId>maven-deploy-plugin</artifactId>
-				<configuration>
-					<skip>true</skip>
-				</configuration>
-			</plugin>
-			<plugin>
-				<groupId>org.codehaus.mojo</groupId>
-				<artifactId>build-helper-maven-plugin</artifactId>
-				<executions>
-					<execution>
-						<id>add-source</id>
-						<phase>generate-sources</phase>
-						<goals>
-							<goal>add-source</goal>
-						</goals>
-						<configuration>
-							<sources>
-								<source>target/generated-sources/tinder</source>
-							</sources>
-						</configuration>
-					</execution>
-				</executions>
-			</plugin>
-		</plugins>
-		<pluginManagement>
-			<plugins>
-				<!--This plugin's configuration is used to store Eclipse m2e settings only. It has no influence on the Maven build itself. -->
-				<plugin>
-					<groupId>org.eclipse.m2e</groupId>
-					<artifactId>lifecycle-mapping</artifactId>
-					<version>1.0.0</version>
-					<configuration>
-						<lifecycleMappingMetadata>
-							<pluginExecutions>
-								<pluginExecution>
-									<pluginExecutionFilter>
-										<groupId>ca.uhn.hapi.fhir</groupId>
-										<artifactId>hapi-tinder-plugin</artifactId>
-										<versionRange>[0.4-SNAPSHOT,)</versionRange>
-										<goals>
-											<goal>generate-structures</goal>
-										</goals>
-									</pluginExecutionFilter>
-									<action>
-										<ignore></ignore>
-									</action>
-								</pluginExecution>
-								<pluginExecution>
-									<pluginExecutionFilter>
-										<groupId>ca.uhn.hapi.fhir</groupId>
-										<artifactId>hapi-tinder-plugin</artifactId>
-										<versionRange>[0.4-SNAPSHOT,)</versionRange>
-										<goals>
-											<goal>generate-multi-files</goal>
-										</goals>
-									</pluginExecutionFilter>
-									<action>
-										<ignore></ignore>
-									</action>
-								</pluginExecution>
-								<pluginExecution>
-									<pluginExecutionFilter>
-										<groupId>ca.uhn.hapi.fhir</groupId>
-										<artifactId>hapi-tinder-plugin</artifactId>
-										<versionRange>[0.4-SNAPSHOT,)</versionRange>
-										<goals>
-											<goal>generate-single-file</goal>
-										</goals>
-									</pluginExecutionFilter>
-									<action>
-										<ignore></ignore>
-									</action>
-								</pluginExecution>
-							</pluginExecutions>
-						</lifecycleMappingMetadata>
-					</configuration>
-				</plugin>
-			</plugins>
-		</pluginManagement>
-		<resources>
-			<resource>
-				<directory>${basedir}/src/main/resources</directory>
-			</resource>
-			<resource>
-				<directory>${basedir}/target/generated-resources/tinder</directory>
-			</resource>
-		</resources>
-	</build>
-
-</project>
-=======
-<project xmlns="http://maven.apache.org/POM/4.0.0" xmlns:xsi="http://www.w3.org/2001/XMLSchema-instance" xsi:schemaLocation="http://maven.apache.org/POM/4.0.0 http://maven.apache.org/xsd/maven-4.0.0.xsd">
-	<modelVersion>4.0.0</modelVersion>
-
-	<parent>
-		<groupId>ca.uhn.hapi.fhir</groupId>
-		<artifactId>hapi-fhir</artifactId>
-		<version>3.6.0</version>
-		<relativePath>../pom.xml</relativePath>
-	</parent>
-
-	<artifactId>hapi-tinder-test</artifactId>
-	<packaging>jar</packaging>
-
-	<name>HAPI Tinder Plugin - Test Project</name>
-
-	<dependencies>
-		<dependency>
-			<groupId>ca.uhn.hapi.fhir</groupId>
-			<artifactId>hapi-fhir-base</artifactId>
-			<version>${project.version}</version>
-		</dependency>
-		<dependency>
-			<groupId>ca.uhn.hapi.fhir</groupId>
-			<artifactId>hapi-fhir-structures-dstu2</artifactId>
-			<version>${project.version}</version>
-		</dependency>
-		<!-- Because Tinder is a part of the HAPI FHIR build process (it generates a bunch of the actual HAPI structure code), but also uses HAPI FHIR in order to run (e.g. to load ValueSet resources), we keep 
-			the dependencies for the structures a version behind the main library. This is weird, but it works. -->
-		<dependency>
-			<groupId>ca.uhn.hapi.fhir</groupId>
-			<artifactId>hapi-fhir-structures-dstu2.1</artifactId>
-			<version>${project.version}</version>
-			<exclusions>
-				<exclusion>
-					<groupId>ca.uhn.hapi.fhir</groupId>
-					<artifactId>hapi-fhir-base</artifactId>
-				</exclusion>
-			</exclusions>
-		</dependency>
-		<dependency>
-			<groupId>ca.uhn.hapi.fhir</groupId>
-			<artifactId>hapi-fhir-structures-dstu3</artifactId>
-			<version>${project.version}</version>
-		</dependency>
-		<dependency>
-			<groupId>ca.uhn.hapi.fhir</groupId>
-			<artifactId>hapi-fhir-structures-hl7org-dstu2</artifactId>
-			<version>${project.version}</version>
-		</dependency>
-		<dependency>
-			<groupId>ca.uhn.hapi.fhir</groupId>
-			<artifactId>hapi-fhir-validation-resources-dstu2</artifactId>
-			<version>${project.version}</version>
-		</dependency>
-		<dependency>
-			<groupId>ca.uhn.hapi.fhir</groupId>
-			<artifactId>hapi-fhir-validation-resources-dstu3</artifactId>
-			<version>${project.version}</version>
-		</dependency>
-		<dependency>
-			<groupId>junit</groupId>
-			<artifactId>junit</artifactId>
-			<scope>test</scope>
-		</dependency>
-
-	</dependencies>
-
-	<build>
-		<plugins>
-			<!-- <plugin> <groupId>ca.uhn.hapi.fhir</groupId> <artifactId>hapi-tinder-plugin</artifactId> <version>1.0-SNAPSHOT</version> <executions> <execution> <id>structs</id> <goals> <goal>generate-structures</goal> 
-				</goals> <configuration> <package>ca.uhn.tindertest</package> <baseResourceNames> <baseResourceName>patient</baseResourceName> <baseResourceName>valueset</baseResourceName> <baseResourceName>organization</baseResourceName> 
-				<baseResourceName>device</baseResourceName> <baseResourceName>location</baseResourceName> <baseResourceName>practitioner</baseResourceName> </baseResourceNames> </configuration> </execution> <execution> 
-				<id>client</id> <goals> <goal>generate-client</goal> </goals> <configuration> <clientClassName>ca.uhn.hitest.HiTest</clientClassName> <serverBaseHref>http://fhir.healthintersections.com.au/open</serverBaseHref> 
-				<generateSearchForAllParams>true</generateSearchForAllParams> </configuration> </execution> </executions> </plugin> -->
-
-			<plugin>
-				<groupId>ca.uhn.hapi.fhir</groupId>
-				<artifactId>hapi-tinder-plugin</artifactId>
-				<version>${project.version}</version>
-				<dependencies>
-					<dependency>
-						<groupId>ca.uhn.hapi.fhir</groupId>
-						<artifactId>hapi-fhir-base</artifactId>
-						<version>${project.version}</version>
-					</dependency>
-					<dependency>
-						<groupId>ca.uhn.hapi.fhir</groupId>
-						<artifactId>hapi-fhir-structures-dstu2</artifactId>
-						<version>${project.version}</version>
-					</dependency>
-					<dependency>
-						<groupId>ca.uhn.hapi.fhir</groupId>
-						<artifactId>hapi-fhir-structures-dstu2.1</artifactId>
-						<version>${project.version}</version>
-						<exclusions>
-							<exclusion>
-								<groupId>ca.uhn.hapi.fhir</groupId>
-								<artifactId>hapi-fhir-base</artifactId>
-							</exclusion>
-						</exclusions>
-					</dependency>
-					<dependency>
-						<groupId>ca.uhn.hapi.fhir</groupId>
-						<artifactId>hapi-fhir-structures-dstu3</artifactId>
-						<version>${project.version}</version>
-					</dependency>
-					<dependency>
-						<groupId>ca.uhn.hapi.fhir</groupId>
-						<artifactId>hapi-fhir-structures-hl7org-dstu2</artifactId>
-						<version>${project.version}</version>
-					</dependency>
-					<dependency>
-						<groupId>ca.uhn.hapi.fhir</groupId>
-						<artifactId>hapi-fhir-validation-resources-dstu2</artifactId>
-						<version>${project.version}</version>
-					</dependency>
-					<dependency>
-						<groupId>ca.uhn.hapi.fhir</groupId>
-						<artifactId>hapi-fhir-validation-resources-dstu3</artifactId>
-						<version>${project.version}</version>
-					</dependency>
-				</dependencies>
-				<executions>
-				<!-- 
-					<execution>
-						<id>custom-structs</id>
-						<goals>
-							<goal>generate-structures</goal>
-						</goals>
-						<configuration>
-							<package>ca.uhn.test.customstructs</package>
-							<profileHttpBase>http://foo</profileHttpBase>
-							<version>dstu</version>
-							<resourceProfileFiles>
-								<resourceProfileFile>
-									<profileFile>${project.basedir}/src/test/resources/profile/patient.xml</profileFile>
-									<profileSourceUrl>http://foo1</profileSourceUrl>
-								</resourceProfileFile>
-								<resourceProfileFile>
-									<profileFile>${project.basedir}/src/test/resources/profile/organization.xml</profileFile>
-									<profileSourceUrl>http://foo1</profileSourceUrl>
-								</resourceProfileFile>
-							</resourceProfileFiles>
-							<resourceValueSetFiles>
-								<resourceValueSetFile>
-									<valueSetFile>${project.basedir}/src/test/resources/valueset/valueset-cgta-patientidpool.xml</valueSetFile>
-								</resourceValueSetFile>
-								<resourceValueSetFile>
-									<valueSetFile>${project.basedir}/src/test/resources/valueset/valueset-cgta-provideridpool.xml</valueSetFile>
-								</resourceValueSetFile>
-							</resourceValueSetFiles>
-						</configuration>
-					</execution>
-				-->
-					<execution>
-						<id>generalstructs</id>
-						<goals>
-							<goal>generate-structures</goal>
-						</goals>
-						<configuration>
-							<package>ca.uhn.test.realstructs</package>
-							<version>dstu2</version>
-							<baseResourceNames>
-								<baseResourceName>patient</baseResourceName>
-								<baseResourceName>valueset</baseResourceName>
-								<baseResourceName>organization</baseResourceName>
-								<baseResourceName>device</baseResourceName>
-								<baseResourceName>location</baseResourceName>
-								<baseResourceName>practitioner</baseResourceName>
-								<baseResourceName>list</baseResourceName>
-								<baseResourceName>auditevent</baseResourceName>
-							</baseResourceNames>
-							<buildDatatypes>true</buildDatatypes>
-						</configuration>
-					</execution>
-					<execution>
-						<id>generic_multi</id>
-						<goals>
-							<goal>generate-multi-files</goal>
-						</goals>
-						<configuration>
-							<version>dstu2</version>
-							<generateResources>true</generateResources>
-							<templateFile>${project.basedir}/src/test/resources/templates/resource_test.vm</templateFile>
-							<targetSourceDirectory>${project.build.directory}/generated-sources/tinder</targetSourceDirectory>
-							<targetPackage>ca.uhn.test.generic.multi</targetPackage>
-							<filenameSuffix>ResourceTest.java</filenameSuffix>
-							<includeResources>
-								<includeResource>patient</includeResource>
-								<includeResource>organization</includeResource>
-							</includeResources>
-						</configuration>
-					</execution>
-					<execution>
-						<id>generic_multi_json</id>
-						<goals>
-							<goal>generate-multi-files</goal>
-						</goals>
-						<configuration>
-							<version>dstu2</version>
-							<generateResources>true</generateResources>
-							<templateFile>${project.basedir}/src/test/resources/templates/resource_map.vm</templateFile>
-							<velocityPath>${project.basedir}/src/test/resources/macros</velocityPath>
-							<targetResourceDirectory>${project.build.directory}/generated-resources/tinder</targetResourceDirectory>
-							<targetFolder>maps</targetFolder>
-							<filenameSuffix>_Map.json</filenameSuffix>
-							<includeResources>
-								<includeResource>patient</includeResource>
-								<includeResource>organization</includeResource>
-								<includeResource>bundle</includeResource>
-								<includeResource>composition</includeResource>
-							</includeResources>
-						</configuration>
-					</execution>
-					<execution>
-						<id>generic_single</id>
-						<goals>
-							<goal>generate-single-file</goal>
-						</goals>
-						<configuration>
-							<version>dstu2</version>
-							<generateResources>true</generateResources>
-							<templateFile>${project.basedir}/src/test/resources/templates/resource_test_beans_java.vm</templateFile>
-							<targetSourceDirectory>${project.build.directory}/generated-sources/tinder</targetSourceDirectory>
-							<targetPackage>ca.uhn.test.generic.single</targetPackage>
-							<packageBase>ca.uhn.test.generic.multi</packageBase>
-							<targetFile>TestConfigDstu2.java</targetFile>
-							<includeResources>
-								<includeResource>patient</includeResource>
-								<includeResource>organization</includeResource>
-							</includeResources>
-						</configuration>
-					</execution>
-					<execution>
-						<id>generic_single_json</id>
-						<goals>
-							<goal>generate-single-file</goal>
-						</goals>
-						<configuration>
-							<version>dstu2</version>
-							<generateDatatypes>true</generateDatatypes>
-							<templateFile>${project.basedir}/src/test/resources/templates/composite_map.vm</templateFile>
-							<velocityPath>${project.basedir}/src/test/resources/macros</velocityPath>
-							<targetResourceDirectory>${project.build.directory}/generated-resources/tinder</targetResourceDirectory>
-							<targetFolder>maps</targetFolder>
-							<targetFile>Datatypes_Dstu2.json</targetFile>
-							<includeResources>
-								<includeResource>patient</includeResource>
-								<includeResource>organization</includeResource>
-							</includeResources>
-						</configuration>
-					</execution>
-					<!-- <execution> <id>client</id> <goals> <goal>generate-client</goal> </goals> <configuration> <clientClassName>ca.uhn.hitest.HiTest</clientClassName> <serverBaseHref>http://fhir.healthintersections.com.au/open</serverBaseHref> 
-						<generateSearchForAllParams>true</generateSearchForAllParams> </configuration> </execution> -->
-				</executions>
-			</plugin>
-			<plugin>
-				<artifactId>maven-antrun-plugin</artifactId>
-				<executions>
-					<execution>
-						<id>testTinderTask</id>
-						<phase>generate-sources</phase>
-						<goals>
-							<goal>run</goal>
-						</goals>
-						<configuration>
-							<target>
-								<taskdef name="hapi-tinder" classname="ca.uhn.fhir.tinder.ant.TinderGeneratorTask" classpathref="maven.plugin.classpath" />
-
-								<hapi-tinder templateFile="${project.basedir}/src/test/resources/templates/resource_test.vm" generateResources="true" targetSourceDirectory="${project.build.directory}/generated-sources/tinder"
-									targetPackage="ca.uhn.test.ant.multi" filenameSuffix="ResourceTest.java" projectHome="${project.basedir}/.." version="dstu2" includeResources="patient,organization" />
-
-								<hapi-tinder templateFile="${project.basedir}/src/test/resources/templates/resource_test_beans_java.vm" generateResources="true" targetSourceDirectory="${project.build.directory}/generated-sources/tinder"
-									targetFile="TestConfigDstu2.java" targetPackage="ca.uhn.test.ant.single" packageBase="ca.uhn.test.ant.multi" projectHome="${project.basedir}/.." version="dstu2" includeResources="patient,organization" />
-
-							</target>
-						</configuration>
-					</execution>
-				</executions>
-				<dependencies>
-					<dependency>
-						<groupId>ca.uhn.hapi.fhir</groupId>
-						<artifactId>hapi-fhir-base</artifactId>
-						<version>${project.version}</version>
-					</dependency>
-					<dependency>
-						<groupId>ca.uhn.hapi.fhir</groupId>
-						<artifactId>hapi-fhir-structures-dstu2</artifactId>
-						<version>${project.version}</version>
-					</dependency>
-					<dependency>
-						<groupId>ca.uhn.hapi.fhir</groupId>
-						<artifactId>hapi-fhir-structures-dstu2.1</artifactId>
-						<version>${project.version}</version>
-						<exclusions>
-							<exclusion>
-								<groupId>ca.uhn.hapi.fhir</groupId>
-								<artifactId>hapi-fhir-base</artifactId>
-							</exclusion>
-						</exclusions>
-					</dependency>
-					<dependency>
-						<groupId>ca.uhn.hapi.fhir</groupId>
-						<artifactId>hapi-fhir-structures-dstu3</artifactId>
-						<version>${project.version}</version>
-					</dependency>
-					<dependency>
-						<groupId>ca.uhn.hapi.fhir</groupId>
-						<artifactId>hapi-fhir-structures-hl7org-dstu2</artifactId>
-						<version>${project.version}</version>
-					</dependency>
-					<dependency>
-						<groupId>ca.uhn.hapi.fhir</groupId>
-						<artifactId>hapi-fhir-validation-resources-dstu2</artifactId>
-						<version>${project.version}</version>
-					</dependency>
-					<dependency>
-						<groupId>ca.uhn.hapi.fhir</groupId>
-						<artifactId>hapi-fhir-validation-resources-dstu3</artifactId>
-						<version>${project.version}</version>
-					</dependency>
-					<dependency>
-						<groupId>ca.uhn.hapi.fhir</groupId>
-						<artifactId>hapi-tinder-plugin</artifactId>
-						<version>${project.version}</version>
-					</dependency>
-				</dependencies>
-			</plugin>
-			<plugin>
-				<groupId>org.apache.maven.plugins</groupId>
-				<artifactId>maven-deploy-plugin</artifactId>
-				<configuration>
-					<skip>true</skip>
-				</configuration>
-			</plugin>
-			<plugin>
-				<groupId>org.codehaus.mojo</groupId>
-				<artifactId>build-helper-maven-plugin</artifactId>
-				<executions>
-					<execution>
-						<id>add-source</id>
-						<phase>generate-sources</phase>
-						<goals>
-							<goal>add-source</goal>
-						</goals>
-						<configuration>
-							<sources>
-								<source>target/generated-sources/tinder</source>
-							</sources>
-						</configuration>
-					</execution>
-				</executions>
-			</plugin>
-		</plugins>
-		<pluginManagement>
-			<plugins>
-				<!--This plugin's configuration is used to store Eclipse m2e settings only. It has no influence on the Maven build itself. -->
-				<plugin>
-					<groupId>org.eclipse.m2e</groupId>
-					<artifactId>lifecycle-mapping</artifactId>
-					<version>1.0.0</version>
-					<configuration>
-						<lifecycleMappingMetadata>
-							<pluginExecutions>
-								<pluginExecution>
-									<pluginExecutionFilter>
-										<groupId>ca.uhn.hapi.fhir</groupId>
-										<artifactId>hapi-tinder-plugin</artifactId>
-										<versionRange>[0.4-SNAPSHOT,)</versionRange>
-										<goals>
-											<goal>generate-structures</goal>
-										</goals>
-									</pluginExecutionFilter>
-									<action>
-										<ignore></ignore>
-									</action>
-								</pluginExecution>
-								<pluginExecution>
-									<pluginExecutionFilter>
-										<groupId>ca.uhn.hapi.fhir</groupId>
-										<artifactId>hapi-tinder-plugin</artifactId>
-										<versionRange>[0.4-SNAPSHOT,)</versionRange>
-										<goals>
-											<goal>generate-multi-files</goal>
-										</goals>
-									</pluginExecutionFilter>
-									<action>
-										<ignore></ignore>
-									</action>
-								</pluginExecution>
-								<pluginExecution>
-									<pluginExecutionFilter>
-										<groupId>ca.uhn.hapi.fhir</groupId>
-										<artifactId>hapi-tinder-plugin</artifactId>
-										<versionRange>[0.4-SNAPSHOT,)</versionRange>
-										<goals>
-											<goal>generate-single-file</goal>
-										</goals>
-									</pluginExecutionFilter>
-									<action>
-										<ignore></ignore>
-									</action>
-								</pluginExecution>
-							</pluginExecutions>
-						</lifecycleMappingMetadata>
-					</configuration>
-				</plugin>
-			</plugins>
-		</pluginManagement>
-		<resources>
-			<resource>
-				<directory>${basedir}/src/main/resources</directory>
-			</resource>
-			<resource>
-				<directory>${basedir}/target/generated-resources/tinder</directory>
-			</resource>
-		</resources>
-	</build>
-
-</project>
->>>>>>> 0ec8d942
+<project xmlns="http://maven.apache.org/POM/4.0.0" xmlns:xsi="http://www.w3.org/2001/XMLSchema-instance" xsi:schemaLocation="http://maven.apache.org/POM/4.0.0 http://maven.apache.org/xsd/maven-4.0.0.xsd">
+	<modelVersion>4.0.0</modelVersion>
+
+	<parent>
+		<groupId>ca.uhn.hapi.fhir</groupId>
+		<artifactId>hapi-fhir</artifactId>
+		<version>3.6.0</version>
+		<relativePath>../pom.xml</relativePath>
+	</parent>
+
+	<artifactId>hapi-tinder-test</artifactId>
+	<packaging>jar</packaging>
+
+	<name>HAPI Tinder Plugin - Test Project</name>
+
+	<dependencies>
+		<dependency>
+			<groupId>ca.uhn.hapi.fhir</groupId>
+			<artifactId>hapi-fhir-base</artifactId>
+			<version>${project.version}</version>
+		</dependency>
+		<dependency>
+			<groupId>ca.uhn.hapi.fhir</groupId>
+			<artifactId>hapi-fhir-structures-dstu2</artifactId>
+			<version>${project.version}</version>
+		</dependency>
+		<!-- Because Tinder is a part of the HAPI FHIR build process (it generates a bunch of the actual HAPI structure code), but also uses HAPI FHIR in order to run (e.g. to load ValueSet resources), we keep 
+			the dependencies for the structures a version behind the main library. This is weird, but it works. -->
+		<dependency>
+			<groupId>ca.uhn.hapi.fhir</groupId>
+			<artifactId>hapi-fhir-structures-dstu2.1</artifactId>
+			<version>${project.version}</version>
+			<exclusions>
+				<exclusion>
+					<groupId>ca.uhn.hapi.fhir</groupId>
+					<artifactId>hapi-fhir-base</artifactId>
+				</exclusion>
+			</exclusions>
+		</dependency>
+		<dependency>
+			<groupId>ca.uhn.hapi.fhir</groupId>
+			<artifactId>hapi-fhir-structures-dstu3</artifactId>
+			<version>${project.version}</version>
+		</dependency>
+		<dependency>
+			<groupId>ca.uhn.hapi.fhir</groupId>
+			<artifactId>hapi-fhir-structures-hl7org-dstu2</artifactId>
+			<version>${project.version}</version>
+		</dependency>
+		<dependency>
+			<groupId>ca.uhn.hapi.fhir</groupId>
+			<artifactId>hapi-fhir-validation-resources-dstu2</artifactId>
+			<version>${project.version}</version>
+		</dependency>
+		<dependency>
+			<groupId>ca.uhn.hapi.fhir</groupId>
+			<artifactId>hapi-fhir-validation-resources-dstu3</artifactId>
+			<version>${project.version}</version>
+		</dependency>
+		<dependency>
+			<groupId>junit</groupId>
+			<artifactId>junit</artifactId>
+			<scope>test</scope>
+		</dependency>
+
+	</dependencies>
+
+	<build>
+		<plugins>
+			<!-- <plugin> <groupId>ca.uhn.hapi.fhir</groupId> <artifactId>hapi-tinder-plugin</artifactId> <version>1.0-SNAPSHOT</version> <executions> <execution> <id>structs</id> <goals> <goal>generate-structures</goal> 
+				</goals> <configuration> <package>ca.uhn.tindertest</package> <baseResourceNames> <baseResourceName>patient</baseResourceName> <baseResourceName>valueset</baseResourceName> <baseResourceName>organization</baseResourceName> 
+				<baseResourceName>device</baseResourceName> <baseResourceName>location</baseResourceName> <baseResourceName>practitioner</baseResourceName> </baseResourceNames> </configuration> </execution> <execution> 
+				<id>client</id> <goals> <goal>generate-client</goal> </goals> <configuration> <clientClassName>ca.uhn.hitest.HiTest</clientClassName> <serverBaseHref>http://fhir.healthintersections.com.au/open</serverBaseHref> 
+				<generateSearchForAllParams>true</generateSearchForAllParams> </configuration> </execution> </executions> </plugin> -->
+
+			<plugin>
+				<groupId>ca.uhn.hapi.fhir</groupId>
+				<artifactId>hapi-tinder-plugin</artifactId>
+				<version>${project.version}</version>
+				<dependencies>
+					<dependency>
+						<groupId>ca.uhn.hapi.fhir</groupId>
+						<artifactId>hapi-fhir-base</artifactId>
+						<version>${project.version}</version>
+					</dependency>
+					<dependency>
+						<groupId>ca.uhn.hapi.fhir</groupId>
+						<artifactId>hapi-fhir-structures-dstu2</artifactId>
+						<version>${project.version}</version>
+					</dependency>
+					<dependency>
+						<groupId>ca.uhn.hapi.fhir</groupId>
+						<artifactId>hapi-fhir-structures-dstu2.1</artifactId>
+						<version>${project.version}</version>
+						<exclusions>
+							<exclusion>
+								<groupId>ca.uhn.hapi.fhir</groupId>
+								<artifactId>hapi-fhir-base</artifactId>
+							</exclusion>
+						</exclusions>
+					</dependency>
+					<dependency>
+						<groupId>ca.uhn.hapi.fhir</groupId>
+						<artifactId>hapi-fhir-structures-dstu3</artifactId>
+						<version>${project.version}</version>
+					</dependency>
+					<dependency>
+						<groupId>ca.uhn.hapi.fhir</groupId>
+						<artifactId>hapi-fhir-structures-r4</artifactId>
+						<version>${project.version}</version>
+					</dependency>
+					<dependency>
+						<groupId>ca.uhn.hapi.fhir</groupId>
+						<artifactId>hapi-fhir-structures-hl7org-dstu2</artifactId>
+						<version>${project.version}</version>
+					</dependency>
+					<dependency>
+						<groupId>ca.uhn.hapi.fhir</groupId>
+						<artifactId>hapi-fhir-validation-resources-dstu2</artifactId>
+						<version>${project.version}</version>
+					</dependency>
+					<dependency>
+						<groupId>ca.uhn.hapi.fhir</groupId>
+						<artifactId>hapi-fhir-validation-resources-dstu3</artifactId>
+						<version>${project.version}</version>
+					</dependency>
+					<dependency>
+						<groupId>ca.uhn.hapi.fhir</groupId>
+						<artifactId>hapi-fhir-validation-resources-r4</artifactId>
+						<version>${project.version}</version>
+					</dependency>
+				</dependencies>
+				<executions>
+				<!-- 
+					<execution>
+						<id>custom-structs</id>
+						<goals>
+							<goal>generate-structures</goal>
+						</goals>
+						<configuration>
+							<package>ca.uhn.test.customstructs</package>
+							<profileHttpBase>http://foo</profileHttpBase>
+							<version>dstu</version>
+							<resourceProfileFiles>
+								<resourceProfileFile>
+									<profileFile>${project.basedir}/src/test/resources/profile/patient.xml</profileFile>
+									<profileSourceUrl>http://foo1</profileSourceUrl>
+								</resourceProfileFile>
+								<resourceProfileFile>
+									<profileFile>${project.basedir}/src/test/resources/profile/organization.xml</profileFile>
+									<profileSourceUrl>http://foo1</profileSourceUrl>
+								</resourceProfileFile>
+							</resourceProfileFiles>
+							<resourceValueSetFiles>
+								<resourceValueSetFile>
+									<valueSetFile>${project.basedir}/src/test/resources/valueset/valueset-cgta-patientidpool.xml</valueSetFile>
+								</resourceValueSetFile>
+								<resourceValueSetFile>
+									<valueSetFile>${project.basedir}/src/test/resources/valueset/valueset-cgta-provideridpool.xml</valueSetFile>
+								</resourceValueSetFile>
+							</resourceValueSetFiles>
+						</configuration>
+					</execution>
+				-->
+					<execution>
+						<id>generalstructs</id>
+						<goals>
+							<goal>generate-structures</goal>
+						</goals>
+						<configuration>
+							<package>ca.uhn.test.realstructs</package>
+							<version>dstu2</version>
+							<baseResourceNames>
+								<baseResourceName>patient</baseResourceName>
+								<baseResourceName>valueset</baseResourceName>
+								<baseResourceName>organization</baseResourceName>
+								<baseResourceName>device</baseResourceName>
+								<baseResourceName>location</baseResourceName>
+								<baseResourceName>practitioner</baseResourceName>
+								<baseResourceName>list</baseResourceName>
+								<baseResourceName>auditevent</baseResourceName>
+							</baseResourceNames>
+							<buildDatatypes>true</buildDatatypes>
+						</configuration>
+					</execution>
+					<execution>
+						<id>generic_multi_dstu2</id>
+						<goals>
+							<goal>generate-multi-files</goal>
+						</goals>
+						<configuration>
+							<version>dstu2</version>
+							<generateResources>true</generateResources>
+							<templateFile>${project.basedir}/src/test/resources/templates/resource_test.vm</templateFile>
+							<targetSourceDirectory>${project.build.directory}/generated-sources/tinder</targetSourceDirectory>
+							<targetPackage>ca.uhn.test.generic.multi</targetPackage>
+							<filenameSuffix>ResourceTest.java</filenameSuffix>
+							<includeResources>
+								<includeResource>patient</includeResource>
+								<includeResource>organization</includeResource>
+							</includeResources>
+						</configuration>
+					</execution>
+					<execution>
+						<id>generic_multi_dstu3</id>
+						<goals>
+							<goal>generate-multi-files</goal>
+						</goals>
+						<configuration>
+							<version>dstu3</version>
+							<generateResources>true</generateResources>
+							<resourceSource>model</resourceSource>
+							<templateFile>${project.basedir}/src/test/resources/templates/resource_test.vm</templateFile>
+							<targetSourceDirectory>${project.build.directory}/generated-sources/tinder</targetSourceDirectory>
+							<targetPackage>ca.uhn.test.generic.multi.dstu3</targetPackage>
+							<filenameSuffix>ResourceTest.java</filenameSuffix>
+							<includeResources>
+								<includeResource>patient</includeResource>
+								<includeResource>organization</includeResource>
+							</includeResources>
+						</configuration>
+					</execution>
+					<execution>
+						<id>generic_multi_r4</id>
+						<goals>
+							<goal>generate-multi-files</goal>
+						</goals>
+						<configuration>
+							<version>r4</version>
+							<generateResources>true</generateResources>
+							<resourceSource>model</resourceSource>
+							<templateFile>${project.basedir}/src/test/resources/templates/resource_test.vm</templateFile>
+							<targetSourceDirectory>${project.build.directory}/generated-sources/tinder</targetSourceDirectory>
+							<targetPackage>ca.uhn.test.generic.multi.r4</targetPackage>
+							<filenameSuffix>ResourceTest.java</filenameSuffix>
+							<includeResources>
+								<includeResource>patient</includeResource>
+								<includeResource>organization</includeResource>
+							</includeResources>
+						</configuration>
+					</execution>
+					<execution>
+						<id>generic_multi_json</id>
+						<goals>
+							<goal>generate-multi-files</goal>
+						</goals>
+						<configuration>
+							<version>dstu2</version>
+							<generateResources>true</generateResources>
+							<resourceSource>spreadsheet</resourceSource>
+							<templateFile>${project.basedir}/src/test/resources/templates/resource_map.vm</templateFile>
+							<velocityPath>${project.basedir}/src/test/resources/macros</velocityPath>
+							<targetResourceDirectory>${project.build.directory}/generated-resources/tinder</targetResourceDirectory>
+							<targetFolder>maps</targetFolder>
+							<filenameSuffix>_Map.json</filenameSuffix>
+							<includeResources>
+								<includeResource>patient</includeResource>
+								<includeResource>organization</includeResource>
+								<includeResource>bundle</includeResource>
+								<includeResource>composition</includeResource>
+							</includeResources>
+						</configuration>
+					</execution>
+					<execution>
+						<id>generic_single_dstu2</id>
+						<goals>
+							<goal>generate-single-file</goal>
+						</goals>
+						<configuration>
+							<version>dstu2</version>
+							<generateResources>true</generateResources>
+							<templateFile>${project.basedir}/src/test/resources/templates/resource_test_beans_java.vm</templateFile>
+							<targetSourceDirectory>${project.build.directory}/generated-sources/tinder</targetSourceDirectory>
+							<targetPackage>ca.uhn.test.generic.single</targetPackage>
+							<packageBase>ca.uhn.test.generic.multi</packageBase>
+							<targetFile>TestConfigDstu2.java</targetFile>
+							<includeResources>
+								<includeResource>patient</includeResource>
+								<includeResource>organization</includeResource>
+							</includeResources>
+						</configuration>
+					</execution>
+					<execution>
+						<id>generic_single_r4</id>
+						<goals>
+							<goal>generate-single-file</goal>
+						</goals>
+						<configuration>
+							<version>r4</version>
+							<generateResources>true</generateResources>
+							<resourceSource>model</resourceSource>
+							<templateFile>${project.basedir}/src/test/resources/templates/resource_test_beans_java.vm</templateFile>
+							<targetSourceDirectory>${project.build.directory}/generated-sources/tinder</targetSourceDirectory>
+							<targetPackage>ca.uhn.test.generic.single.r4</targetPackage>
+							<packageBase>ca.uhn.test.generic.multi.r4</packageBase>
+							<targetFile>TestConfigR4.java</targetFile>
+							<includeResources>
+								<includeResource>patient</includeResource>
+								<includeResource>organization</includeResource>
+							</includeResources>
+						</configuration>
+					</execution>
+					<execution>
+						<id>generic_single_json</id>
+						<goals>
+							<goal>generate-single-file</goal>
+						</goals>
+						<configuration>
+							<version>dstu2</version>
+							<generateDatatypes>true</generateDatatypes>
+							<templateFile>${project.basedir}/src/test/resources/templates/composite_map.vm</templateFile>
+							<velocityPath>${project.basedir}/src/test/resources/macros</velocityPath>
+							<targetResourceDirectory>${project.build.directory}/generated-resources/tinder</targetResourceDirectory>
+							<targetFolder>maps</targetFolder>
+							<targetFile>Datatypes_Dstu2.json</targetFile>
+							<includeResources>
+								<includeResource>patient</includeResource>
+								<includeResource>organization</includeResource>
+							</includeResources>
+						</configuration>
+					</execution>
+					<!-- <execution> <id>client</id> <goals> <goal>generate-client</goal> </goals> <configuration> <clientClassName>ca.uhn.hitest.HiTest</clientClassName> <serverBaseHref>http://fhir.healthintersections.com.au/open</serverBaseHref> 
+						<generateSearchForAllParams>true</generateSearchForAllParams> </configuration> </execution> -->
+				</executions>
+			</plugin>
+			<plugin>
+				<artifactId>maven-antrun-plugin</artifactId>
+				<executions>
+					<execution>
+						<id>testTinderTask</id>
+						<phase>generate-sources</phase>
+						<goals>
+							<goal>run</goal>
+						</goals>
+						<configuration>
+							<target>
+								<taskdef name="hapi-tinder" classname="ca.uhn.fhir.tinder.ant.TinderGeneratorTask" classpathref="maven.plugin.classpath" />
+
+								<hapi-tinder templateFile="${project.basedir}/src/test/resources/templates/resource_test.vm" generateResources="true" targetSourceDirectory="${project.build.directory}/generated-sources/tinder"
+									targetPackage="ca.uhn.test.ant.multi" filenameSuffix="ResourceTest.java" projectHome="${project.basedir}/.." version="dstu2" includeResources="patient,organization" />
+
+								<hapi-tinder templateFile="${project.basedir}/src/test/resources/templates/resource_test_beans_java.vm" generateResources="true" targetSourceDirectory="${project.build.directory}/generated-sources/tinder"
+									targetFile="TestConfigDstu2.java" targetPackage="ca.uhn.test.ant.single" packageBase="ca.uhn.test.ant.multi" projectHome="${project.basedir}/.." version="dstu2" includeResources="patient,organization" />
+
+							</target>
+						</configuration>
+					</execution>
+				</executions>
+				<dependencies>
+					<dependency>
+						<groupId>ca.uhn.hapi.fhir</groupId>
+						<artifactId>hapi-fhir-base</artifactId>
+						<version>${project.version}</version>
+					</dependency>
+					<dependency>
+						<groupId>ca.uhn.hapi.fhir</groupId>
+						<artifactId>hapi-fhir-structures-dstu2</artifactId>
+						<version>${project.version}</version>
+					</dependency>
+					<dependency>
+						<groupId>ca.uhn.hapi.fhir</groupId>
+						<artifactId>hapi-fhir-structures-dstu2.1</artifactId>
+						<version>${project.version}</version>
+						<exclusions>
+							<exclusion>
+								<groupId>ca.uhn.hapi.fhir</groupId>
+								<artifactId>hapi-fhir-base</artifactId>
+							</exclusion>
+						</exclusions>
+					</dependency>
+					<dependency>
+						<groupId>ca.uhn.hapi.fhir</groupId>
+						<artifactId>hapi-fhir-structures-dstu3</artifactId>
+						<version>${project.version}</version>
+					</dependency>
+					<dependency>
+						<groupId>ca.uhn.hapi.fhir</groupId>
+						<artifactId>hapi-fhir-structures-hl7org-dstu2</artifactId>
+						<version>${project.version}</version>
+					</dependency>
+					<dependency>
+						<groupId>ca.uhn.hapi.fhir</groupId>
+						<artifactId>hapi-fhir-validation-resources-dstu2</artifactId>
+						<version>${project.version}</version>
+					</dependency>
+					<dependency>
+						<groupId>ca.uhn.hapi.fhir</groupId>
+						<artifactId>hapi-fhir-validation-resources-dstu3</artifactId>
+						<version>${project.version}</version>
+					</dependency>
+					<dependency>
+						<groupId>ca.uhn.hapi.fhir</groupId>
+						<artifactId>hapi-tinder-plugin</artifactId>
+						<version>${project.version}</version>
+					</dependency>
+				</dependencies>
+			</plugin>
+			<plugin>
+				<groupId>org.apache.maven.plugins</groupId>
+				<artifactId>maven-deploy-plugin</artifactId>
+				<configuration>
+					<skip>true</skip>
+				</configuration>
+			</plugin>
+			<plugin>
+				<groupId>org.codehaus.mojo</groupId>
+				<artifactId>build-helper-maven-plugin</artifactId>
+				<executions>
+					<execution>
+						<id>add-source</id>
+						<phase>generate-sources</phase>
+						<goals>
+							<goal>add-source</goal>
+						</goals>
+						<configuration>
+							<sources>
+								<source>target/generated-sources/tinder</source>
+							</sources>
+						</configuration>
+					</execution>
+				</executions>
+			</plugin>
+		</plugins>
+		<pluginManagement>
+			<plugins>
+				<!--This plugin's configuration is used to store Eclipse m2e settings only. It has no influence on the Maven build itself. -->
+				<plugin>
+					<groupId>org.eclipse.m2e</groupId>
+					<artifactId>lifecycle-mapping</artifactId>
+					<version>1.0.0</version>
+					<configuration>
+						<lifecycleMappingMetadata>
+							<pluginExecutions>
+								<pluginExecution>
+									<pluginExecutionFilter>
+										<groupId>ca.uhn.hapi.fhir</groupId>
+										<artifactId>hapi-tinder-plugin</artifactId>
+										<versionRange>[0.4-SNAPSHOT,)</versionRange>
+										<goals>
+											<goal>generate-structures</goal>
+										</goals>
+									</pluginExecutionFilter>
+									<action>
+										<ignore></ignore>
+									</action>
+								</pluginExecution>
+								<pluginExecution>
+									<pluginExecutionFilter>
+										<groupId>ca.uhn.hapi.fhir</groupId>
+										<artifactId>hapi-tinder-plugin</artifactId>
+										<versionRange>[0.4-SNAPSHOT,)</versionRange>
+										<goals>
+											<goal>generate-multi-files</goal>
+										</goals>
+									</pluginExecutionFilter>
+									<action>
+										<ignore></ignore>
+									</action>
+								</pluginExecution>
+								<pluginExecution>
+									<pluginExecutionFilter>
+										<groupId>ca.uhn.hapi.fhir</groupId>
+										<artifactId>hapi-tinder-plugin</artifactId>
+										<versionRange>[0.4-SNAPSHOT,)</versionRange>
+										<goals>
+											<goal>generate-single-file</goal>
+										</goals>
+									</pluginExecutionFilter>
+									<action>
+										<ignore></ignore>
+									</action>
+								</pluginExecution>
+							</pluginExecutions>
+						</lifecycleMappingMetadata>
+					</configuration>
+				</plugin>
+			</plugins>
+		</pluginManagement>
+		<resources>
+			<resource>
+				<directory>${basedir}/src/main/resources</directory>
+			</resource>
+			<resource>
+				<directory>${basedir}/target/generated-resources/tinder</directory>
+			</resource>
+		</resources>
+	</build>
+
+</project>