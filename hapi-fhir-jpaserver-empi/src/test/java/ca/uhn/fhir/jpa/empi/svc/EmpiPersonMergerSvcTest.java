package ca.uhn.fhir.jpa.empi.svc;

import ca.uhn.fhir.empi.api.EmpiLinkSourceEnum;
import ca.uhn.fhir.empi.api.EmpiMatchOutcome;
import ca.uhn.fhir.empi.api.EmpiMatchResultEnum;
import ca.uhn.fhir.empi.api.IEmpiPersonMergerSvc;
import ca.uhn.fhir.empi.model.EmpiTransactionContext;
import ca.uhn.fhir.interceptor.api.IInterceptorService;
import ca.uhn.fhir.jpa.empi.BaseEmpiR4Test;
import ca.uhn.fhir.jpa.empi.helper.EmpiLinkHelper;
import ca.uhn.fhir.jpa.empi.interceptor.IEmpiStorageInterceptor;
import ca.uhn.fhir.jpa.entity.EmpiLink;
import ca.uhn.fhir.rest.server.TransactionLogMessages;
import ca.uhn.fhir.rest.server.exceptions.InvalidRequestException;
import org.hl7.fhir.r4.model.Address;
import org.hl7.fhir.r4.model.DateType;
import org.hl7.fhir.r4.model.Enumerations;
import org.hl7.fhir.r4.model.HumanName;
import org.hl7.fhir.r4.model.IdType;
import org.hl7.fhir.r4.model.Patient;
import org.junit.jupiter.api.AfterEach;
import org.junit.jupiter.api.BeforeEach;
import org.junit.jupiter.api.Test;
import org.springframework.beans.factory.annotation.Autowired;
import org.springframework.data.domain.Example;

import java.io.IOException;
import java.util.Collections;
import java.util.List;
import java.util.UUID;
import java.util.stream.Collectors;

import static org.hamcrest.MatcherAssert.assertThat;
import static org.hamcrest.Matchers.hasSize;
import static org.hamcrest.Matchers.is;
import static org.junit.jupiter.api.Assertions.assertEquals;
import static org.junit.jupiter.api.Assertions.fail;

public class EmpiPersonMergerSvcTest extends BaseEmpiR4Test {
	public static final String GIVEN_NAME = "Jenn";
	public static final String FAMILY_NAME = "Chan";
	public static final String POSTAL_CODE = "M6G 1B4";
	private static final String BAD_GIVEN_NAME = "Bob";
	private static final EmpiMatchOutcome POSSIBLE_MATCH = new EmpiMatchOutcome(null, null).setMatchResultEnum(EmpiMatchResultEnum.POSSIBLE_MATCH);

	@Autowired
	IEmpiPersonMergerSvc myEmpiPersonMergerSvc;
	@Autowired
	EmpiLinkHelper myEmpiLinkHelper;
	@Autowired
	IEmpiStorageInterceptor myEmpiStorageInterceptor;
	@Autowired
	IInterceptorService myInterceptorService;

	private Patient myFromSourcePatient;
	private Patient myToSourcePatient;
	private Long myFromSourcePatientPid;
	private Long myToSourcePatientPid;
	private Patient myTargetPatient1;
	private Patient myTargetPatient2;
	private Patient myTargetPatient3;

	@BeforeEach
	public void before() {
		super.loadEmpiSearchParameters();

		myFromSourcePatient = createSourceResourcePatient();
		IdType fromSourcePatientId = myFromSourcePatient.getIdElement().toUnqualifiedVersionless();
		myFromSourcePatientPid = myIdHelperService.getPidOrThrowException(fromSourcePatientId);
		myToSourcePatient = createSourceResourcePatient();
		IdType toSourcePatientId = myToSourcePatient.getIdElement().toUnqualifiedVersionless();
		myToSourcePatientPid = myIdHelperService.getPidOrThrowException(toSourcePatientId);

		myTargetPatient1 = createPatient();

		myTargetPatient2 = createPatient();

		myTargetPatient3 = createPatient();

		// Register the empi storage interceptor after the creates so the delete hook is fired when we merge
		myInterceptorService.registerInterceptor(myEmpiStorageInterceptor);
	}

	@Override
	@AfterEach
	public void after() throws IOException {
		myInterceptorService.unregisterInterceptor(myEmpiStorageInterceptor);
		super.after();
	}
	
	@Test
	public void emptyMerge() {
		assertEquals(2, getAllSourcePatients().size());
		assertEquals(2, getAllActiveSourcePatients().size());

		Patient mergedSourcePatients = mergeSourcePatients();
		assertEquals(myToSourcePatient.getIdElement(), mergedSourcePatients.getIdElement());
		assertThat(mergedSourcePatients, is(sameSourceResourceAs(mergedSourcePatients)));
		assertEquals(2, getAllSourcePatients().size());
		assertEquals(1, getAllActiveSourcePatients().size());
	}

	private Patient mergeSourcePatients() {
		assertEquals(0, redirectLinkCount());
		Patient retval = (Patient) myEmpiPersonMergerSvc.mergePersons(myFromSourcePatient, myToSourcePatient, createEmpiContext());
		assertEquals(1, redirectLinkCount());
		return retval;
	}

	private int redirectLinkCount() {
		EmpiLink empiLink = new EmpiLink().setMatchResult(EmpiMatchResultEnum.REDIRECT);
		Example<EmpiLink> example = Example.of(empiLink);
		return myEmpiLinkDao.findAll(example).size();
	}

	private EmpiTransactionContext createEmpiContext() {
		return new EmpiTransactionContext(TransactionLogMessages.createFromTransactionGuid(UUID.randomUUID().toString()), EmpiTransactionContext.OperationType.MERGE_PERSONS);
	}

	@Test
	public void mergeRemovesPossibleDuplicatesLink() {
		EmpiLink empiLink = myEmpiLinkDaoSvc.newEmpiLink().setSourceResourcePid(myToSourcePatientPid).setTargetPid(myFromSourcePatientPid).setMatchResult(EmpiMatchResultEnum.POSSIBLE_DUPLICATE).setLinkSource(EmpiLinkSourceEnum.AUTO);
		saveLink(empiLink);

		{
			List<EmpiLink> foundLinks = myEmpiLinkDao.findAll();
			assertEquals(1, foundLinks.size());
			assertEquals(EmpiMatchResultEnum.POSSIBLE_DUPLICATE, foundLinks.get(0).getMatchResult());
		}

		mergeSourcePatients();

		{
			List<EmpiLink> foundLinks = myEmpiLinkDao.findAll();
			assertEquals(1, foundLinks.size());
			assertEquals(EmpiMatchResultEnum.REDIRECT, foundLinks.get(0).getMatchResult());
		}
	}

	@Test
	public void fullFromEmptyTo() {
		populatePerson(myFromSourcePatient);

		Patient mergedSourcePatient = mergeSourcePatients();
		HumanName returnedName = mergedSourcePatient.getNameFirstRep();
		assertEquals(GIVEN_NAME, returnedName.getGivenAsSingleString());
		assertEquals(FAMILY_NAME, returnedName.getFamily());
		assertEquals(POSTAL_CODE, mergedSourcePatient.getAddressFirstRep().getPostalCode());
	}

	@Test
	public void emptyFromFullTo() {
		myFromSourcePatient.getName().add(new HumanName().addGiven(BAD_GIVEN_NAME));
		populatePerson(myToSourcePatient);

		Patient mergedSourcePatient = mergeSourcePatients();
		HumanName returnedName = mergedSourcePatient.getNameFirstRep();
		assertEquals(GIVEN_NAME, returnedName.getGivenAsSingleString());
		assertEquals(FAMILY_NAME, returnedName.getFamily());
		assertEquals(POSTAL_CODE, mergedSourcePatient.getAddressFirstRep().getPostalCode());
	}

	@Test
	public void fromLinkToNoLink() {
		createEmpiLink(myFromSourcePatient, myTargetPatient1);

<<<<<<< HEAD
		Patient mergedSourcePatient = mergeSourcePatients();
		List<EmpiLink> links = getNonRedirectLinksByPerson(mergedSourcePatient);
		assertEquals(1, links.size());
		assertThat(mergedSourcePatient, is(possibleLinkedTo(myTargetPatient1)));
=======
		Person mergedPerson = mergePersons();
		fail("FIXME");
//		List<EmpiLink> links = getNonRedirectLinksByPerson(mergedPerson);
//		assertEquals(1, links.size());
		assertThat(mergedPerson, is(possibleLinkedTo(myTargetPatient1)));
>>>>>>> 8efafa11
		assertEquals(1, myToSourcePatient.getLink().size());
	}

	@Test
	public void fromNoLinkToLink() {
		createEmpiLink(myToSourcePatient, myTargetPatient1);

<<<<<<< HEAD
		Patient mergedSourcePatient = mergeSourcePatients();
		List<EmpiLink> links = getNonRedirectLinksByPerson(mergedSourcePatient);
		assertEquals(1, links.size());
		assertThat(mergedSourcePatient, is(possibleLinkedTo(myTargetPatient1)));
=======
		Person mergedPerson = mergePersons();
		fail("FIXME");
//		List<EmpiLink> links = getNonRedirectLinksByPerson(mergedPerson);
//		assertEquals(1, links.size());
		assertThat(mergedPerson, is(possibleLinkedTo(myTargetPatient1)));
>>>>>>> 8efafa11
		assertEquals(1, myToSourcePatient.getLink().size());
	}

	@Test
	public void fromManualLinkOverridesAutoToLink() {
		EmpiLink fromLink = createEmpiLink(myFromSourcePatient, myTargetPatient1);
		fromLink.setLinkSource(EmpiLinkSourceEnum.MANUAL);
		fromLink.setMatchResult(EmpiMatchResultEnum.MATCH);
		saveLink(fromLink);

		createEmpiLink(myToSourcePatient, myTargetPatient1);

		mergeSourcePatients();
		List<EmpiLink> links = getNonRedirectLinksByPerson(myToSourcePatient);
		assertEquals(1, links.size());
		assertEquals(EmpiLinkSourceEnum.MANUAL, links.get(0).getLinkSource());
	}

	private List<EmpiLink> getNonRedirectLinksByPerson(Patient theSourcePatient) {
		return myEmpiLinkDaoSvc.findEmpiLinksBySourceResource(theSourcePatient).stream()
			.filter(link -> !link.isRedirect())
			.collect(Collectors.toList());
	}

	@Test
	public void fromManualNoMatchLinkOverridesAutoToLink() {
		EmpiLink fromLink = createEmpiLink(myFromSourcePatient, myTargetPatient1);
		fromLink.setLinkSource(EmpiLinkSourceEnum.MANUAL);
		fromLink.setMatchResult(EmpiMatchResultEnum.NO_MATCH);

		saveLink(fromLink);

		createEmpiLink(myToSourcePatient, myTargetPatient1);

		mergeSourcePatients();
		List<EmpiLink> links = getNonRedirectLinksByPerson(myToSourcePatient);
		assertEquals(1, links.size());
		assertEquals(EmpiLinkSourceEnum.MANUAL, links.get(0).getLinkSource());
	}

	@Test
	public void fromManualAutoMatchLinkNoOverridesManualToLink() {
		createEmpiLink(myFromSourcePatient, myTargetPatient1);

		EmpiLink toLink = createEmpiLink(myToSourcePatient, myTargetPatient1);
		toLink.setLinkSource(EmpiLinkSourceEnum.MANUAL);
		toLink.setMatchResult(EmpiMatchResultEnum.NO_MATCH);
		saveLink(toLink);

		mergeSourcePatients();
		List<EmpiLink> links = getNonRedirectLinksByPerson(myToSourcePatient);
		assertEquals(1, links.size());
		assertEquals(EmpiLinkSourceEnum.MANUAL, links.get(0).getLinkSource());
	}

	@Test
	public void fromNoMatchMergeToManualMatchIsError() {
		EmpiLink fromLink = createEmpiLink(myFromSourcePatient, myTargetPatient1);
		fromLink.setLinkSource(EmpiLinkSourceEnum.MANUAL);
		fromLink.setMatchResult(EmpiMatchResultEnum.NO_MATCH);
		saveLink(fromLink);

		EmpiLink toLink = createEmpiLink(myToSourcePatient, myTargetPatient1);
		toLink.setLinkSource(EmpiLinkSourceEnum.MANUAL);
		toLink.setMatchResult(EmpiMatchResultEnum.MATCH);
		saveLink(toLink);

		try {
			mergeSourcePatients();
			fail();
		} catch (InvalidRequestException e) {
			assertEquals("A MANUAL NO_MATCH link may not be merged into a MANUAL MATCH link for the same target", e.getMessage());
		}
	}

	@Test
	public void fromMatchMergeToManualNoMatchIsError() {
		EmpiLink fromLink = createEmpiLink(myFromSourcePatient, myTargetPatient1);
		fromLink.setLinkSource(EmpiLinkSourceEnum.MANUAL);
		fromLink.setMatchResult(EmpiMatchResultEnum.MATCH);
		saveLink(fromLink);

		EmpiLink toLink = createEmpiLink(myToSourcePatient, myTargetPatient1);
		toLink.setLinkSource(EmpiLinkSourceEnum.MANUAL);
		toLink.setMatchResult(EmpiMatchResultEnum.NO_MATCH);
		saveLink(toLink);

		try {
			mergeSourcePatients();
			fail();
		} catch (InvalidRequestException e) {
			assertEquals("A MANUAL MATCH link may not be merged into a MANUAL NO_MATCH link for the same target", e.getMessage());
		}
	}

	@Test
	public void fromNoMatchMergeToManualMatchDifferentPatientIsOk() {
		EmpiLink fromLink = createEmpiLink(myFromSourcePatient, myTargetPatient1);
		fromLink.setLinkSource(EmpiLinkSourceEnum.MANUAL);
		fromLink.setMatchResult(EmpiMatchResultEnum.NO_MATCH);
		saveLink(fromLink);

		EmpiLink toLink = createEmpiLink(myToSourcePatient, myTargetPatient2);
		toLink.setLinkSource(EmpiLinkSourceEnum.MANUAL);
		toLink.setMatchResult(EmpiMatchResultEnum.MATCH);
		saveLink(toLink);

		mergeSourcePatients();
		assertEquals(1, myToSourcePatient.getLink().size());
		assertEquals(3, myEmpiLinkDao.count());
	}

	@Test
	public void from123To1() {
		createEmpiLink(myFromSourcePatient, myTargetPatient1);
		createEmpiLink(myFromSourcePatient, myTargetPatient2);
		createEmpiLink(myFromSourcePatient, myTargetPatient3);
		createEmpiLink(myToSourcePatient, myTargetPatient1);

		mergeSourcePatients();
		myEmpiLinkHelper.logEmpiLinks();

		assertThat(myToSourcePatient, is(possibleLinkedTo(myTargetPatient1, myTargetPatient2, myTargetPatient3)));
		assertEquals(3, myToSourcePatient.getLink().size());
	}

	@Test
	public void from1To123() {
		createEmpiLink(myFromSourcePatient, myTargetPatient1);
		createEmpiLink(myToSourcePatient, myTargetPatient1);
		createEmpiLink(myToSourcePatient, myTargetPatient2);
		createEmpiLink(myToSourcePatient, myTargetPatient3);

		mergeSourcePatients();
		myEmpiLinkHelper.logEmpiLinks();

		assertThat(myToSourcePatient, is(possibleLinkedTo(myTargetPatient1, myTargetPatient2, myTargetPatient3)));
		assertEquals(3, myToSourcePatient.getLink().size());
	}

	@Test
	public void from123To123() {
		createEmpiLink(myFromSourcePatient, myTargetPatient1);
		createEmpiLink(myFromSourcePatient, myTargetPatient2);
		createEmpiLink(myFromSourcePatient, myTargetPatient3);
		createEmpiLink(myToSourcePatient, myTargetPatient1);
		createEmpiLink(myToSourcePatient, myTargetPatient2);
		createEmpiLink(myToSourcePatient, myTargetPatient3);

		mergeSourcePatients();
		myEmpiLinkHelper.logEmpiLinks();

		assertThat(myToSourcePatient, is(possibleLinkedTo(myTargetPatient1, myTargetPatient2, myTargetPatient3)));
		assertEquals(3, myToSourcePatient.getLink().size());
	}

	@Test
	public void from12To23() {
		createEmpiLink(myFromSourcePatient, myTargetPatient1);
		createEmpiLink(myFromSourcePatient, myTargetPatient2);
		createEmpiLink(myToSourcePatient, myTargetPatient2);
		createEmpiLink(myToSourcePatient, myTargetPatient3);

		mergeSourcePatients();
		myEmpiLinkHelper.logEmpiLinks();

		assertThat(myToSourcePatient, is(possibleLinkedTo(myTargetPatient1, myTargetPatient2, myTargetPatient3)));
		assertEquals(3, myToSourcePatient.getLink().size());
	}

	@Test
	public void testMergeNames() {
		myFromSourcePatient.addName().addGiven("Jim");
		myFromSourcePatient.getNameFirstRep().addGiven("George");
		assertThat(myFromSourcePatient.getName(), hasSize(1));
		assertThat(myFromSourcePatient.getName().get(0).getGiven(), hasSize(2));

		myToSourcePatient.addName().addGiven("Jeff");
		myToSourcePatient.getNameFirstRep().addGiven("George");
		assertThat(myToSourcePatient.getName(), hasSize(1));
		assertThat(myToSourcePatient.getName().get(0).getGiven(), hasSize(2));

		Patient mergedSourcePatient = mergeSourcePatients();
		assertThat(mergedSourcePatient.getName(), hasSize(2));
		assertThat(mergedSourcePatient.getName().get(0).getGiven(), hasSize(2));
		assertThat(mergedSourcePatient.getName().get(1).getGiven(), hasSize(2));
	}

	@Test
	public void testMergeNamesAllSame() {
		myFromSourcePatient.addName().addGiven("Jim");
		myFromSourcePatient.getNameFirstRep().addGiven("George");
		assertThat(myFromSourcePatient.getName(), hasSize(1));
		assertThat(myFromSourcePatient.getName().get(0).getGiven(), hasSize(2));

		myToSourcePatient.addName().addGiven("Jim");
		myToSourcePatient.getNameFirstRep().addGiven("George");
		assertThat(myToSourcePatient.getName(), hasSize(1));
		assertThat(myToSourcePatient.getName().get(0).getGiven(), hasSize(2));

		mergeSourcePatients();
		assertThat(myToSourcePatient.getName(), hasSize(1));
		assertThat(myToSourcePatient.getName().get(0).getGiven(), hasSize(2));
	}

	@Test
	public void testMergeIdentities() {
		myFromSourcePatient.addIdentifier().setValue("aaa");
		myFromSourcePatient.addIdentifier().setValue("bbb");
		assertThat(myFromSourcePatient.getIdentifier(), hasSize(2));

		myToSourcePatient.addIdentifier().setValue("aaa");
		myToSourcePatient.addIdentifier().setValue("ccc");
		assertThat(myToSourcePatient.getIdentifier(), hasSize(2));

		mergeSourcePatients();
		assertThat(myToSourcePatient.getIdentifier(), hasSize(3));
	}

	private EmpiLink createEmpiLink(Patient theSourcePatient, Patient theTargetPatient) {
		//TODO GGG Ensure theis comment can be safely removed
		//theSourcePatient.addLink().setTarget(new Reference(theTargetPatient));
		return myEmpiLinkDaoSvc.createOrUpdateLinkEntity(theSourcePatient, theTargetPatient, POSSIBLE_MATCH, EmpiLinkSourceEnum.AUTO, createContextForCreate("Patient"));
	}

	private void populatePerson(Patient theSourcePatient) {
		theSourcePatient.addName(new HumanName().addGiven(GIVEN_NAME).setFamily(FAMILY_NAME));
		theSourcePatient.setGender(Enumerations.AdministrativeGender.FEMALE);
		theSourcePatient.setBirthDateElement(new DateType("1981-01-01"));
		Address address = new Address();
		address.addLine("622 College St");
		address.addLine("Suite 401");
		address.setDistrict("Little Italy");
		address.setCity("Toronto");
		address.setCountry("Canada");
		address.setPostalCode(POSTAL_CODE);
		theSourcePatient.setAddress(Collections.singletonList(address));
	}
}<|MERGE_RESOLUTION|>--- conflicted
+++ resolved
@@ -164,38 +164,22 @@
 	public void fromLinkToNoLink() {
 		createEmpiLink(myFromSourcePatient, myTargetPatient1);
 
-<<<<<<< HEAD
 		Patient mergedSourcePatient = mergeSourcePatients();
 		List<EmpiLink> links = getNonRedirectLinksByPerson(mergedSourcePatient);
 		assertEquals(1, links.size());
 		assertThat(mergedSourcePatient, is(possibleLinkedTo(myTargetPatient1)));
-=======
-		Person mergedPerson = mergePersons();
 		fail("FIXME");
-//		List<EmpiLink> links = getNonRedirectLinksByPerson(mergedPerson);
-//		assertEquals(1, links.size());
-		assertThat(mergedPerson, is(possibleLinkedTo(myTargetPatient1)));
->>>>>>> 8efafa11
-		assertEquals(1, myToSourcePatient.getLink().size());
 	}
 
 	@Test
 	public void fromNoLinkToLink() {
 		createEmpiLink(myToSourcePatient, myTargetPatient1);
 
-<<<<<<< HEAD
 		Patient mergedSourcePatient = mergeSourcePatients();
 		List<EmpiLink> links = getNonRedirectLinksByPerson(mergedSourcePatient);
 		assertEquals(1, links.size());
 		assertThat(mergedSourcePatient, is(possibleLinkedTo(myTargetPatient1)));
-=======
-		Person mergedPerson = mergePersons();
 		fail("FIXME");
-//		List<EmpiLink> links = getNonRedirectLinksByPerson(mergedPerson);
-//		assertEquals(1, links.size());
-		assertThat(mergedPerson, is(possibleLinkedTo(myTargetPatient1)));
->>>>>>> 8efafa11
-		assertEquals(1, myToSourcePatient.getLink().size());
 	}
 
 	@Test
