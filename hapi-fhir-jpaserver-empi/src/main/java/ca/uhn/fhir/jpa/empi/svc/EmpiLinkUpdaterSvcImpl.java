--- conflicted
+++ resolved
@@ -90,11 +90,6 @@
 		return thePerson;
 	}
 
-<<<<<<< HEAD
-	@Override
-	public IBaseParameters notDuplicateperson(IAnyResource thePerson, IAnyResource theTarget, EmpiTransactionContext theEmpiContext) {
-		return null;
-=======
 	private void validateUpdateLinkRequest(IAnyResource thePerson, IAnyResource theTarget, EmpiMatchResultEnum theMatchResult, String theTargetType) {
 		String personType = myFhirContext.getResourceType(thePerson);
 		if (theMatchResult != EmpiMatchResultEnum.NO_MATCH &&
@@ -116,6 +111,10 @@
 		if (!EmpiUtil.isEmpiAccessible(theTarget)) {
 			throw new InvalidRequestException("The target is marked with the " + EmpiConstants.CODE_NO_EMPI_MANAGED + " tag which means it may not be EMPI linked.");
 		}
->>>>>>> 1e2ff813
+	}
+
+	@Override
+	public IBaseParameters notDuplicateperson(IAnyResource thePerson, IAnyResource theTarget, EmpiTransactionContext theEmpiContext) {
+		return null;
 	}
 }