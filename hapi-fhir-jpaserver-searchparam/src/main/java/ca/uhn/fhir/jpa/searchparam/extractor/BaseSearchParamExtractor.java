--- conflicted
+++ resolved
@@ -20,58 +20,30 @@
  * #L%
  */
 
-<<<<<<< HEAD
-import ca.uhn.fhir.context.BaseRuntimeElementDefinition;
-import ca.uhn.fhir.context.FhirContext;
-import ca.uhn.fhir.context.RuntimeResourceDefinition;
-import ca.uhn.fhir.context.RuntimeSearchParam;
-import ca.uhn.fhir.jpa.model.entity.BaseResourceIndexedSearchParam;
-import ca.uhn.fhir.jpa.model.entity.ModelConfig;
-import ca.uhn.fhir.jpa.model.entity.ResourceIndexedSearchParamString;
-import ca.uhn.fhir.jpa.model.entity.ResourceTable;
-=======
 import ca.uhn.fhir.context.*;
 import ca.uhn.fhir.jpa.model.entity.*;
->>>>>>> d18550b9
 import ca.uhn.fhir.jpa.model.util.StringNormalizer;
 import ca.uhn.fhir.jpa.searchparam.SearchParamConstants;
 import ca.uhn.fhir.jpa.searchparam.registry.ISearchParamRegistry;
-<<<<<<< HEAD
-import org.apache.commons.lang3.ObjectUtils;
-import org.hl7.fhir.instance.model.api.IBase;
-import org.hl7.fhir.instance.model.api.IBaseExtension;
-import org.hl7.fhir.instance.model.api.IBaseResource;
-=======
 import ca.uhn.fhir.model.primitive.BoundCodeDt;
 import ca.uhn.fhir.rest.api.RestSearchParameterTypeEnum;
 import ca.uhn.fhir.rest.server.exceptions.InternalErrorException;
 import org.apache.commons.lang3.ObjectUtils;
 import org.hl7.fhir.exceptions.FHIRException;
 import org.hl7.fhir.instance.model.api.*;
->>>>>>> d18550b9
 import org.springframework.beans.factory.annotation.Autowired;
 import org.springframework.context.ApplicationContext;
 
 import javax.annotation.PostConstruct;
-<<<<<<< HEAD
-import java.util.*;
-import java.util.function.Supplier;
-=======
 import javax.measure.quantity.Quantity;
 import javax.measure.unit.NonSI;
 import javax.measure.unit.Unit;
 import java.math.BigDecimal;
 import java.util.*;
->>>>>>> d18550b9
 import java.util.regex.Pattern;
 import java.util.stream.Collectors;
 
-<<<<<<< HEAD
-import static org.apache.commons.lang3.StringUtils.isBlank;
-import static org.apache.commons.lang3.StringUtils.isNotBlank;
-=======
 import static org.apache.commons.lang3.StringUtils.*;
->>>>>>> d18550b9
 
 public abstract class BaseSearchParamExtractor implements ISearchParamExtractor {
 	private static final Pattern SPLIT = Pattern.compile("\\||( or )");
@@ -86,11 +58,7 @@
 	private ISearchParamRegistry mySearchParamRegistry;
 	@Autowired
 	private ModelConfig myModelConfig;
-<<<<<<< HEAD
-	private Set<Class<?>> myIgnoredForSearchDatatypes;
-=======
 	private Set<String> myIgnoredForSearchDatatypes;
->>>>>>> d18550b9
 
 	/**
 	 * Constructor
@@ -369,21 +337,8 @@
 		return extractSearchParams(theResource, extractor, RestSearchParameterTypeEnum.STRING);
 	}
 
-	protected Set<Class<?>> getIgnoredForSearchDatatypes() {
-		return myIgnoredForSearchDatatypes;
-	}
-
 	@Override
 	public List<PathAndRef> extractResourceLinks(IBaseResource theResource, RuntimeSearchParam theNextSpDef) {
-<<<<<<< HEAD
-		List<PathAndRef> refs = new ArrayList<PathAndRef>();
-		String[] nextPathsSplit = theNextSpDef.getPath().split("\\|");
-		for (String nextPath : nextPathsSplit) {
-			nextPath = nextPath.trim();
-			for (Object nextObject : extractValues(nextPath, theResource)) {
-				if (nextObject != null) {
-					refs.add(new PathAndRef(nextPath, nextObject));
-=======
 		ArrayList<PathAndRef> retVal = new ArrayList<>();
 
 		String[] nextPathsSplit = split(theNextSpDef.getPath());
@@ -429,7 +384,6 @@
 					IBaseExtension nextExtension = (IBaseExtension) nextObject;
 					nextObject = nextExtension.getValue();
 					values.set(i, nextObject);
->>>>>>> d18550b9
 				}
 			}
 		}
@@ -437,39 +391,7 @@
 		return values;
 	}
 
-<<<<<<< HEAD
-	/**
-	 * Override parent because we're using FHIRPath here
-	 */
-	protected List<IBase> extractValues(String thePaths, IBaseResource theResource) {
-		List<IBase> values = new ArrayList<>();
-		if (isNotBlank(thePaths)) {
-			String[] nextPathsSplit = SPLIT_R4.split(thePaths);
-			for (String nextPath : nextPathsSplit) {
-				List<? extends IBase> allValues;
-
-				Supplier<List<? extends IBase>> allValuesFunc = getPathValueExtractor(theResource, nextPath);
-				allValues = allValuesFunc.get();
-
-				values.addAll(allValues);
-			}
-
-			for (int i = 0; i < values.size(); i++) {
-				IBase nextObject = values.get(i);
-				if (nextObject instanceof IBaseExtension) {
-					IBaseExtension nextExtension = (IBaseExtension) nextObject;
-					nextObject = nextExtension.getValue();
-					values.set(i, nextObject);
-				}
-			}
-		}
-		return values;
-	}
-
-	protected abstract Supplier<List<? extends IBase>> getPathValueExtractor(IBaseResource theResource, String theNextPath);
-=======
 	protected abstract IValueExtractor getPathValueExtractor(IBaseResource theResource, String theSinglePath);
->>>>>>> d18550b9
 
 	protected FhirContext getContext() {
 		return myContext;
@@ -490,10 +412,6 @@
 	@PostConstruct
 	public void start() {
 		myIgnoredForSearchDatatypes = new HashSet<>();
-<<<<<<< HEAD
-		addIgnoredType(getContext(), "Age", myIgnoredForSearchDatatypes);
-=======
->>>>>>> d18550b9
 		addIgnoredType(getContext(), "Annotation", myIgnoredForSearchDatatypes);
 		addIgnoredType(getContext(), "Attachment", myIgnoredForSearchDatatypes);
 		addIgnoredType(getContext(), "Count", myIgnoredForSearchDatatypes);
@@ -501,16 +419,6 @@
 		addIgnoredType(getContext(), "Ratio", myIgnoredForSearchDatatypes);
 		addIgnoredType(getContext(), "SampledData", myIgnoredForSearchDatatypes);
 		addIgnoredType(getContext(), "Signature", myIgnoredForSearchDatatypes);
-<<<<<<< HEAD
-		addIgnoredType(getContext(), "LocationPositionComponent", myIgnoredForSearchDatatypes);
-	}
-
-	private static void addIgnoredType(FhirContext theCtx, String theType, Set<Class<?>> theIgnoredTypes) {
-		BaseRuntimeElementDefinition<?> elementDefinition = theCtx.getElementDefinition(theType);
-		if (elementDefinition != null) {
-			theIgnoredTypes.add(elementDefinition.getImplementingClass());
-		}
-=======
 	}
 
 	private void addQuantity_Quantity(String theResourceType, Set<ResourceIndexedSearchParamQuantity> theParams, RuntimeSearchParam theSearchParam, IBase theValue) {
@@ -559,7 +467,6 @@
 
 		Optional<IBase> high = rangeHighValueChild.getAccessor().getFirstValueOrNull(theValue);
 		high.ifPresent(theIBase -> addQuantity_Quantity(theResourceType, theParams, theSearchParam, theIBase));
->>>>>>> d18550b9
 	}
 
 	private void addToken_Identifier(String theResourceType, Set<BaseResourceIndexedSearchParam> theParams, RuntimeSearchParam theSearchParam, IBase theValue) {
